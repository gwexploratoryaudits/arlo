--- conflicted
+++ resolved
@@ -139,15 +139,7 @@
 }: Props) => {
   const canEstimateSampleSize = !audit.contests.length
 
-<<<<<<< HEAD
   const handlePost = async (values: EstimateSampleSizeValues) => {
-    setCanEstimateSampleSize(false)
-=======
-  const handlePost = async (
-    values: EstimateSampleSizeValues,
-    actions: FormikActions<EstimateSampleSizeValues>
-  ) => {
->>>>>>> e9953fbe
     const data = {
       // incomplete Audit
       name: values.name,
