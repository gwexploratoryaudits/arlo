import React from 'react'
import { render, fireEvent, wait } from '@testing-library/react'
import { toast } from 'react-toastify'
import CalculateRiskMeasurement from './CalculateRiskMeasurement'
<<<<<<< HEAD
import { mockAudit } from './_mocks'

it('renders corretly', () => {
  const container = render(
    <CalculateRiskMeasurement
      audit={mockAudit}
      isLoading={false}
      setIsLoading={jest.fn()}
      updateAudit={jest.fn()}
      electionId="1"
    />
  )
  expect(container).toMatchSnapshot()
=======
import { statusStates } from './_mocks'
import api from '../utilities'

const apiMock = api as jest.Mock<ReturnType<typeof api>, Parameters<typeof api>>

jest.mock('../utilities')

const setIsLoadingMock = jest.fn()
const updateAuditMock = jest.fn()

beforeEach(() => {
  setIsLoadingMock.mockReset()
  updateAuditMock.mockReset()
})

describe('CalculateRiskMeasurement', () => {
  it('renders first round correctly', () => {
    const container = render(
      <CalculateRiskMeasurement
        audit={statusStates[3]}
        isLoading={false}
        setIsLoading={setIsLoadingMock}
        updateAudit={updateAuditMock}
      />
    )
    expect(container).toMatchSnapshot()
  })

  it('renders completion in first round correctly', () => {
    const container = render(
      <CalculateRiskMeasurement
        audit={statusStates[4]}
        isLoading={false}
        setIsLoading={setIsLoadingMock}
        updateAudit={updateAuditMock}
      />
    )
    expect(container).toMatchSnapshot()
  })

  it('renders first round with loading correctly', () => {
    const container = render(
      <CalculateRiskMeasurement
        audit={statusStates[3]}
        isLoading
        setIsLoading={setIsLoadingMock}
        updateAudit={updateAuditMock}
      />
    )
    expect(container).toMatchSnapshot()
  })

  it('renders completion in first round with loading correctly', () => {
    const container = render(
      <CalculateRiskMeasurement
        audit={statusStates[4]}
        isLoading
        setIsLoading={setIsLoadingMock}
        updateAudit={updateAuditMock}
      />
    )
    expect(container).toMatchSnapshot()
  })

  it(`handles inputs`, async () => {
    const toastSpy = jest.spyOn(toast, 'error').mockImplementation()
    apiMock.mockImplementation(() =>
      Promise.resolve({
        message: 'success',
        ok: true,
      })
    )
    const { container, getByTestId, queryAllByText, getByText } = render(
      <CalculateRiskMeasurement
        audit={statusStates[3]}
        isLoading={false}
        setIsLoading={setIsLoadingMock}
        updateAudit={updateAuditMock}
      />
    )

    expect(container).toMatchSnapshot()

    const choiceOne = getByTestId(`round-0-contest-0-choice-choice-1`)
    const choiceTwo = getByTestId(`round-0-contest-0-choice-choice-2`)

    expect(choiceOne).toBeInstanceOf(HTMLInputElement)
    expect(choiceTwo).toBeInstanceOf(HTMLInputElement)

    if (
      choiceOne instanceof HTMLInputElement &&
      choiceTwo instanceof HTMLInputElement
    ) {
      fireEvent.change(choiceOne, { target: { value: -1 } })
      fireEvent.change(choiceTwo, { target: { value: -1 } })
      fireEvent.blur(choiceOne)
      fireEvent.blur(choiceTwo)
      expect(choiceOne.value).toBe('-1')
      expect(choiceTwo.value).toBe('-1')
      await wait(() => {
        expect(queryAllByText('Must be a positive number').length).toBe(2)
      })

      fireEvent.change(choiceOne, { target: { value: '0.5' } })
      fireEvent.change(choiceTwo, { target: { value: '0.5' } })
      fireEvent.blur(choiceOne)
      fireEvent.blur(choiceTwo)
      expect(choiceOne.value).toBe('0.5')
      expect(choiceTwo.value).toBe('0.5')
      await wait(() => {
        expect(queryAllByText('Must be an integer').length).toBe(2)
      })

      fireEvent.change(choiceOne, { target: { value: '' } })
      fireEvent.change(choiceTwo, { target: { value: '' } })
      fireEvent.blur(choiceOne)
      fireEvent.blur(choiceTwo)
      expect(choiceOne.value).toBe('')
      expect(choiceTwo.value).toBe('')
      await wait(() => {
        expect(queryAllByText('Must be a number').length).toBe(2)
      })

      fireEvent.change(choiceOne, { target: { value: '5' } })
      fireEvent.change(choiceTwo, { target: { value: '5' } })
      fireEvent.blur(choiceOne)
      fireEvent.blur(choiceTwo)
      expect(choiceOne.value).toBe('5')
      expect(choiceTwo.value).toBe('5')
      fireEvent.click(getByText('Calculate Risk Measurement'), {
        bubbles: true,
      })

      await wait(() => {
        expect(apiMock).toBeCalledTimes(1)
        expect(setIsLoadingMock).toBeCalledTimes(1)
        expect(updateAuditMock).toBeCalledTimes(1)
        expect(toastSpy).toBeCalledTimes(0)
      })
    }
  })

  it('downloads aggregated ballots report', () => {
    window.open = jest.fn()
    const { getByText } = render(
      <CalculateRiskMeasurement
        audit={statusStates[3]}
        isLoading={false}
        setIsLoading={setIsLoadingMock}
        updateAudit={updateAuditMock}
      />
    )

    fireEvent.click(
      getByText('Download Aggregated Ballot Retrieval List for Round 1'),
      { bubbles: true }
    )

    expect(window.open).toHaveBeenCalledTimes(1)
    expect(window.open).toHaveBeenCalledWith(
      `/jurisdiction/jurisdiction-1/1/retrieval-list`
    )
  })

  it('downloads audit report', () => {
    window.open = jest.fn()
    const { getByText } = render(
      <CalculateRiskMeasurement
        audit={statusStates[4]}
        isLoading={false}
        setIsLoading={setIsLoadingMock}
        updateAudit={updateAuditMock}
      />
    )

    fireEvent.click(getByText('Download Audit Report'), { bubbles: true })

    expect(window.open).toHaveBeenCalledTimes(1)
    expect(window.open).toHaveBeenCalledWith(`/audit/report`)
  })

  it('handles errors from api', async () => {
    apiMock.mockReset()
    apiMock.mockImplementation(() =>
      Promise.reject({
        message: 'error',
        ok: false,
      })
    )
    const toastSpy = jest.spyOn(toast, 'error').mockImplementation()
    const { getByTestId, getByText } = render(
      <CalculateRiskMeasurement
        audit={statusStates[3]}
        isLoading={false}
        setIsLoading={setIsLoadingMock}
        updateAudit={updateAuditMock}
      />
    )

    const choiceOne = getByTestId(`round-0-contest-0-choice-choice-1`)
    const choiceTwo = getByTestId(`round-0-contest-0-choice-choice-2`)

    expect(choiceOne).toBeInstanceOf(HTMLInputElement)
    expect(choiceTwo).toBeInstanceOf(HTMLInputElement)

    if (
      choiceOne instanceof HTMLInputElement &&
      choiceTwo instanceof HTMLInputElement
    ) {
      fireEvent.change(choiceOne, { target: { value: '5' } })
      fireEvent.change(choiceTwo, { target: { value: '5' } })
      fireEvent.click(getByText('Calculate Risk Measurement'), {
        bubbles: true,
      })

      await wait(() => {
        expect(apiMock).toBeCalledTimes(1)
        expect(setIsLoadingMock).toBeCalledTimes(1)
        expect(updateAuditMock).toBeCalledTimes(0)
        expect(toastSpy).toBeCalledTimes(1)
      })
    }
  })
>>>>>>> e0b25101
})<|MERGE_RESOLUTION|>--- conflicted
+++ resolved
@@ -2,21 +2,6 @@
 import { render, fireEvent, wait } from '@testing-library/react'
 import { toast } from 'react-toastify'
 import CalculateRiskMeasurement from './CalculateRiskMeasurement'
-<<<<<<< HEAD
-import { mockAudit } from './_mocks'
-
-it('renders corretly', () => {
-  const container = render(
-    <CalculateRiskMeasurement
-      audit={mockAudit}
-      isLoading={false}
-      setIsLoading={jest.fn()}
-      updateAudit={jest.fn()}
-      electionId="1"
-    />
-  )
-  expect(container).toMatchSnapshot()
-=======
 import { statusStates } from './_mocks'
 import api from '../utilities'
 
@@ -40,6 +25,7 @@
         isLoading={false}
         setIsLoading={setIsLoadingMock}
         updateAudit={updateAuditMock}
+        electionId="1"
       />
     )
     expect(container).toMatchSnapshot()
@@ -52,6 +38,7 @@
         isLoading={false}
         setIsLoading={setIsLoadingMock}
         updateAudit={updateAuditMock}
+        electionId="1"
       />
     )
     expect(container).toMatchSnapshot()
@@ -64,6 +51,7 @@
         isLoading
         setIsLoading={setIsLoadingMock}
         updateAudit={updateAuditMock}
+        electionId="1"
       />
     )
     expect(container).toMatchSnapshot()
@@ -76,6 +64,7 @@
         isLoading
         setIsLoading={setIsLoadingMock}
         updateAudit={updateAuditMock}
+        electionId="1"
       />
     )
     expect(container).toMatchSnapshot()
@@ -95,6 +84,7 @@
         isLoading={false}
         setIsLoading={setIsLoadingMock}
         updateAudit={updateAuditMock}
+        electionId="1"
       />
     )
 
@@ -167,6 +157,7 @@
         isLoading={false}
         setIsLoading={setIsLoadingMock}
         updateAudit={updateAuditMock}
+        electionId="1"
       />
     )
 
@@ -177,7 +168,7 @@
 
     expect(window.open).toHaveBeenCalledTimes(1)
     expect(window.open).toHaveBeenCalledWith(
-      `/jurisdiction/jurisdiction-1/1/retrieval-list`
+      `/election/1/jurisdiction/jurisdiction-1/1/retrieval-list`
     )
   })
 
@@ -189,13 +180,14 @@
         isLoading={false}
         setIsLoading={setIsLoadingMock}
         updateAudit={updateAuditMock}
+        electionId="1"
       />
     )
 
     fireEvent.click(getByText('Download Audit Report'), { bubbles: true })
 
     expect(window.open).toHaveBeenCalledTimes(1)
-    expect(window.open).toHaveBeenCalledWith(`/audit/report`)
+    expect(window.open).toHaveBeenCalledWith(`/election/1/audit/report`)
   })
 
   it('handles errors from api', async () => {
@@ -213,6 +205,7 @@
         isLoading={false}
         setIsLoading={setIsLoadingMock}
         updateAudit={updateAuditMock}
+        electionId="1"
       />
     )
 
@@ -240,5 +233,4 @@
       })
     }
   })
->>>>>>> e0b25101
 })