// Jest Snapshot v1, https://goo.gl/fbAQLP

exports[`EstimateSampleSize renders Styled(Component) correctly 1`] = `
<div>
  <label
    class="bp3-label sc-jzJRlG kILPnr"
  />
</div>
`;

exports[`EstimateSampleSize renders Styled(Styled(Component)) correctly 1`] = `
<div>
  <label
    class="bp3-label sc-jzJRlG sc-cSHVUG bOKdYI"
  />
</div>
`;

exports[`EstimateSampleSize renders after contests creation correctly 1`] = `
<div>
  <form
    data-testid="form-one"
  >
    <div
      class="sc-ifAKCX jXnARC"
    >
      <div
        class="sc-bxivhb doxbWk"
      >
        Contest Information
      </div>
      <div
        class="sc-bdVaJa fdbLH"
      >
        <div
          class="sc-htpNat gYCOid"
        >
          Election Name
        </div>
        <div
          class="sc-htoDjs jjofgS"
        >
          <input
            class="sc-dnqmqq dvJRiU"
            data-testid="audit-name"
            disabled=""
            name="name"
            value="contest name"
          />
        </div>
      </div>
      <div
        class="sc-bdVaJa fdbLH"
      >
        <div
          class="sc-htpNat gYCOid"
        >
          Contest  Name
        </div>
        <div
          class="sc-bwzfXH xctbO"
        >
          Enter the name of the contest that will drive the audit.
        </div>
        <div
          class="sc-htoDjs jjofgS"
        >
          <input
            class="sc-dnqmqq dvJRiU"
            data-testid="contest-1-name"
            disabled=""
            name="contests[0].name"
            value="contest name"
          />
        </div>
      </div>
      <div
        class="sc-bdVaJa fdbLH"
      >
        <div
          class="sc-htpNat gYCOid"
        >
          Candidates/Choices & Vote Totals
        </div>
        <div
          class="sc-bwzfXH xctbO"
        >
          Enter the name of each candidate choice that appears on the ballot for this contest.
        </div>
        <div
          class="sc-VigVT gSWWKv"
        >
<<<<<<< HEAD
          <h2
            class="bp3-heading sc-bxivhb dxnZc"
          >
            Contest Information
          </h2>
=======
          <div
            class="sc-jTzLTM kHOUMK"
          >
            <label
              class="sc-kAzzGY kQOXij"
            >
              Name of Candidate/Choice 
              1
            </label>
            <label
              class="sc-kAzzGY sc-chPdSV gzFJUu"
            >
              Votes for Candidate/Choice 
              1
            </label>
          </div>
>>>>>>> 3d063343
          <div
            class="sc-fjdhpX gYcVlS"
          >
            <div
<<<<<<< HEAD
              class="sc-htpNat fnydiw"
            >
              Election Name
            </div>
            <div
              class="sc-EHOje bXavad"
            >
              <div
                class="bp3-input-group bp3-disabled sc-bZQynM EvJhB"
              >
                <input
                  class="bp3-input"
                  data-testid="audit-name"
                  disabled=""
                  name="name"
                  style="padding-right: 10px;"
                  type="text"
                  value="contest name"
                />
              </div>
            </div>
          </div>
          <div
            class="sc-bdVaJa fdbLH"
          >
            <div
              class="sc-htpNat fnydiw"
            >
              Contest  Name
            </div>
            <div
              class="sc-bwzfXH jQNUeE"
            >
              Enter the name of the contest that will drive the audit.
            </div>
            <div
              class="sc-EHOje bXavad"
            >
              <div
                class="bp3-input-group bp3-disabled sc-bZQynM EvJhB"
              >
                <input
                  class="bp3-input"
                  data-testid="contest-1-name"
                  disabled=""
                  name="contests[0].name"
                  style="padding-right: 10px;"
                  type="text"
                  value="contest name"
                />
              </div>
=======
              class="sc-jzJRlG jxSbtE sc-htoDjs jjofgS"
            >
              <input
                class="sc-dnqmqq dvJRiU"
                data-testid="contest-1-choice-1-name"
                disabled=""
                name="contests[0].choices[0].name"
                value="choice one"
              />
            </div>
            <div
              class="sc-jzJRlG sc-cSHVUG cDvPFF sc-htoDjs jjofgS"
            >
              <input
                class="sc-dnqmqq dvJRiU"
                data-testid="contest-1-choice-1-votes"
                disabled=""
                name="contests[0].choices[0].numVotes"
                type="number"
                value="792"
              />
>>>>>>> 3d063343
            </div>
          </div>
          <div
            class="sc-jTzLTM kHOUMK"
          >
<<<<<<< HEAD
            <div
              class="sc-htpNat fnydiw"
            >
              Candidates/Choices & Vote Totals
            </div>
            <div
              class="sc-bwzfXH jQNUeE"
            >
              Enter the name of each candidate choice that appears on the ballot for this contest.
            </div>
            <div
              class="sc-gZMcBi cQokFm"
            >
              <div
                class="sc-gqjmRU cRqxXY"
              >
                <label
                  class="bp3-label sc-jzJRlG kILPnr"
                >
                  Name of Candidate/Choice 
                  1
                </label>
                <label
                  class="bp3-label sc-jzJRlG sc-cSHVUG bOKdYI"
                >
                  Votes for Candidate/Choice 
                  1
                </label>
              </div>
              <div
                class="sc-VigVT grTkFz"
              >
                <div
                  class="sc-jTzLTM iSArEf sc-EHOje bXavad"
                >
                  <div
                    class="bp3-input-group bp3-disabled sc-bZQynM EvJhB"
                  >
                    <input
                      class="bp3-input"
                      data-testid="contest-1-choice-1-name"
                      disabled=""
                      name="contests[0].choices[0].name"
                      style="padding-right: 10px;"
                      type="text"
                      value="choice one"
                    />
                  </div>
                </div>
                <div
                  class="sc-jTzLTM sc-fjdhpX fBjAIn sc-EHOje bXavad"
                >
                  <div
                    class="bp3-control-group bp3-numeric-input sc-gzVnrw lfdfns"
                  >
                    <div
                      class="bp3-input-group bp3-disabled"
                    >
                      <input
                        autocomplete="off"
                        class="bp3-input"
                        data-testid="contest-1-choice-1-votes"
                        disabled=""
                        name="contests[0].choices[0].numVotes"
                        style="padding-right: 10px;"
                        type="number"
                        value="792"
                      />
                    </div>
                    <div
                      class="bp3-button-group bp3-vertical bp3-fixed"
                    >
                      <button
                        class="bp3-button bp3-disabled"
                        disabled=""
                        tabindex="-1"
                        type="button"
                      >
                        <span
                          class="bp3-icon bp3-icon-chevron-up"
                          icon="chevron-up"
                        >
                          <svg
                            data-icon="chevron-up"
                            height="16"
                            viewBox="0 0 16 16"
                            width="16"
                          >
                            <desc>
                              chevron-up
                            </desc>
                            <path
                              d="M12.71 9.29l-4-4C8.53 5.11 8.28 5 8 5s-.53.11-.71.29l-4 4a1.003 1.003 0 001.42 1.42L8 7.41l3.29 3.29c.18.19.43.3.71.3a1.003 1.003 0 00.71-1.71z"
                              fill-rule="evenodd"
                            />
                          </svg>
                        </span>
                      </button>
                      <button
                        class="bp3-button bp3-disabled"
                        disabled=""
                        tabindex="-1"
                        type="button"
                      >
                        <span
                          class="bp3-icon bp3-icon-chevron-down"
                          icon="chevron-down"
                        >
                          <svg
                            data-icon="chevron-down"
                            height="16"
                            viewBox="0 0 16 16"
                            width="16"
                          >
                            <desc>
                              chevron-down
                            </desc>
                            <path
                              d="M12 5c-.28 0-.53.11-.71.29L8 8.59l-3.29-3.3a1.003 1.003 0 00-1.42 1.42l4 4c.18.18.43.29.71.29s.53-.11.71-.29l4-4A1.003 1.003 0 0012 5z"
                              fill-rule="evenodd"
                            />
                          </svg>
                        </span>
                      </button>
                    </div>
                  </div>
                </div>
              </div>
              <div
                class="sc-gqjmRU cRqxXY"
              >
                <label
                  class="bp3-label sc-jzJRlG kILPnr"
                >
                  Name of Candidate/Choice 
                  2
                </label>
                <label
                  class="bp3-label sc-jzJRlG sc-cSHVUG bOKdYI"
                >
                  Votes for Candidate/Choice 
                  2
                </label>
              </div>
              <div
                class="sc-VigVT grTkFz"
              >
                <div
                  class="sc-jTzLTM iSArEf sc-EHOje bXavad"
                >
                  <div
                    class="bp3-input-group bp3-disabled sc-bZQynM EvJhB"
                  >
                    <input
                      class="bp3-input"
                      data-testid="contest-1-choice-2-name"
                      disabled=""
                      name="contests[0].choices[1].name"
                      style="padding-right: 10px;"
                      type="text"
                      value="choice two"
                    />
                  </div>
                </div>
                <div
                  class="sc-jTzLTM sc-fjdhpX fBjAIn sc-EHOje bXavad"
                >
                  <div
                    class="bp3-control-group bp3-numeric-input sc-gzVnrw lfdfns"
                  >
                    <div
                      class="bp3-input-group bp3-disabled"
                    >
                      <input
                        autocomplete="off"
                        class="bp3-input"
                        data-testid="contest-1-choice-2-votes"
                        disabled=""
                        name="contests[0].choices[1].numVotes"
                        style="padding-right: 10px;"
                        type="number"
                        value="1325"
                      />
                    </div>
                    <div
                      class="bp3-button-group bp3-vertical bp3-fixed"
                    >
                      <button
                        class="bp3-button bp3-disabled"
                        disabled=""
                        tabindex="-1"
                        type="button"
                      >
                        <span
                          class="bp3-icon bp3-icon-chevron-up"
                          icon="chevron-up"
                        >
                          <svg
                            data-icon="chevron-up"
                            height="16"
                            viewBox="0 0 16 16"
                            width="16"
                          >
                            <desc>
                              chevron-up
                            </desc>
                            <path
                              d="M12.71 9.29l-4-4C8.53 5.11 8.28 5 8 5s-.53.11-.71.29l-4 4a1.003 1.003 0 001.42 1.42L8 7.41l3.29 3.29c.18.19.43.3.71.3a1.003 1.003 0 00.71-1.71z"
                              fill-rule="evenodd"
                            />
                          </svg>
                        </span>
                      </button>
                      <button
                        class="bp3-button bp3-disabled"
                        disabled=""
                        tabindex="-1"
                        type="button"
                      >
                        <span
                          class="bp3-icon bp3-icon-chevron-down"
                          icon="chevron-down"
                        >
                          <svg
                            data-icon="chevron-down"
                            height="16"
                            viewBox="0 0 16 16"
                            width="16"
                          >
                            <desc>
                              chevron-down
                            </desc>
                            <path
                              d="M12 5c-.28 0-.53.11-.71.29L8 8.59l-3.29-3.3a1.003 1.003 0 00-1.42 1.42l4 4c.18.18.43.29.71.29s.53-.11.71-.29l4-4A1.003 1.003 0 0012 5z"
                              fill-rule="evenodd"
                            />
                          </svg>
                        </span>
                      </button>
                    </div>
                  </div>
                </div>
              </div>
            </div>
=======
            <label
              class="sc-kAzzGY kQOXij"
            >
              Name of Candidate/Choice 
              2
            </label>
            <label
              class="sc-kAzzGY sc-chPdSV gzFJUu"
            >
              Votes for Candidate/Choice 
              2
            </label>
>>>>>>> 3d063343
          </div>
          <div
            class="sc-fjdhpX gYcVlS"
          >
            <div
<<<<<<< HEAD
              class="sc-htpNat fnydiw"
            >
              Total Ballots Cast
            </div>
            <div
              class="sc-bwzfXH jQNUeE"
            >
              Enter the overall number of ballot cards cast in jurisdictions containing this contest.
            </div>
            <div
              class="sc-EHOje bXavad"
            >
              <div
                class="bp3-control-group bp3-numeric-input sc-gzVnrw lfdfns"
              >
                <div
                  class="bp3-input-group bp3-disabled"
                >
                  <input
                    autocomplete="off"
                    class="bp3-input"
                    data-testid="contest-1-total-ballots"
                    disabled=""
                    name="contests[0].totalBallotsCast"
                    style="padding-right: 10px;"
                    type="number"
                    value="2123"
                  />
                </div>
                <div
                  class="bp3-button-group bp3-vertical bp3-fixed"
                >
                  <button
                    class="bp3-button bp3-disabled"
                    disabled=""
                    tabindex="-1"
                    type="button"
                  >
                    <span
                      class="bp3-icon bp3-icon-chevron-up"
                      icon="chevron-up"
                    >
                      <svg
                        data-icon="chevron-up"
                        height="16"
                        viewBox="0 0 16 16"
                        width="16"
                      >
                        <desc>
                          chevron-up
                        </desc>
                        <path
                          d="M12.71 9.29l-4-4C8.53 5.11 8.28 5 8 5s-.53.11-.71.29l-4 4a1.003 1.003 0 001.42 1.42L8 7.41l3.29 3.29c.18.19.43.3.71.3a1.003 1.003 0 00.71-1.71z"
                          fill-rule="evenodd"
                        />
                      </svg>
                    </span>
                  </button>
                  <button
                    class="bp3-button bp3-disabled"
                    disabled=""
                    tabindex="-1"
                    type="button"
                  >
                    <span
                      class="bp3-icon bp3-icon-chevron-down"
                      icon="chevron-down"
                    >
                      <svg
                        data-icon="chevron-down"
                        height="16"
                        viewBox="0 0 16 16"
                        width="16"
                      >
                        <desc>
                          chevron-down
                        </desc>
                        <path
                          d="M12 5c-.28 0-.53.11-.71.29L8 8.59l-3.29-3.3a1.003 1.003 0 00-1.42 1.42l4 4c.18.18.43.29.71.29s.53-.11.71-.29l4-4A1.003 1.003 0 0012 5z"
                          fill-rule="evenodd"
                        />
                      </svg>
                    </span>
                  </button>
                </div>
              </div>
            </div>
          </div>
          <h2
            class="bp3-heading sc-bxivhb dxnZc"
          >
            Audit Settings
          </h2>
          <div
            class="sc-bdVaJa fdbLH"
          >
            <div
              class="sc-htpNat fnydiw"
            >
              Desired Risk Limit
            </div>
            <div
              class="sc-bwzfXH jQNUeE"
            >
              Set the risk for the audit as a percentage (e.g. "5" = 5%)
            </div>
            <div
              class="bp3-html-select bp3-disabled"
            >
              <select
                data-testid="risk-limit"
                disabled=""
                field="[object Object]"
                form="[object Object]"
              >
                <option
                  selected=""
                >
                  1
                </option>
                <option>
                  2
                </option>
                <option>
                  3
                </option>
                <option>
                  4
                </option>
                <option>
                  5
                </option>
                <option>
                  6
                </option>
                <option>
                  7
                </option>
                <option>
                  8
                </option>
                <option>
                  9
                </option>
                <option>
                  10
                </option>
                <option>
                  11
                </option>
                <option>
                  12
                </option>
                <option>
                  13
                </option>
                <option>
                  14
                </option>
                <option>
                  15
                </option>
                <option>
                  16
                </option>
                <option>
                  17
                </option>
                <option>
                  18
                </option>
                <option>
                  19
                </option>
                <option>
                  20
                </option>
              </select>
              <span
                class="bp3-icon bp3-icon-double-caret-vertical"
                icon="double-caret-vertical"
              >
                <svg
                  data-icon="double-caret-vertical"
                  height="16"
                  viewBox="0 0 16 16"
                  width="16"
                >
                  <desc>
                    double-caret-vertical
                  </desc>
                  <path
                    d="M5 7h6a1.003 1.003 0 00.71-1.71l-3-3C8.53 2.11 8.28 2 8 2s-.53.11-.71.29l-3 3A1.003 1.003 0 005 7zm6 2H5a1.003 1.003 0 00-.71 1.71l3 3c.18.18.43.29.71.29s.53-.11.71-.29l3-3A1.003 1.003 0 0011 9z"
                    fill-rule="evenodd"
                  />
                </svg>
              </span>
            </div>
          </div>
          <div
            class="sc-bdVaJa fdbLH"
          >
            <div
              class="sc-htpNat fnydiw"
            >
              Random Seed
            </div>
            <div
              class="sc-bwzfXH jQNUeE"
            >
              Enter the random number to seed the pseudo-random number generator.
            </div>
            <div
              class="sc-EHOje bXavad"
            >
              <div
                class="bp3-input-group bp3-disabled sc-bZQynM EvJhB"
              >
                <input
                  class="bp3-input"
                  data-testid="random-seed"
                  disabled=""
                  name="randomSeed"
                  style="padding-right: 10px;"
                  type="text"
                  value="123456789"
                />
              </div>
=======
              class="sc-jzJRlG jxSbtE sc-htoDjs jjofgS"
            >
              <input
                class="sc-dnqmqq dvJRiU"
                data-testid="contest-1-choice-2-name"
                disabled=""
                name="contests[0].choices[1].name"
                value="choice two"
              />
            </div>
            <div
              class="sc-jzJRlG sc-cSHVUG cDvPFF sc-htoDjs jjofgS"
            >
              <input
                class="sc-dnqmqq dvJRiU"
                data-testid="contest-1-choice-2-votes"
                disabled=""
                name="contests[0].choices[1].numVotes"
                type="number"
                value="1325"
              />
>>>>>>> 3d063343
            </div>
          </div>
        </div>
      </div>
      <div
        class="sc-bdVaJa fdbLH"
      >
<<<<<<< HEAD
        <h2
          class="bp3-heading sc-bxivhb dxnZc"
        >
          Contest Information
        </h2>
=======
        <div
          class="sc-htpNat gYCOid"
        >
          Total Ballots Cast
        </div>
>>>>>>> 3d063343
        <div
          class="sc-bwzfXH xctbO"
        >
<<<<<<< HEAD
          <div
            class="sc-htpNat fnydiw"
          >
            Election Name
          </div>
          <div
            class="sc-EHOje bXavad"
          >
            <div
              class="bp3-input-group bp3-disabled sc-bZQynM EvJhB"
            >
              <input
                class="bp3-input"
                data-testid="audit-name"
                disabled=""
                name="name"
                style="padding-right: 10px;"
                type="text"
                value="contest name"
              />
            </div>
          </div>
=======
          Enter the overall number of ballot cards cast in jurisdictions containing this contest.
>>>>>>> 3d063343
        </div>
        <div
          class="sc-htoDjs jjofgS"
        >
<<<<<<< HEAD
          <div
            class="sc-htpNat fnydiw"
          >
            Contest  Name
          </div>
          <div
            class="sc-bwzfXH jQNUeE"
          >
            Enter the name of the contest that will drive the audit.
          </div>
          <div
            class="sc-EHOje bXavad"
          >
            <div
              class="bp3-input-group bp3-disabled sc-bZQynM EvJhB"
            >
              <input
                class="bp3-input"
                data-testid="contest-1-name"
                disabled=""
                name="contests[0].name"
                style="padding-right: 10px;"
                type="text"
                value="contest name"
              />
            </div>
          </div>
=======
          <input
            class="sc-dnqmqq dvJRiU"
            data-testid="contest-1-total-ballots"
            disabled=""
            name="contests[0].totalBallotsCast"
            type="number"
            value="2123"
          />
>>>>>>> 3d063343
        </div>
      </div>
      <div
        class="sc-bxivhb doxbWk"
      >
        Audit Settings
      </div>
      <div
        class="sc-bdVaJa fdbLH"
      >
        <div
          class="sc-htpNat gYCOid"
        >
<<<<<<< HEAD
          <div
            class="sc-htpNat fnydiw"
          >
            Candidates/Choices & Vote Totals
          </div>
          <div
            class="sc-bwzfXH jQNUeE"
          >
            Enter the name of each candidate choice that appears on the ballot for this contest.
          </div>
          <div
            class="sc-gZMcBi cQokFm"
          >
            <div
              class="sc-gqjmRU cRqxXY"
            >
              <label
                class="bp3-label sc-jzJRlG kILPnr"
              >
                Name of Candidate/Choice 
                1
              </label>
              <label
                class="bp3-label sc-jzJRlG sc-cSHVUG bOKdYI"
              >
                Votes for Candidate/Choice 
                1
              </label>
            </div>
            <div
              class="sc-VigVT grTkFz"
            >
              <div
                class="sc-jTzLTM iSArEf sc-EHOje bXavad"
              >
                <div
                  class="bp3-input-group bp3-disabled sc-bZQynM EvJhB"
                >
                  <input
                    class="bp3-input"
                    data-testid="contest-1-choice-1-name"
                    disabled=""
                    name="contests[0].choices[0].name"
                    style="padding-right: 10px;"
                    type="text"
                    value="choice one"
                  />
                </div>
              </div>
              <div
                class="sc-jTzLTM sc-fjdhpX fBjAIn sc-EHOje bXavad"
              >
                <div
                  class="bp3-control-group bp3-numeric-input sc-gzVnrw lfdfns"
                >
                  <div
                    class="bp3-input-group bp3-disabled"
                  >
                    <input
                      autocomplete="off"
                      class="bp3-input"
                      data-testid="contest-1-choice-1-votes"
                      disabled=""
                      name="contests[0].choices[0].numVotes"
                      style="padding-right: 10px;"
                      type="number"
                      value="792"
                    />
                  </div>
                  <div
                    class="bp3-button-group bp3-vertical bp3-fixed"
                  >
                    <button
                      class="bp3-button bp3-disabled"
                      disabled=""
                      tabindex="-1"
                      type="button"
                    >
                      <span
                        class="bp3-icon bp3-icon-chevron-up"
                        icon="chevron-up"
                      >
                        <svg
                          data-icon="chevron-up"
                          height="16"
                          viewBox="0 0 16 16"
                          width="16"
                        >
                          <desc>
                            chevron-up
                          </desc>
                          <path
                            d="M12.71 9.29l-4-4C8.53 5.11 8.28 5 8 5s-.53.11-.71.29l-4 4a1.003 1.003 0 001.42 1.42L8 7.41l3.29 3.29c.18.19.43.3.71.3a1.003 1.003 0 00.71-1.71z"
                            fill-rule="evenodd"
                          />
                        </svg>
                      </span>
                    </button>
                    <button
                      class="bp3-button bp3-disabled"
                      disabled=""
                      tabindex="-1"
                      type="button"
                    >
                      <span
                        class="bp3-icon bp3-icon-chevron-down"
                        icon="chevron-down"
                      >
                        <svg
                          data-icon="chevron-down"
                          height="16"
                          viewBox="0 0 16 16"
                          width="16"
                        >
                          <desc>
                            chevron-down
                          </desc>
                          <path
                            d="M12 5c-.28 0-.53.11-.71.29L8 8.59l-3.29-3.3a1.003 1.003 0 00-1.42 1.42l4 4c.18.18.43.29.71.29s.53-.11.71-.29l4-4A1.003 1.003 0 0012 5z"
                            fill-rule="evenodd"
                          />
                        </svg>
                      </span>
                    </button>
                  </div>
                </div>
              </div>
            </div>
            <div
              class="sc-gqjmRU cRqxXY"
            >
              <label
                class="bp3-label sc-jzJRlG kILPnr"
              >
                Name of Candidate/Choice 
                2
              </label>
              <label
                class="bp3-label sc-jzJRlG sc-cSHVUG bOKdYI"
              >
                Votes for Candidate/Choice 
                2
              </label>
            </div>
            <div
              class="sc-VigVT grTkFz"
            >
              <div
                class="sc-jTzLTM iSArEf sc-EHOje bXavad"
              >
                <div
                  class="bp3-input-group bp3-disabled sc-bZQynM EvJhB"
                >
                  <input
                    class="bp3-input"
                    data-testid="contest-1-choice-2-name"
                    disabled=""
                    name="contests[0].choices[1].name"
                    style="padding-right: 10px;"
                    type="text"
                    value="choice two"
                  />
                </div>
              </div>
              <div
                class="sc-jTzLTM sc-fjdhpX fBjAIn sc-EHOje bXavad"
              >
                <div
                  class="bp3-control-group bp3-numeric-input sc-gzVnrw lfdfns"
                >
                  <div
                    class="bp3-input-group bp3-disabled"
                  >
                    <input
                      autocomplete="off"
                      class="bp3-input"
                      data-testid="contest-1-choice-2-votes"
                      disabled=""
                      name="contests[0].choices[1].numVotes"
                      style="padding-right: 10px;"
                      type="number"
                      value="1325"
                    />
                  </div>
                  <div
                    class="bp3-button-group bp3-vertical bp3-fixed"
                  >
                    <button
                      class="bp3-button bp3-disabled"
                      disabled=""
                      tabindex="-1"
                      type="button"
                    >
                      <span
                        class="bp3-icon bp3-icon-chevron-up"
                        icon="chevron-up"
                      >
                        <svg
                          data-icon="chevron-up"
                          height="16"
                          viewBox="0 0 16 16"
                          width="16"
                        >
                          <desc>
                            chevron-up
                          </desc>
                          <path
                            d="M12.71 9.29l-4-4C8.53 5.11 8.28 5 8 5s-.53.11-.71.29l-4 4a1.003 1.003 0 001.42 1.42L8 7.41l3.29 3.29c.18.19.43.3.71.3a1.003 1.003 0 00.71-1.71z"
                            fill-rule="evenodd"
                          />
                        </svg>
                      </span>
                    </button>
                    <button
                      class="bp3-button bp3-disabled"
                      disabled=""
                      tabindex="-1"
                      type="button"
                    >
                      <span
                        class="bp3-icon bp3-icon-chevron-down"
                        icon="chevron-down"
                      >
                        <svg
                          data-icon="chevron-down"
                          height="16"
                          viewBox="0 0 16 16"
                          width="16"
                        >
                          <desc>
                            chevron-down
                          </desc>
                          <path
                            d="M12 5c-.28 0-.53.11-.71.29L8 8.59l-3.29-3.3a1.003 1.003 0 00-1.42 1.42l4 4c.18.18.43.29.71.29s.53-.11.71-.29l4-4A1.003 1.003 0 0012 5z"
                            fill-rule="evenodd"
                          />
                        </svg>
                      </span>
                    </button>
                  </div>
                </div>
              </div>
            </div>
          </div>
=======
          Desired Risk Limit
>>>>>>> 3d063343
        </div>
        <div
          class="sc-bwzfXH xctbO"
        >
<<<<<<< HEAD
          <div
            class="sc-htpNat fnydiw"
          >
            Total Ballots Cast
          </div>
          <div
            class="sc-bwzfXH jQNUeE"
          >
            Enter the overall number of ballot cards cast in jurisdictions containing this contest.
          </div>
          <div
            class="sc-EHOje bXavad"
          >
            <div
              class="bp3-control-group bp3-numeric-input sc-gzVnrw lfdfns"
            >
              <div
                class="bp3-input-group bp3-disabled"
              >
                <input
                  autocomplete="off"
                  class="bp3-input"
                  data-testid="contest-1-total-ballots"
                  disabled=""
                  name="contests[0].totalBallotsCast"
                  style="padding-right: 10px;"
                  type="number"
                  value="2123"
                />
              </div>
              <div
                class="bp3-button-group bp3-vertical bp3-fixed"
              >
                <button
                  class="bp3-button bp3-disabled"
                  disabled=""
                  tabindex="-1"
                  type="button"
                >
                  <span
                    class="bp3-icon bp3-icon-chevron-up"
                    icon="chevron-up"
                  >
                    <svg
                      data-icon="chevron-up"
                      height="16"
                      viewBox="0 0 16 16"
                      width="16"
                    >
                      <desc>
                        chevron-up
                      </desc>
                      <path
                        d="M12.71 9.29l-4-4C8.53 5.11 8.28 5 8 5s-.53.11-.71.29l-4 4a1.003 1.003 0 001.42 1.42L8 7.41l3.29 3.29c.18.19.43.3.71.3a1.003 1.003 0 00.71-1.71z"
                        fill-rule="evenodd"
                      />
                    </svg>
                  </span>
                </button>
                <button
                  class="bp3-button bp3-disabled"
                  disabled=""
                  tabindex="-1"
                  type="button"
                >
                  <span
                    class="bp3-icon bp3-icon-chevron-down"
                    icon="chevron-down"
                  >
                    <svg
                      data-icon="chevron-down"
                      height="16"
                      viewBox="0 0 16 16"
                      width="16"
                    >
                      <desc>
                        chevron-down
                      </desc>
                      <path
                        d="M12 5c-.28 0-.53.11-.71.29L8 8.59l-3.29-3.3a1.003 1.003 0 00-1.42 1.42l4 4c.18.18.43.29.71.29s.53-.11.71-.29l4-4A1.003 1.003 0 0012 5z"
                        fill-rule="evenodd"
                      />
                    </svg>
                  </span>
                </button>
              </div>
            </div>
          </div>
        </div>
        <h2
          class="bp3-heading sc-bxivhb dxnZc"
        >
          Audit Settings
        </h2>
=======
          Set the risk for the audit as a percentage (e.g. "5" = 5%)
        </div>
        <select
          data-testid="risk-limit"
          disabled=""
          name="riskLimit"
        >
          <option>
            1
          </option>
          <option>
            2
          </option>
          <option>
            3
          </option>
          <option>
            4
          </option>
          <option>
            5
          </option>
          <option>
            6
          </option>
          <option>
            7
          </option>
          <option>
            8
          </option>
          <option>
            9
          </option>
          <option>
            10
          </option>
          <option>
            11
          </option>
          <option>
            12
          </option>
          <option>
            13
          </option>
          <option>
            14
          </option>
          <option>
            15
          </option>
          <option>
            16
          </option>
          <option>
            17
          </option>
          <option>
            18
          </option>
          <option>
            19
          </option>
          <option>
            20
          </option>
        </select>
      </div>
      <div
        class="sc-bdVaJa fdbLH"
      >
        <div
          class="sc-htpNat gYCOid"
        >
          Random Seed
        </div>
>>>>>>> 3d063343
        <div
          class="sc-bwzfXH xctbO"
        >
<<<<<<< HEAD
          <div
            class="sc-htpNat fnydiw"
          >
            Desired Risk Limit
          </div>
          <div
            class="sc-bwzfXH jQNUeE"
          >
            Set the risk for the audit as a percentage (e.g. "5" = 5%)
          </div>
          <div
            class="bp3-html-select bp3-disabled"
          >
            <select
              data-testid="risk-limit"
              disabled=""
              field="[object Object]"
              form="[object Object]"
            >
              <option
                selected=""
              >
                1
              </option>
              <option>
                2
              </option>
              <option>
                3
              </option>
              <option>
                4
              </option>
              <option>
                5
              </option>
              <option>
                6
              </option>
              <option>
                7
              </option>
              <option>
                8
              </option>
              <option>
                9
              </option>
              <option>
                10
              </option>
              <option>
                11
              </option>
              <option>
                12
              </option>
              <option>
                13
              </option>
              <option>
                14
              </option>
              <option>
                15
              </option>
              <option>
                16
              </option>
              <option>
                17
              </option>
              <option>
                18
              </option>
              <option>
                19
              </option>
              <option>
                20
              </option>
            </select>
            <span
              class="bp3-icon bp3-icon-double-caret-vertical"
              icon="double-caret-vertical"
            >
              <svg
                data-icon="double-caret-vertical"
                height="16"
                viewBox="0 0 16 16"
                width="16"
              >
                <desc>
                  double-caret-vertical
                </desc>
                <path
                  d="M5 7h6a1.003 1.003 0 00.71-1.71l-3-3C8.53 2.11 8.28 2 8 2s-.53.11-.71.29l-3 3A1.003 1.003 0 005 7zm6 2H5a1.003 1.003 0 00-.71 1.71l3 3c.18.18.43.29.71.29s.53-.11.71-.29l3-3A1.003 1.003 0 0011 9z"
                  fill-rule="evenodd"
                />
              </svg>
            </span>
          </div>
        </div>
        <div
          class="sc-bdVaJa fdbLH"
        >
          <div
            class="sc-htpNat fnydiw"
          >
            Random Seed
          </div>
          <div
            class="sc-bwzfXH jQNUeE"
          >
            Enter the random number to seed the pseudo-random number generator.
          </div>
          <div
            class="sc-EHOje bXavad"
          >
            <div
              class="bp3-input-group bp3-disabled sc-bZQynM EvJhB"
            >
              <input
                class="bp3-input"
                data-testid="random-seed"
                disabled=""
                name="randomSeed"
                style="padding-right: 10px;"
                type="text"
                value="123456789"
              />
            </div>
          </div>
=======
          Enter the random number to seed the pseudo-random number generator.
        </div>
        <div
          class="sc-htoDjs jjofgS"
        >
          <input
            class="sc-dnqmqq dvJRiU"
            data-testid="random-seed"
            disabled=""
            name="randomSeed"
            type="text"
            value="123456789"
          />
>>>>>>> 3d063343
        </div>
      </div>
    </div>
  </form>
</div>
`;

exports[`EstimateSampleSize renders after contests creation correctly 2`] = `
<div>
  <form
    data-testid="form-one"
  >
    <div
      class="sc-ifAKCX jXnARC"
    >
      <div
        class="sc-bxivhb doxbWk"
      >
        Contest Information
      </div>
      <div
        class="sc-bdVaJa fdbLH"
      >
        <div
          class="sc-htpNat gYCOid"
        >
          Election Name
        </div>
        <div
          class="sc-htoDjs jjofgS"
        >
          <input
            class="sc-dnqmqq dvJRiU"
            data-testid="audit-name"
            disabled=""
            name="name"
            value="contest name"
          />
        </div>
      </div>
      <div
        class="sc-bdVaJa fdbLH"
      >
        <div
          class="sc-htpNat gYCOid"
        >
          Contest  Name
        </div>
        <div
          class="sc-bwzfXH xctbO"
        >
          Enter the name of the contest that will drive the audit.
        </div>
        <div
          class="sc-htoDjs jjofgS"
        >
          <input
            class="sc-dnqmqq dvJRiU"
            data-testid="contest-1-name"
            disabled=""
            name="contests[0].name"
            value="contest name"
          />
        </div>
      </div>
      <div
        class="sc-bdVaJa fdbLH"
      >
        <div
          class="sc-htpNat gYCOid"
        >
          Candidates/Choices & Vote Totals
        </div>
        <div
          class="sc-bwzfXH xctbO"
        >
          Enter the name of each candidate choice that appears on the ballot for this contest.
        </div>
        <div
          class="sc-VigVT gSWWKv"
        >
<<<<<<< HEAD
          <h2
            class="bp3-heading sc-bxivhb dxnZc"
          >
            Contest Information
          </h2>
=======
          <div
            class="sc-jTzLTM kHOUMK"
          >
            <label
              class="sc-kAzzGY kQOXij"
            >
              Name of Candidate/Choice 
              1
            </label>
            <label
              class="sc-kAzzGY sc-chPdSV gzFJUu"
            >
              Votes for Candidate/Choice 
              1
            </label>
          </div>
>>>>>>> 3d063343
          <div
            class="sc-fjdhpX gYcVlS"
          >
            <div
<<<<<<< HEAD
              class="sc-htpNat fnydiw"
            >
              Election Name
            </div>
            <div
              class="sc-EHOje bXavad"
            >
              <div
                class="bp3-input-group bp3-disabled sc-bZQynM EvJhB"
              >
                <input
                  class="bp3-input"
                  data-testid="audit-name"
                  disabled=""
                  name="name"
                  style="padding-right: 10px;"
                  type="text"
                  value="contest name"
                />
              </div>
            </div>
          </div>
          <div
            class="sc-bdVaJa fdbLH"
          >
            <div
              class="sc-htpNat fnydiw"
            >
              Contest  Name
            </div>
            <div
              class="sc-bwzfXH jQNUeE"
            >
              Enter the name of the contest that will drive the audit.
            </div>
            <div
              class="sc-EHOje bXavad"
            >
              <div
                class="bp3-input-group bp3-disabled sc-bZQynM EvJhB"
              >
                <input
                  class="bp3-input"
                  data-testid="contest-1-name"
                  disabled=""
                  name="contests[0].name"
                  style="padding-right: 10px;"
                  type="text"
                  value="contest name"
                />
              </div>
=======
              class="sc-jzJRlG jxSbtE sc-htoDjs jjofgS"
            >
              <input
                class="sc-dnqmqq dvJRiU"
                data-testid="contest-1-choice-1-name"
                disabled=""
                name="contests[0].choices[0].name"
                value="choice one"
              />
            </div>
            <div
              class="sc-jzJRlG sc-cSHVUG cDvPFF sc-htoDjs jjofgS"
            >
              <input
                class="sc-dnqmqq dvJRiU"
                data-testid="contest-1-choice-1-votes"
                disabled=""
                name="contests[0].choices[0].numVotes"
                type="number"
                value="792"
              />
>>>>>>> 3d063343
            </div>
          </div>
          <div
            class="sc-jTzLTM kHOUMK"
          >
<<<<<<< HEAD
            <div
              class="sc-htpNat fnydiw"
            >
              Candidates/Choices & Vote Totals
            </div>
            <div
              class="sc-bwzfXH jQNUeE"
            >
              Enter the name of each candidate choice that appears on the ballot for this contest.
            </div>
            <div
              class="sc-gZMcBi cQokFm"
            >
              <div
                class="sc-gqjmRU cRqxXY"
              >
                <label
                  class="bp3-label sc-jzJRlG kILPnr"
                >
                  Name of Candidate/Choice 
                  1
                </label>
                <label
                  class="bp3-label sc-jzJRlG sc-cSHVUG bOKdYI"
                >
                  Votes for Candidate/Choice 
                  1
                </label>
              </div>
              <div
                class="sc-VigVT grTkFz"
              >
                <div
                  class="sc-jTzLTM iSArEf sc-EHOje bXavad"
                >
                  <div
                    class="bp3-input-group bp3-disabled sc-bZQynM EvJhB"
                  >
                    <input
                      class="bp3-input"
                      data-testid="contest-1-choice-1-name"
                      disabled=""
                      name="contests[0].choices[0].name"
                      style="padding-right: 10px;"
                      type="text"
                      value="choice one"
                    />
                  </div>
                </div>
                <div
                  class="sc-jTzLTM sc-fjdhpX fBjAIn sc-EHOje bXavad"
                >
                  <div
                    class="bp3-control-group bp3-numeric-input sc-gzVnrw lfdfns"
                  >
                    <div
                      class="bp3-input-group bp3-disabled"
                    >
                      <input
                        autocomplete="off"
                        class="bp3-input"
                        data-testid="contest-1-choice-1-votes"
                        disabled=""
                        name="contests[0].choices[0].numVotes"
                        style="padding-right: 10px;"
                        type="number"
                        value="792"
                      />
                    </div>
                    <div
                      class="bp3-button-group bp3-vertical bp3-fixed"
                    >
                      <button
                        class="bp3-button bp3-disabled"
                        disabled=""
                        tabindex="-1"
                        type="button"
                      >
                        <span
                          class="bp3-icon bp3-icon-chevron-up"
                          icon="chevron-up"
                        >
                          <svg
                            data-icon="chevron-up"
                            height="16"
                            viewBox="0 0 16 16"
                            width="16"
                          >
                            <desc>
                              chevron-up
                            </desc>
                            <path
                              d="M12.71 9.29l-4-4C8.53 5.11 8.28 5 8 5s-.53.11-.71.29l-4 4a1.003 1.003 0 001.42 1.42L8 7.41l3.29 3.29c.18.19.43.3.71.3a1.003 1.003 0 00.71-1.71z"
                              fill-rule="evenodd"
                            />
                          </svg>
                        </span>
                      </button>
                      <button
                        class="bp3-button bp3-disabled"
                        disabled=""
                        tabindex="-1"
                        type="button"
                      >
                        <span
                          class="bp3-icon bp3-icon-chevron-down"
                          icon="chevron-down"
                        >
                          <svg
                            data-icon="chevron-down"
                            height="16"
                            viewBox="0 0 16 16"
                            width="16"
                          >
                            <desc>
                              chevron-down
                            </desc>
                            <path
                              d="M12 5c-.28 0-.53.11-.71.29L8 8.59l-3.29-3.3a1.003 1.003 0 00-1.42 1.42l4 4c.18.18.43.29.71.29s.53-.11.71-.29l4-4A1.003 1.003 0 0012 5z"
                              fill-rule="evenodd"
                            />
                          </svg>
                        </span>
                      </button>
                    </div>
                  </div>
                </div>
              </div>
              <div
                class="sc-gqjmRU cRqxXY"
              >
                <label
                  class="bp3-label sc-jzJRlG kILPnr"
                >
                  Name of Candidate/Choice 
                  2
                </label>
                <label
                  class="bp3-label sc-jzJRlG sc-cSHVUG bOKdYI"
                >
                  Votes for Candidate/Choice 
                  2
                </label>
              </div>
              <div
                class="sc-VigVT grTkFz"
              >
                <div
                  class="sc-jTzLTM iSArEf sc-EHOje bXavad"
                >
                  <div
                    class="bp3-input-group bp3-disabled sc-bZQynM EvJhB"
                  >
                    <input
                      class="bp3-input"
                      data-testid="contest-1-choice-2-name"
                      disabled=""
                      name="contests[0].choices[1].name"
                      style="padding-right: 10px;"
                      type="text"
                      value="choice two"
                    />
                  </div>
                </div>
                <div
                  class="sc-jTzLTM sc-fjdhpX fBjAIn sc-EHOje bXavad"
                >
                  <div
                    class="bp3-control-group bp3-numeric-input sc-gzVnrw lfdfns"
                  >
                    <div
                      class="bp3-input-group bp3-disabled"
                    >
                      <input
                        autocomplete="off"
                        class="bp3-input"
                        data-testid="contest-1-choice-2-votes"
                        disabled=""
                        name="contests[0].choices[1].numVotes"
                        style="padding-right: 10px;"
                        type="number"
                        value="1325"
                      />
                    </div>
                    <div
                      class="bp3-button-group bp3-vertical bp3-fixed"
                    >
                      <button
                        class="bp3-button bp3-disabled"
                        disabled=""
                        tabindex="-1"
                        type="button"
                      >
                        <span
                          class="bp3-icon bp3-icon-chevron-up"
                          icon="chevron-up"
                        >
                          <svg
                            data-icon="chevron-up"
                            height="16"
                            viewBox="0 0 16 16"
                            width="16"
                          >
                            <desc>
                              chevron-up
                            </desc>
                            <path
                              d="M12.71 9.29l-4-4C8.53 5.11 8.28 5 8 5s-.53.11-.71.29l-4 4a1.003 1.003 0 001.42 1.42L8 7.41l3.29 3.29c.18.19.43.3.71.3a1.003 1.003 0 00.71-1.71z"
                              fill-rule="evenodd"
                            />
                          </svg>
                        </span>
                      </button>
                      <button
                        class="bp3-button bp3-disabled"
                        disabled=""
                        tabindex="-1"
                        type="button"
                      >
                        <span
                          class="bp3-icon bp3-icon-chevron-down"
                          icon="chevron-down"
                        >
                          <svg
                            data-icon="chevron-down"
                            height="16"
                            viewBox="0 0 16 16"
                            width="16"
                          >
                            <desc>
                              chevron-down
                            </desc>
                            <path
                              d="M12 5c-.28 0-.53.11-.71.29L8 8.59l-3.29-3.3a1.003 1.003 0 00-1.42 1.42l4 4c.18.18.43.29.71.29s.53-.11.71-.29l4-4A1.003 1.003 0 0012 5z"
                              fill-rule="evenodd"
                            />
                          </svg>
                        </span>
                      </button>
                    </div>
                  </div>
                </div>
              </div>
            </div>
=======
            <label
              class="sc-kAzzGY kQOXij"
            >
              Name of Candidate/Choice 
              2
            </label>
            <label
              class="sc-kAzzGY sc-chPdSV gzFJUu"
            >
              Votes for Candidate/Choice 
              2
            </label>
>>>>>>> 3d063343
          </div>
          <div
            class="sc-fjdhpX gYcVlS"
          >
            <div
<<<<<<< HEAD
              class="sc-htpNat fnydiw"
            >
              Total Ballots Cast
            </div>
            <div
              class="sc-bwzfXH jQNUeE"
=======
              class="sc-jzJRlG jxSbtE sc-htoDjs jjofgS"
>>>>>>> 3d063343
            >
              <input
                class="sc-dnqmqq dvJRiU"
                data-testid="contest-1-choice-2-name"
                disabled=""
                name="contests[0].choices[1].name"
                value="choice two"
              />
            </div>
            <div
<<<<<<< HEAD
              class="sc-EHOje bXavad"
            >
              <div
                class="bp3-control-group bp3-numeric-input sc-gzVnrw lfdfns"
              >
                <div
                  class="bp3-input-group bp3-disabled"
                >
                  <input
                    autocomplete="off"
                    class="bp3-input"
                    data-testid="contest-1-total-ballots"
                    disabled=""
                    name="contests[0].totalBallotsCast"
                    style="padding-right: 10px;"
                    type="number"
                    value="2123"
                  />
                </div>
                <div
                  class="bp3-button-group bp3-vertical bp3-fixed"
                >
                  <button
                    class="bp3-button bp3-disabled"
                    disabled=""
                    tabindex="-1"
                    type="button"
                  >
                    <span
                      class="bp3-icon bp3-icon-chevron-up"
                      icon="chevron-up"
                    >
                      <svg
                        data-icon="chevron-up"
                        height="16"
                        viewBox="0 0 16 16"
                        width="16"
                      >
                        <desc>
                          chevron-up
                        </desc>
                        <path
                          d="M12.71 9.29l-4-4C8.53 5.11 8.28 5 8 5s-.53.11-.71.29l-4 4a1.003 1.003 0 001.42 1.42L8 7.41l3.29 3.29c.18.19.43.3.71.3a1.003 1.003 0 00.71-1.71z"
                          fill-rule="evenodd"
                        />
                      </svg>
                    </span>
                  </button>
                  <button
                    class="bp3-button bp3-disabled"
                    disabled=""
                    tabindex="-1"
                    type="button"
                  >
                    <span
                      class="bp3-icon bp3-icon-chevron-down"
                      icon="chevron-down"
                    >
                      <svg
                        data-icon="chevron-down"
                        height="16"
                        viewBox="0 0 16 16"
                        width="16"
                      >
                        <desc>
                          chevron-down
                        </desc>
                        <path
                          d="M12 5c-.28 0-.53.11-.71.29L8 8.59l-3.29-3.3a1.003 1.003 0 00-1.42 1.42l4 4c.18.18.43.29.71.29s.53-.11.71-.29l4-4A1.003 1.003 0 0012 5z"
                          fill-rule="evenodd"
                        />
                      </svg>
                    </span>
                  </button>
                </div>
              </div>
            </div>
          </div>
          <h2
            class="bp3-heading sc-bxivhb dxnZc"
          >
            Audit Settings
          </h2>
          <div
            class="sc-bdVaJa fdbLH"
          >
            <div
              class="sc-htpNat fnydiw"
            >
              Desired Risk Limit
            </div>
            <div
              class="sc-bwzfXH jQNUeE"
            >
              Set the risk for the audit as a percentage (e.g. "5" = 5%)
            </div>
            <div
              class="bp3-html-select bp3-disabled"
            >
              <select
                data-testid="risk-limit"
                disabled=""
                field="[object Object]"
                form="[object Object]"
              >
                <option
                  selected=""
                >
                  1
                </option>
                <option>
                  2
                </option>
                <option>
                  3
                </option>
                <option>
                  4
                </option>
                <option>
                  5
                </option>
                <option>
                  6
                </option>
                <option>
                  7
                </option>
                <option>
                  8
                </option>
                <option>
                  9
                </option>
                <option>
                  10
                </option>
                <option>
                  11
                </option>
                <option>
                  12
                </option>
                <option>
                  13
                </option>
                <option>
                  14
                </option>
                <option>
                  15
                </option>
                <option>
                  16
                </option>
                <option>
                  17
                </option>
                <option>
                  18
                </option>
                <option>
                  19
                </option>
                <option>
                  20
                </option>
              </select>
              <span
                class="bp3-icon bp3-icon-double-caret-vertical"
                icon="double-caret-vertical"
              >
                <svg
                  data-icon="double-caret-vertical"
                  height="16"
                  viewBox="0 0 16 16"
                  width="16"
                >
                  <desc>
                    double-caret-vertical
                  </desc>
                  <path
                    d="M5 7h6a1.003 1.003 0 00.71-1.71l-3-3C8.53 2.11 8.28 2 8 2s-.53.11-.71.29l-3 3A1.003 1.003 0 005 7zm6 2H5a1.003 1.003 0 00-.71 1.71l3 3c.18.18.43.29.71.29s.53-.11.71-.29l3-3A1.003 1.003 0 0011 9z"
                    fill-rule="evenodd"
                  />
                </svg>
              </span>
            </div>
          </div>
          <div
            class="sc-bdVaJa fdbLH"
          >
            <div
              class="sc-htpNat fnydiw"
            >
              Random Seed
            </div>
            <div
              class="sc-bwzfXH jQNUeE"
            >
              Enter the random number to seed the pseudo-random number generator.
            </div>
            <div
              class="sc-EHOje bXavad"
            >
              <div
                class="bp3-input-group bp3-disabled sc-bZQynM EvJhB"
              >
                <input
                  class="bp3-input"
                  data-testid="random-seed"
                  disabled=""
                  name="randomSeed"
                  style="padding-right: 10px;"
                  type="text"
                  value="123456789"
                />
              </div>
=======
              class="sc-jzJRlG sc-cSHVUG cDvPFF sc-htoDjs jjofgS"
            >
              <input
                class="sc-dnqmqq dvJRiU"
                data-testid="contest-1-choice-2-votes"
                disabled=""
                name="contests[0].choices[1].numVotes"
                type="number"
                value="1325"
              />
>>>>>>> 3d063343
            </div>
          </div>
        </div>
      </div>
      <div
        class="sc-bdVaJa fdbLH"
      >
        <div
          class="sc-htpNat gYCOid"
        >
          Total Ballots Cast
        </div>
        <div
          class="sc-bwzfXH xctbO"
        >
          Enter the overall number of ballot cards cast in jurisdictions containing this contest.
        </div>
        <div
          class="sc-htoDjs jjofgS"
        >
          <input
            class="sc-dnqmqq dvJRiU"
            data-testid="contest-1-total-ballots"
            disabled=""
            name="contests[0].totalBallotsCast"
            type="number"
            value="2123"
          />
        </div>
      </div>
      <div
        class="sc-bxivhb doxbWk"
      >
        Audit Settings
      </div>
      <div
        class="sc-bdVaJa fdbLH"
      >
        <div
          class="sc-htpNat gYCOid"
        >
          Desired Risk Limit
        </div>
        <div
          class="sc-bwzfXH xctbO"
        >
          Set the risk for the audit as a percentage (e.g. "5" = 5%)
        </div>
        <select
          data-testid="risk-limit"
          disabled=""
          name="riskLimit"
        >
          <option>
            1
          </option>
          <option>
            2
          </option>
          <option>
            3
          </option>
          <option>
            4
          </option>
          <option>
            5
          </option>
          <option>
            6
          </option>
          <option>
            7
          </option>
          <option>
            8
          </option>
          <option>
            9
          </option>
          <option>
            10
          </option>
          <option>
            11
          </option>
          <option>
            12
          </option>
          <option>
            13
          </option>
          <option>
            14
          </option>
          <option>
            15
          </option>
          <option>
            16
          </option>
          <option>
            17
          </option>
          <option>
            18
          </option>
          <option>
            19
          </option>
          <option>
            20
          </option>
        </select>
      </div>
      <div
        class="sc-bdVaJa fdbLH"
      >
        <div
          class="sc-htpNat gYCOid"
        >
          Random Seed
        </div>
        <div
          class="sc-bwzfXH xctbO"
        >
          Enter the random number to seed the pseudo-random number generator.
        </div>
        <div
          class="sc-htoDjs jjofgS"
        >
          <input
            class="sc-dnqmqq dvJRiU"
            data-testid="random-seed"
            disabled=""
            name="randomSeed"
            type="text"
            value="123456789"
          />
        </div>
      </div>
    </div>
  </form>
</div>
`;

exports[`EstimateSampleSize renders after manifest is uploaded correctly 1`] = `
<div>
  <form
    data-testid="form-one"
  >
    <div
      class="sc-ifAKCX jXnARC"
    >
      <div
        class="sc-bxivhb doxbWk"
      >
        Contest Information
      </div>
      <div
        class="sc-bdVaJa fdbLH"
      >
<<<<<<< HEAD
        <h2
          class="bp3-heading sc-bxivhb dxnZc"
        >
          Contest Information
        </h2>
=======
        <div
          class="sc-htpNat gYCOid"
        >
          Election Name
        </div>
>>>>>>> 3d063343
        <div
          class="sc-htoDjs jjofgS"
        >
<<<<<<< HEAD
          <div
            class="sc-htpNat fnydiw"
          >
            Election Name
          </div>
          <div
            class="sc-EHOje bXavad"
          >
            <div
              class="bp3-input-group bp3-disabled sc-bZQynM EvJhB"
            >
              <input
                class="bp3-input"
                data-testid="audit-name"
                disabled=""
                name="name"
                style="padding-right: 10px;"
                type="text"
                value="contest name"
              />
            </div>
          </div>
        </div>
        <div
          class="sc-bdVaJa fdbLH"
        >
          <div
            class="sc-htpNat fnydiw"
          >
            Contest  Name
          </div>
          <div
            class="sc-bwzfXH jQNUeE"
          >
            Enter the name of the contest that will drive the audit.
          </div>
          <div
            class="sc-EHOje bXavad"
          >
            <div
              class="bp3-input-group bp3-disabled sc-bZQynM EvJhB"
            >
              <input
                class="bp3-input"
                data-testid="contest-1-name"
                disabled=""
                name="contests[0].name"
                style="padding-right: 10px;"
                type="text"
                value="contest name"
              />
            </div>
          </div>
=======
          <input
            class="sc-dnqmqq dvJRiU"
            data-testid="audit-name"
            disabled=""
            name="name"
            value="contest name"
          />
        </div>
      </div>
      <div
        class="sc-bdVaJa fdbLH"
      >
        <div
          class="sc-htpNat gYCOid"
        >
          Contest  Name
        </div>
        <div
          class="sc-bwzfXH xctbO"
        >
          Enter the name of the contest that will drive the audit.
>>>>>>> 3d063343
        </div>
        <div
          class="sc-htoDjs jjofgS"
        >
          <input
            class="sc-dnqmqq dvJRiU"
            data-testid="contest-1-name"
            disabled=""
            name="contests[0].name"
            value="contest name"
          />
        </div>
      </div>
      <div
        class="sc-bdVaJa fdbLH"
      >
        <div
          class="sc-htpNat gYCOid"
        >
          Candidates/Choices & Vote Totals
        </div>
        <div
          class="sc-bwzfXH xctbO"
        >
          Enter the name of each candidate choice that appears on the ballot for this contest.
        </div>
        <div
          class="sc-VigVT gSWWKv"
        >
          <div
<<<<<<< HEAD
            class="sc-htpNat fnydiw"
          >
            Candidates/Choices & Vote Totals
          </div>
          <div
            class="sc-bwzfXH jQNUeE"
=======
            class="sc-jTzLTM kHOUMK"
>>>>>>> 3d063343
          >
            <label
              class="sc-kAzzGY kQOXij"
            >
              Name of Candidate/Choice 
              1
            </label>
            <label
              class="sc-kAzzGY sc-chPdSV gzFJUu"
            >
              Votes for Candidate/Choice 
              1
            </label>
          </div>
          <div
<<<<<<< HEAD
            class="sc-gZMcBi cQokFm"
          >
            <div
              class="sc-gqjmRU cRqxXY"
            >
              <label
                class="bp3-label sc-jzJRlG kILPnr"
              >
                Name of Candidate/Choice 
                1
              </label>
              <label
                class="bp3-label sc-jzJRlG sc-cSHVUG bOKdYI"
              >
                Votes for Candidate/Choice 
                1
              </label>
            </div>
            <div
              class="sc-VigVT grTkFz"
            >
              <div
                class="sc-jTzLTM iSArEf sc-EHOje bXavad"
              >
                <div
                  class="bp3-input-group bp3-disabled sc-bZQynM EvJhB"
                >
                  <input
                    class="bp3-input"
                    data-testid="contest-1-choice-1-name"
                    disabled=""
                    name="contests[0].choices[0].name"
                    style="padding-right: 10px;"
                    type="text"
                    value="choice one"
                  />
                </div>
              </div>
              <div
                class="sc-jTzLTM sc-fjdhpX fBjAIn sc-EHOje bXavad"
              >
                <div
                  class="bp3-control-group bp3-numeric-input sc-gzVnrw lfdfns"
                >
                  <div
                    class="bp3-input-group bp3-disabled"
                  >
                    <input
                      autocomplete="off"
                      class="bp3-input"
                      data-testid="contest-1-choice-1-votes"
                      disabled=""
                      name="contests[0].choices[0].numVotes"
                      style="padding-right: 10px;"
                      type="number"
                      value="792"
                    />
                  </div>
                  <div
                    class="bp3-button-group bp3-vertical bp3-fixed"
                  >
                    <button
                      class="bp3-button bp3-disabled"
                      disabled=""
                      tabindex="-1"
                      type="button"
                    >
                      <span
                        class="bp3-icon bp3-icon-chevron-up"
                        icon="chevron-up"
                      >
                        <svg
                          data-icon="chevron-up"
                          height="16"
                          viewBox="0 0 16 16"
                          width="16"
                        >
                          <desc>
                            chevron-up
                          </desc>
                          <path
                            d="M12.71 9.29l-4-4C8.53 5.11 8.28 5 8 5s-.53.11-.71.29l-4 4a1.003 1.003 0 001.42 1.42L8 7.41l3.29 3.29c.18.19.43.3.71.3a1.003 1.003 0 00.71-1.71z"
                            fill-rule="evenodd"
                          />
                        </svg>
                      </span>
                    </button>
                    <button
                      class="bp3-button bp3-disabled"
                      disabled=""
                      tabindex="-1"
                      type="button"
                    >
                      <span
                        class="bp3-icon bp3-icon-chevron-down"
                        icon="chevron-down"
                      >
                        <svg
                          data-icon="chevron-down"
                          height="16"
                          viewBox="0 0 16 16"
                          width="16"
                        >
                          <desc>
                            chevron-down
                          </desc>
                          <path
                            d="M12 5c-.28 0-.53.11-.71.29L8 8.59l-3.29-3.3a1.003 1.003 0 00-1.42 1.42l4 4c.18.18.43.29.71.29s.53-.11.71-.29l4-4A1.003 1.003 0 0012 5z"
                            fill-rule="evenodd"
                          />
                        </svg>
                      </span>
                    </button>
                  </div>
                </div>
              </div>
=======
            class="sc-fjdhpX gYcVlS"
          >
            <div
              class="sc-jzJRlG jxSbtE sc-htoDjs jjofgS"
            >
              <input
                class="sc-dnqmqq dvJRiU"
                data-testid="contest-1-choice-1-name"
                disabled=""
                name="contests[0].choices[0].name"
                value="choice one"
              />
            </div>
            <div
              class="sc-jzJRlG sc-cSHVUG cDvPFF sc-htoDjs jjofgS"
            >
              <input
                class="sc-dnqmqq dvJRiU"
                data-testid="contest-1-choice-1-votes"
                disabled=""
                name="contests[0].choices[0].numVotes"
                type="number"
                value="792"
              />
>>>>>>> 3d063343
            </div>
          </div>
          <div
            class="sc-jTzLTM kHOUMK"
          >
            <label
              class="sc-kAzzGY kQOXij"
            >
              Name of Candidate/Choice 
              2
            </label>
            <label
              class="sc-kAzzGY sc-chPdSV gzFJUu"
            >
              Votes for Candidate/Choice 
              2
            </label>
          </div>
          <div
            class="sc-fjdhpX gYcVlS"
          >
            <div
<<<<<<< HEAD
              class="sc-gqjmRU cRqxXY"
            >
              <label
                class="bp3-label sc-jzJRlG kILPnr"
              >
                Name of Candidate/Choice 
                2
              </label>
              <label
                class="bp3-label sc-jzJRlG sc-cSHVUG bOKdYI"
              >
                Votes for Candidate/Choice 
                2
              </label>
            </div>
            <div
              class="sc-VigVT grTkFz"
            >
              <div
                class="sc-jTzLTM iSArEf sc-EHOje bXavad"
              >
                <div
                  class="bp3-input-group bp3-disabled sc-bZQynM EvJhB"
                >
                  <input
                    class="bp3-input"
                    data-testid="contest-1-choice-2-name"
                    disabled=""
                    name="contests[0].choices[1].name"
                    style="padding-right: 10px;"
                    type="text"
                    value="choice two"
                  />
                </div>
              </div>
              <div
                class="sc-jTzLTM sc-fjdhpX fBjAIn sc-EHOje bXavad"
              >
                <div
                  class="bp3-control-group bp3-numeric-input sc-gzVnrw lfdfns"
                >
                  <div
                    class="bp3-input-group bp3-disabled"
                  >
                    <input
                      autocomplete="off"
                      class="bp3-input"
                      data-testid="contest-1-choice-2-votes"
                      disabled=""
                      name="contests[0].choices[1].numVotes"
                      style="padding-right: 10px;"
                      type="number"
                      value="1325"
                    />
                  </div>
                  <div
                    class="bp3-button-group bp3-vertical bp3-fixed"
                  >
                    <button
                      class="bp3-button bp3-disabled"
                      disabled=""
                      tabindex="-1"
                      type="button"
                    >
                      <span
                        class="bp3-icon bp3-icon-chevron-up"
                        icon="chevron-up"
                      >
                        <svg
                          data-icon="chevron-up"
                          height="16"
                          viewBox="0 0 16 16"
                          width="16"
                        >
                          <desc>
                            chevron-up
                          </desc>
                          <path
                            d="M12.71 9.29l-4-4C8.53 5.11 8.28 5 8 5s-.53.11-.71.29l-4 4a1.003 1.003 0 001.42 1.42L8 7.41l3.29 3.29c.18.19.43.3.71.3a1.003 1.003 0 00.71-1.71z"
                            fill-rule="evenodd"
                          />
                        </svg>
                      </span>
                    </button>
                    <button
                      class="bp3-button bp3-disabled"
                      disabled=""
                      tabindex="-1"
                      type="button"
                    >
                      <span
                        class="bp3-icon bp3-icon-chevron-down"
                        icon="chevron-down"
                      >
                        <svg
                          data-icon="chevron-down"
                          height="16"
                          viewBox="0 0 16 16"
                          width="16"
                        >
                          <desc>
                            chevron-down
                          </desc>
                          <path
                            d="M12 5c-.28 0-.53.11-.71.29L8 8.59l-3.29-3.3a1.003 1.003 0 00-1.42 1.42l4 4c.18.18.43.29.71.29s.53-.11.71-.29l4-4A1.003 1.003 0 0012 5z"
                            fill-rule="evenodd"
                          />
                        </svg>
                      </span>
                    </button>
                  </div>
                </div>
              </div>
=======
              class="sc-jzJRlG jxSbtE sc-htoDjs jjofgS"
            >
              <input
                class="sc-dnqmqq dvJRiU"
                data-testid="contest-1-choice-2-name"
                disabled=""
                name="contests[0].choices[1].name"
                value="choice two"
              />
            </div>
            <div
              class="sc-jzJRlG sc-cSHVUG cDvPFF sc-htoDjs jjofgS"
            >
              <input
                class="sc-dnqmqq dvJRiU"
                data-testid="contest-1-choice-2-votes"
                disabled=""
                name="contests[0].choices[1].numVotes"
                type="number"
                value="1325"
              />
>>>>>>> 3d063343
            </div>
          </div>
        </div>
      </div>
      <div
        class="sc-bdVaJa fdbLH"
      >
        <div
          class="sc-htpNat gYCOid"
        >
          Total Ballots Cast
        </div>
        <div
          class="sc-bwzfXH xctbO"
        >
          Enter the overall number of ballot cards cast in jurisdictions containing this contest.
        </div>
        <div
          class="sc-htoDjs jjofgS"
        >
          <input
            class="sc-dnqmqq dvJRiU"
            data-testid="contest-1-total-ballots"
            disabled=""
            name="contests[0].totalBallotsCast"
            type="number"
            value="2123"
          />
        </div>
      </div>
      <div
        class="sc-bxivhb doxbWk"
      >
        Audit Settings
      </div>
      <div
        class="sc-bdVaJa fdbLH"
      >
        <div
          class="sc-htpNat gYCOid"
        >
          Desired Risk Limit
        </div>
        <div
          class="sc-bwzfXH xctbO"
        >
          Set the risk for the audit as a percentage (e.g. "5" = 5%)
        </div>
        <select
          data-testid="risk-limit"
          disabled=""
          name="riskLimit"
        >
          <option>
            1
          </option>
          <option>
            2
          </option>
          <option>
            3
          </option>
          <option>
            4
          </option>
          <option>
            5
          </option>
          <option>
            6
          </option>
          <option>
            7
          </option>
          <option>
            8
          </option>
          <option>
            9
          </option>
          <option>
            10
          </option>
          <option>
            11
          </option>
          <option>
            12
          </option>
          <option>
            13
          </option>
          <option>
            14
          </option>
          <option>
            15
          </option>
          <option>
            16
          </option>
          <option>
            17
          </option>
          <option>
            18
          </option>
          <option>
            19
          </option>
          <option>
            20
          </option>
        </select>
      </div>
      <div
        class="sc-bdVaJa fdbLH"
      >
        <div
          class="sc-htpNat gYCOid"
        >
          Random Seed
        </div>
        <div
          class="sc-bwzfXH xctbO"
        >
          Enter the random number to seed the pseudo-random number generator.
        </div>
        <div
          class="sc-htoDjs jjofgS"
        >
          <input
            class="sc-dnqmqq dvJRiU"
            data-testid="random-seed"
            disabled=""
            name="randomSeed"
            type="text"
            value="123456789"
          />
        </div>
      </div>
    </div>
  </form>
</div>
`;

exports[`EstimateSampleSize renders after manifest is uploaded correctly 2`] = `
<div>
  <form
    data-testid="form-one"
  >
    <div
      class="sc-ifAKCX jXnARC"
    >
      <div
        class="sc-bxivhb doxbWk"
      >
        Contest Information
      </div>
      <div
        class="sc-bdVaJa fdbLH"
      >
        <div
          class="sc-htpNat gYCOid"
        >
          Election Name
        </div>
        <div
          class="sc-htoDjs jjofgS"
        >
          <input
            class="sc-dnqmqq dvJRiU"
            data-testid="audit-name"
            disabled=""
            name="name"
            value="contest name"
          />
        </div>
      </div>
      <div
        class="sc-bdVaJa fdbLH"
      >
        <div
          class="sc-htpNat gYCOid"
        >
          Contest  Name
        </div>
        <div
          class="sc-bwzfXH xctbO"
        >
          Enter the name of the contest that will drive the audit.
        </div>
        <div
          class="sc-htoDjs jjofgS"
        >
          <input
            class="sc-dnqmqq dvJRiU"
            data-testid="contest-1-name"
            disabled=""
            name="contests[0].name"
            value="contest name"
          />
        </div>
      </div>
      <div
        class="sc-bdVaJa fdbLH"
      >
        <div
          class="sc-htpNat gYCOid"
        >
          Candidates/Choices & Vote Totals
        </div>
        <div
          class="sc-bwzfXH xctbO"
        >
          Enter the name of each candidate choice that appears on the ballot for this contest.
        </div>
        <div
          class="sc-VigVT gSWWKv"
        >
          <div
<<<<<<< HEAD
            class="sc-htpNat fnydiw"
=======
            class="sc-jTzLTM kHOUMK"
          >
            <label
              class="sc-kAzzGY kQOXij"
            >
              Name of Candidate/Choice 
              1
            </label>
            <label
              class="sc-kAzzGY sc-chPdSV gzFJUu"
            >
              Votes for Candidate/Choice 
              1
            </label>
          </div>
          <div
            class="sc-fjdhpX gYcVlS"
>>>>>>> 3d063343
          >
            <div
              class="sc-jzJRlG jxSbtE sc-htoDjs jjofgS"
            >
              <input
                class="sc-dnqmqq dvJRiU"
                data-testid="contest-1-choice-1-name"
                disabled=""
                name="contests[0].choices[0].name"
                value="choice one"
              />
            </div>
            <div
              class="sc-jzJRlG sc-cSHVUG cDvPFF sc-htoDjs jjofgS"
            >
              <input
                class="sc-dnqmqq dvJRiU"
                data-testid="contest-1-choice-1-votes"
                disabled=""
                name="contests[0].choices[0].numVotes"
                type="number"
                value="792"
              />
            </div>
          </div>
          <div
<<<<<<< HEAD
            class="sc-bwzfXH jQNUeE"
=======
            class="sc-jTzLTM kHOUMK"
>>>>>>> 3d063343
          >
            <label
              class="sc-kAzzGY kQOXij"
            >
              Name of Candidate/Choice 
              2
            </label>
            <label
              class="sc-kAzzGY sc-chPdSV gzFJUu"
            >
              Votes for Candidate/Choice 
              2
            </label>
          </div>
          <div
<<<<<<< HEAD
            class="sc-EHOje bXavad"
          >
            <div
              class="bp3-control-group bp3-numeric-input sc-gzVnrw lfdfns"
            >
              <div
                class="bp3-input-group bp3-disabled"
              >
                <input
                  autocomplete="off"
                  class="bp3-input"
                  data-testid="contest-1-total-ballots"
                  disabled=""
                  name="contests[0].totalBallotsCast"
                  style="padding-right: 10px;"
                  type="number"
                  value="2123"
                />
              </div>
              <div
                class="bp3-button-group bp3-vertical bp3-fixed"
              >
                <button
                  class="bp3-button bp3-disabled"
                  disabled=""
                  tabindex="-1"
                  type="button"
                >
                  <span
                    class="bp3-icon bp3-icon-chevron-up"
                    icon="chevron-up"
                  >
                    <svg
                      data-icon="chevron-up"
                      height="16"
                      viewBox="0 0 16 16"
                      width="16"
                    >
                      <desc>
                        chevron-up
                      </desc>
                      <path
                        d="M12.71 9.29l-4-4C8.53 5.11 8.28 5 8 5s-.53.11-.71.29l-4 4a1.003 1.003 0 001.42 1.42L8 7.41l3.29 3.29c.18.19.43.3.71.3a1.003 1.003 0 00.71-1.71z"
                        fill-rule="evenodd"
                      />
                    </svg>
                  </span>
                </button>
                <button
                  class="bp3-button bp3-disabled"
                  disabled=""
                  tabindex="-1"
                  type="button"
                >
                  <span
                    class="bp3-icon bp3-icon-chevron-down"
                    icon="chevron-down"
                  >
                    <svg
                      data-icon="chevron-down"
                      height="16"
                      viewBox="0 0 16 16"
                      width="16"
                    >
                      <desc>
                        chevron-down
                      </desc>
                      <path
                        d="M12 5c-.28 0-.53.11-.71.29L8 8.59l-3.29-3.3a1.003 1.003 0 00-1.42 1.42l4 4c.18.18.43.29.71.29s.53-.11.71-.29l4-4A1.003 1.003 0 0012 5z"
                        fill-rule="evenodd"
                      />
                    </svg>
                  </span>
                </button>
              </div>
            </div>
          </div>
        </div>
        <h2
          class="bp3-heading sc-bxivhb dxnZc"
        >
          Audit Settings
        </h2>
=======
            class="sc-fjdhpX gYcVlS"
          >
            <div
              class="sc-jzJRlG jxSbtE sc-htoDjs jjofgS"
            >
              <input
                class="sc-dnqmqq dvJRiU"
                data-testid="contest-1-choice-2-name"
                disabled=""
                name="contests[0].choices[1].name"
                value="choice two"
              />
            </div>
            <div
              class="sc-jzJRlG sc-cSHVUG cDvPFF sc-htoDjs jjofgS"
            >
              <input
                class="sc-dnqmqq dvJRiU"
                data-testid="contest-1-choice-2-votes"
                disabled=""
                name="contests[0].choices[1].numVotes"
                type="number"
                value="1325"
              />
            </div>
          </div>
        </div>
      </div>
      <div
        class="sc-bdVaJa fdbLH"
      >
        <div
          class="sc-htpNat gYCOid"
        >
          Total Ballots Cast
        </div>
        <div
          class="sc-bwzfXH xctbO"
        >
          Enter the overall number of ballot cards cast in jurisdictions containing this contest.
        </div>
        <div
          class="sc-htoDjs jjofgS"
        >
          <input
            class="sc-dnqmqq dvJRiU"
            data-testid="contest-1-total-ballots"
            disabled=""
            name="contests[0].totalBallotsCast"
            type="number"
            value="2123"
          />
        </div>
      </div>
      <div
        class="sc-bxivhb doxbWk"
      >
        Audit Settings
      </div>
      <div
        class="sc-bdVaJa fdbLH"
      >
        <div
          class="sc-htpNat gYCOid"
        >
          Desired Risk Limit
        </div>
        <div
          class="sc-bwzfXH xctbO"
        >
          Set the risk for the audit as a percentage (e.g. "5" = 5%)
        </div>
        <select
          data-testid="risk-limit"
          disabled=""
          name="riskLimit"
        >
          <option>
            1
          </option>
          <option>
            2
          </option>
          <option>
            3
          </option>
          <option>
            4
          </option>
          <option>
            5
          </option>
          <option>
            6
          </option>
          <option>
            7
          </option>
          <option>
            8
          </option>
          <option>
            9
          </option>
          <option>
            10
          </option>
          <option>
            11
          </option>
          <option>
            12
          </option>
          <option>
            13
          </option>
          <option>
            14
          </option>
          <option>
            15
          </option>
          <option>
            16
          </option>
          <option>
            17
          </option>
          <option>
            18
          </option>
          <option>
            19
          </option>
          <option>
            20
          </option>
        </select>
      </div>
      <div
        class="sc-bdVaJa fdbLH"
      >
        <div
          class="sc-htpNat gYCOid"
        >
          Random Seed
        </div>
        <div
          class="sc-bwzfXH xctbO"
        >
          Enter the random number to seed the pseudo-random number generator.
        </div>
        <div
          class="sc-htoDjs jjofgS"
        >
          <input
            class="sc-dnqmqq dvJRiU"
            data-testid="random-seed"
            disabled=""
            name="randomSeed"
            type="text"
            value="123456789"
          />
        </div>
      </div>
    </div>
  </form>
</div>
`;

exports[`EstimateSampleSize renders after sample size is estimated correctly 1`] = `
<div>
  <form
    data-testid="form-one"
  >
    <div
      class="sc-ifAKCX jXnARC"
    >
      <div
        class="sc-bxivhb doxbWk"
      >
        Contest Information
      </div>
      <div
        class="sc-bdVaJa fdbLH"
      >
        <div
          class="sc-htpNat gYCOid"
        >
          Election Name
        </div>
        <div
          class="sc-htoDjs jjofgS"
        >
          <input
            class="sc-dnqmqq dvJRiU"
            data-testid="audit-name"
            disabled=""
            name="name"
            value="contest name"
          />
        </div>
      </div>
      <div
        class="sc-bdVaJa fdbLH"
      >
        <div
          class="sc-htpNat gYCOid"
        >
          Contest  Name
        </div>
        <div
          class="sc-bwzfXH xctbO"
        >
          Enter the name of the contest that will drive the audit.
        </div>
        <div
          class="sc-htoDjs jjofgS"
        >
          <input
            class="sc-dnqmqq dvJRiU"
            data-testid="contest-1-name"
            disabled=""
            name="contests[0].name"
            value="contest name"
          />
        </div>
      </div>
      <div
        class="sc-bdVaJa fdbLH"
      >
        <div
          class="sc-htpNat gYCOid"
        >
          Candidates/Choices & Vote Totals
        </div>
        <div
          class="sc-bwzfXH xctbO"
        >
          Enter the name of each candidate choice that appears on the ballot for this contest.
        </div>
        <div
          class="sc-VigVT gSWWKv"
        >
          <div
            class="sc-jTzLTM kHOUMK"
          >
            <label
              class="sc-kAzzGY kQOXij"
            >
              Name of Candidate/Choice 
              1
            </label>
            <label
              class="sc-kAzzGY sc-chPdSV gzFJUu"
            >
              Votes for Candidate/Choice 
              1
            </label>
          </div>
          <div
            class="sc-fjdhpX gYcVlS"
          >
            <div
              class="sc-jzJRlG jxSbtE sc-htoDjs jjofgS"
            >
              <input
                class="sc-dnqmqq dvJRiU"
                data-testid="contest-1-choice-1-name"
                disabled=""
                name="contests[0].choices[0].name"
                value="choice one"
              />
            </div>
            <div
              class="sc-jzJRlG sc-cSHVUG cDvPFF sc-htoDjs jjofgS"
            >
              <input
                class="sc-dnqmqq dvJRiU"
                data-testid="contest-1-choice-1-votes"
                disabled=""
                name="contests[0].choices[0].numVotes"
                type="number"
                value="792"
              />
            </div>
          </div>
          <div
            class="sc-jTzLTM kHOUMK"
          >
            <label
              class="sc-kAzzGY kQOXij"
            >
              Name of Candidate/Choice 
              2
            </label>
            <label
              class="sc-kAzzGY sc-chPdSV gzFJUu"
            >
              Votes for Candidate/Choice 
              2
            </label>
          </div>
          <div
            class="sc-fjdhpX gYcVlS"
          >
            <div
              class="sc-jzJRlG jxSbtE sc-htoDjs jjofgS"
            >
              <input
                class="sc-dnqmqq dvJRiU"
                data-testid="contest-1-choice-2-name"
                disabled=""
                name="contests[0].choices[1].name"
                value="choice two"
              />
            </div>
            <div
              class="sc-jzJRlG sc-cSHVUG cDvPFF sc-htoDjs jjofgS"
            >
              <input
                class="sc-dnqmqq dvJRiU"
                data-testid="contest-1-choice-2-votes"
                disabled=""
                name="contests[0].choices[1].numVotes"
                type="number"
                value="1325"
              />
            </div>
          </div>
        </div>
      </div>
      <div
        class="sc-bdVaJa fdbLH"
      >
        <div
          class="sc-htpNat gYCOid"
        >
          Total Ballots Cast
        </div>
        <div
          class="sc-bwzfXH xctbO"
        >
          Enter the overall number of ballot cards cast in jurisdictions containing this contest.
        </div>
        <div
          class="sc-htoDjs jjofgS"
        >
          <input
            class="sc-dnqmqq dvJRiU"
            data-testid="contest-1-total-ballots"
            disabled=""
            name="contests[0].totalBallotsCast"
            type="number"
            value="2123"
          />
        </div>
      </div>
      <div
        class="sc-bxivhb doxbWk"
      >
        Audit Settings
      </div>
      <div
        class="sc-bdVaJa fdbLH"
      >
        <div
          class="sc-htpNat gYCOid"
        >
          Desired Risk Limit
        </div>
        <div
          class="sc-bwzfXH xctbO"
        >
          Set the risk for the audit as a percentage (e.g. "5" = 5%)
        </div>
        <select
          data-testid="risk-limit"
          disabled=""
          name="riskLimit"
        >
          <option>
            1
          </option>
          <option>
            2
          </option>
          <option>
            3
          </option>
          <option>
            4
          </option>
          <option>
            5
          </option>
          <option>
            6
          </option>
          <option>
            7
          </option>
          <option>
            8
          </option>
          <option>
            9
          </option>
          <option>
            10
          </option>
          <option>
            11
          </option>
          <option>
            12
          </option>
          <option>
            13
          </option>
          <option>
            14
          </option>
          <option>
            15
          </option>
          <option>
            16
          </option>
          <option>
            17
          </option>
          <option>
            18
          </option>
          <option>
            19
          </option>
          <option>
            20
          </option>
        </select>
      </div>
      <div
        class="sc-bdVaJa fdbLH"
      >
        <div
          class="sc-htpNat gYCOid"
        >
          Random Seed
        </div>
        <div
          class="sc-bwzfXH xctbO"
        >
          Enter the random number to seed the pseudo-random number generator.
        </div>
        <div
          class="sc-htoDjs jjofgS"
        >
          <input
            class="sc-dnqmqq dvJRiU"
            data-testid="random-seed"
            disabled=""
            name="randomSeed"
            type="text"
            value="123456789"
          />
        </div>
      </div>
    </div>
  </form>
</div>
`;

exports[`EstimateSampleSize renders after sample size is estimated correctly 2`] = `
<div>
  <form
    data-testid="form-one"
  >
    <div
      class="sc-ifAKCX jXnARC"
    >
      <div
        class="sc-bxivhb doxbWk"
      >
        Contest Information
      </div>
      <div
        class="sc-bdVaJa fdbLH"
      >
        <div
          class="sc-htpNat gYCOid"
        >
          Election Name
        </div>
        <div
          class="sc-htoDjs jjofgS"
        >
          <input
            class="sc-dnqmqq dvJRiU"
            data-testid="audit-name"
            disabled=""
            name="name"
            value="contest name"
          />
        </div>
      </div>
      <div
        class="sc-bdVaJa fdbLH"
      >
        <div
          class="sc-htpNat gYCOid"
        >
          Contest  Name
        </div>
        <div
          class="sc-bwzfXH xctbO"
        >
          Enter the name of the contest that will drive the audit.
        </div>
        <div
          class="sc-htoDjs jjofgS"
        >
          <input
            class="sc-dnqmqq dvJRiU"
            data-testid="contest-1-name"
            disabled=""
            name="contests[0].name"
            value="contest name"
          />
        </div>
      </div>
      <div
        class="sc-bdVaJa fdbLH"
      >
        <div
          class="sc-htpNat gYCOid"
        >
          Candidates/Choices & Vote Totals
        </div>
        <div
          class="sc-bwzfXH xctbO"
        >
          Enter the name of each candidate choice that appears on the ballot for this contest.
        </div>
        <div
          class="sc-VigVT gSWWKv"
        >
          <div
            class="sc-jTzLTM kHOUMK"
          >
            <label
              class="sc-kAzzGY kQOXij"
            >
              Name of Candidate/Choice 
              1
            </label>
            <label
              class="sc-kAzzGY sc-chPdSV gzFJUu"
            >
              Votes for Candidate/Choice 
              1
            </label>
          </div>
          <div
            class="sc-fjdhpX gYcVlS"
          >
            <div
              class="sc-jzJRlG jxSbtE sc-htoDjs jjofgS"
            >
              <input
                class="sc-dnqmqq dvJRiU"
                data-testid="contest-1-choice-1-name"
                disabled=""
                name="contests[0].choices[0].name"
                value="choice one"
              />
            </div>
            <div
              class="sc-jzJRlG sc-cSHVUG cDvPFF sc-htoDjs jjofgS"
            >
              <input
                class="sc-dnqmqq dvJRiU"
                data-testid="contest-1-choice-1-votes"
                disabled=""
                name="contests[0].choices[0].numVotes"
                type="number"
                value="792"
              />
            </div>
          </div>
          <div
            class="sc-jTzLTM kHOUMK"
          >
            <label
              class="sc-kAzzGY kQOXij"
            >
              Name of Candidate/Choice 
              2
            </label>
            <label
              class="sc-kAzzGY sc-chPdSV gzFJUu"
            >
              Votes for Candidate/Choice 
              2
            </label>
          </div>
          <div
            class="sc-fjdhpX gYcVlS"
          >
            <div
              class="sc-jzJRlG jxSbtE sc-htoDjs jjofgS"
            >
              <input
                class="sc-dnqmqq dvJRiU"
                data-testid="contest-1-choice-2-name"
                disabled=""
                name="contests[0].choices[1].name"
                value="choice two"
              />
            </div>
            <div
              class="sc-jzJRlG sc-cSHVUG cDvPFF sc-htoDjs jjofgS"
            >
              <input
                class="sc-dnqmqq dvJRiU"
                data-testid="contest-1-choice-2-votes"
                disabled=""
                name="contests[0].choices[1].numVotes"
                type="number"
                value="1325"
              />
            </div>
          </div>
        </div>
      </div>
      <div
        class="sc-bdVaJa fdbLH"
      >
        <div
          class="sc-htpNat gYCOid"
        >
          Total Ballots Cast
        </div>
        <div
          class="sc-bwzfXH xctbO"
        >
          Enter the overall number of ballot cards cast in jurisdictions containing this contest.
        </div>
        <div
          class="sc-htoDjs jjofgS"
        >
          <input
            class="sc-dnqmqq dvJRiU"
            data-testid="contest-1-total-ballots"
            disabled=""
            name="contests[0].totalBallotsCast"
            type="number"
            value="2123"
          />
        </div>
      </div>
      <div
        class="sc-bxivhb doxbWk"
      >
        Audit Settings
      </div>
      <div
        class="sc-bdVaJa fdbLH"
      >
        <div
          class="sc-htpNat gYCOid"
        >
          Desired Risk Limit
        </div>
        <div
          class="sc-bwzfXH xctbO"
        >
          Set the risk for the audit as a percentage (e.g. "5" = 5%)
        </div>
        <select
          data-testid="risk-limit"
          disabled=""
          name="riskLimit"
        >
          <option>
            1
          </option>
          <option>
            2
          </option>
          <option>
            3
          </option>
          <option>
            4
          </option>
          <option>
            5
          </option>
          <option>
            6
          </option>
          <option>
            7
          </option>
          <option>
            8
          </option>
          <option>
            9
          </option>
          <option>
            10
          </option>
          <option>
            11
          </option>
          <option>
            12
          </option>
          <option>
            13
          </option>
          <option>
            14
          </option>
          <option>
            15
          </option>
          <option>
            16
          </option>
          <option>
            17
          </option>
          <option>
            18
          </option>
          <option>
            19
          </option>
          <option>
            20
          </option>
        </select>
      </div>
      <div
        class="sc-bdVaJa fdbLH"
      >
        <div
          class="sc-htpNat gYCOid"
        >
          Random Seed
        </div>
        <div
          class="sc-bwzfXH xctbO"
        >
          Enter the random number to seed the pseudo-random number generator.
        </div>
        <div
          class="sc-htoDjs jjofgS"
        >
          <input
            class="sc-dnqmqq dvJRiU"
            data-testid="random-seed"
            disabled=""
            name="randomSeed"
            type="text"
            value="123456789"
          />
        </div>
      </div>
    </div>
  </form>
</div>
`;

exports[`EstimateSampleSize renders during rounds stage correctly 1`] = `
<div>
  <form
    data-testid="form-one"
  >
    <div
      class="sc-ifAKCX jXnARC"
    >
      <div
        class="sc-bxivhb doxbWk"
      >
        Contest Information
      </div>
      <div
        class="sc-bdVaJa fdbLH"
      >
        <div
          class="sc-htpNat gYCOid"
        >
          Election Name
        </div>
        <div
          class="sc-htoDjs jjofgS"
        >
          <input
            class="sc-dnqmqq dvJRiU"
            data-testid="audit-name"
            disabled=""
            name="name"
            value="contest name"
          />
        </div>
      </div>
      <div
        class="sc-bdVaJa fdbLH"
      >
        <div
          class="sc-htpNat gYCOid"
        >
          Contest  Name
        </div>
        <div
          class="sc-bwzfXH xctbO"
        >
          Enter the name of the contest that will drive the audit.
        </div>
        <div
          class="sc-htoDjs jjofgS"
        >
          <input
            class="sc-dnqmqq dvJRiU"
            data-testid="contest-1-name"
            disabled=""
            name="contests[0].name"
            value="contest name"
          />
        </div>
      </div>
      <div
        class="sc-bdVaJa fdbLH"
      >
        <div
          class="sc-htpNat gYCOid"
        >
          Candidates/Choices & Vote Totals
        </div>
        <div
          class="sc-bwzfXH xctbO"
        >
          Enter the name of each candidate choice that appears on the ballot for this contest.
        </div>
        <div
          class="sc-VigVT gSWWKv"
        >
          <div
            class="sc-jTzLTM kHOUMK"
          >
            <label
              class="sc-kAzzGY kQOXij"
            >
              Name of Candidate/Choice 
              1
            </label>
            <label
              class="sc-kAzzGY sc-chPdSV gzFJUu"
            >
              Votes for Candidate/Choice 
              1
            </label>
          </div>
          <div
            class="sc-fjdhpX gYcVlS"
          >
            <div
              class="sc-jzJRlG jxSbtE sc-htoDjs jjofgS"
            >
              <input
                class="sc-dnqmqq dvJRiU"
                data-testid="contest-1-choice-1-name"
                disabled=""
                name="contests[0].choices[0].name"
                value="choice one"
              />
            </div>
            <div
              class="sc-jzJRlG sc-cSHVUG cDvPFF sc-htoDjs jjofgS"
            >
              <input
                class="sc-dnqmqq dvJRiU"
                data-testid="contest-1-choice-1-votes"
                disabled=""
                name="contests[0].choices[0].numVotes"
                type="number"
                value="792"
              />
            </div>
          </div>
          <div
            class="sc-jTzLTM kHOUMK"
          >
            <label
              class="sc-kAzzGY kQOXij"
            >
              Name of Candidate/Choice 
              2
            </label>
            <label
              class="sc-kAzzGY sc-chPdSV gzFJUu"
            >
              Votes for Candidate/Choice 
              2
            </label>
          </div>
          <div
            class="sc-fjdhpX gYcVlS"
          >
            <div
              class="sc-jzJRlG jxSbtE sc-htoDjs jjofgS"
            >
              <input
                class="sc-dnqmqq dvJRiU"
                data-testid="contest-1-choice-2-name"
                disabled=""
                name="contests[0].choices[1].name"
                value="choice two"
              />
            </div>
            <div
              class="sc-jzJRlG sc-cSHVUG cDvPFF sc-htoDjs jjofgS"
            >
              <input
                class="sc-dnqmqq dvJRiU"
                data-testid="contest-1-choice-2-votes"
                disabled=""
                name="contests[0].choices[1].numVotes"
                type="number"
                value="1325"
              />
            </div>
          </div>
        </div>
      </div>
      <div
        class="sc-bdVaJa fdbLH"
      >
        <div
          class="sc-htpNat gYCOid"
        >
          Total Ballots Cast
        </div>
        <div
          class="sc-bwzfXH xctbO"
        >
          Enter the overall number of ballot cards cast in jurisdictions containing this contest.
        </div>
        <div
          class="sc-htoDjs jjofgS"
        >
          <input
            class="sc-dnqmqq dvJRiU"
            data-testid="contest-1-total-ballots"
            disabled=""
            name="contests[0].totalBallotsCast"
            type="number"
            value="2123"
          />
        </div>
      </div>
      <div
        class="sc-bxivhb doxbWk"
      >
        Audit Settings
      </div>
      <div
        class="sc-bdVaJa fdbLH"
      >
        <div
          class="sc-htpNat gYCOid"
        >
          Desired Risk Limit
        </div>
        <div
          class="sc-bwzfXH xctbO"
        >
          Set the risk for the audit as a percentage (e.g. "5" = 5%)
        </div>
        <select
          data-testid="risk-limit"
          disabled=""
          name="riskLimit"
        >
          <option>
            1
          </option>
          <option>
            2
          </option>
          <option>
            3
          </option>
          <option>
            4
          </option>
          <option>
            5
          </option>
          <option>
            6
          </option>
          <option>
            7
          </option>
          <option>
            8
          </option>
          <option>
            9
          </option>
          <option>
            10
          </option>
          <option>
            11
          </option>
          <option>
            12
          </option>
          <option>
            13
          </option>
          <option>
            14
          </option>
          <option>
            15
          </option>
          <option>
            16
          </option>
          <option>
            17
          </option>
          <option>
            18
          </option>
          <option>
            19
          </option>
          <option>
            20
          </option>
        </select>
      </div>
      <div
        class="sc-bdVaJa fdbLH"
      >
        <div
          class="sc-htpNat gYCOid"
        >
          Random Seed
        </div>
        <div
          class="sc-bwzfXH xctbO"
        >
          Enter the random number to seed the pseudo-random number generator.
        </div>
        <div
          class="sc-htoDjs jjofgS"
        >
          <input
            class="sc-dnqmqq dvJRiU"
            data-testid="random-seed"
            disabled=""
            name="randomSeed"
            type="text"
            value="123456789"
          />
        </div>
      </div>
    </div>
  </form>
</div>
`;

exports[`EstimateSampleSize renders during rounds stage correctly 2`] = `
<div>
  <form
    data-testid="form-one"
  >
    <div
      class="sc-ifAKCX jXnARC"
    >
      <div
        class="sc-bxivhb doxbWk"
      >
        Contest Information
      </div>
      <div
        class="sc-bdVaJa fdbLH"
      >
        <div
          class="sc-htpNat gYCOid"
        >
          Election Name
        </div>
        <div
          class="sc-htoDjs jjofgS"
        >
          <input
            class="sc-dnqmqq dvJRiU"
            data-testid="audit-name"
            disabled=""
            name="name"
            value="contest name"
          />
        </div>
      </div>
      <div
        class="sc-bdVaJa fdbLH"
      >
        <div
          class="sc-htpNat gYCOid"
        >
          Contest  Name
        </div>
        <div
          class="sc-bwzfXH xctbO"
        >
          Enter the name of the contest that will drive the audit.
        </div>
>>>>>>> 3d063343
        <div
          class="sc-htoDjs jjofgS"
        >
<<<<<<< HEAD
          <div
            class="sc-htpNat fnydiw"
          >
            Desired Risk Limit
          </div>
          <div
            class="sc-bwzfXH jQNUeE"
          >
            Set the risk for the audit as a percentage (e.g. "5" = 5%)
          </div>
          <div
            class="bp3-html-select bp3-disabled"
          >
            <select
              data-testid="risk-limit"
              disabled=""
              field="[object Object]"
              form="[object Object]"
            >
              <option
                selected=""
              >
                1
              </option>
              <option>
                2
              </option>
              <option>
                3
              </option>
              <option>
                4
              </option>
              <option>
                5
              </option>
              <option>
                6
              </option>
              <option>
                7
              </option>
              <option>
                8
              </option>
              <option>
                9
              </option>
              <option>
                10
              </option>
              <option>
                11
              </option>
              <option>
                12
              </option>
              <option>
                13
              </option>
              <option>
                14
              </option>
              <option>
                15
              </option>
              <option>
                16
              </option>
              <option>
                17
              </option>
              <option>
                18
              </option>
              <option>
                19
              </option>
              <option>
                20
              </option>
            </select>
            <span
              class="bp3-icon bp3-icon-double-caret-vertical"
              icon="double-caret-vertical"
            >
              <svg
                data-icon="double-caret-vertical"
                height="16"
                viewBox="0 0 16 16"
                width="16"
              >
                <desc>
                  double-caret-vertical
                </desc>
                <path
                  d="M5 7h6a1.003 1.003 0 00.71-1.71l-3-3C8.53 2.11 8.28 2 8 2s-.53.11-.71.29l-3 3A1.003 1.003 0 005 7zm6 2H5a1.003 1.003 0 00-.71 1.71l3 3c.18.18.43.29.71.29s.53-.11.71-.29l3-3A1.003 1.003 0 0011 9z"
                  fill-rule="evenodd"
                />
              </svg>
            </span>
          </div>
        </div>
        <div
          class="sc-bdVaJa fdbLH"
        >
          <div
            class="sc-htpNat fnydiw"
          >
            Random Seed
          </div>
          <div
            class="sc-bwzfXH jQNUeE"
          >
            Enter the random number to seed the pseudo-random number generator.
          </div>
          <div
            class="sc-EHOje bXavad"
          >
            <div
              class="bp3-input-group bp3-disabled sc-bZQynM EvJhB"
            >
              <input
                class="bp3-input"
                data-testid="random-seed"
                disabled=""
                name="randomSeed"
                style="padding-right: 10px;"
                type="text"
                value="123456789"
              />
            </div>
          </div>
=======
          <input
            class="sc-dnqmqq dvJRiU"
            data-testid="contest-1-name"
            disabled=""
            name="contests[0].name"
            value="contest name"
          />
>>>>>>> 3d063343
        </div>
      </div>
      <div
        class="sc-bdVaJa fdbLH"
      >
        <div
          class="sc-htpNat gYCOid"
        >
          Candidates/Choices & Vote Totals
        </div>
        <div
          class="sc-bwzfXH xctbO"
        >
          Enter the name of each candidate choice that appears on the ballot for this contest.
        </div>
        <div
          class="sc-VigVT gSWWKv"
        >
<<<<<<< HEAD
          <h2
            class="bp3-heading sc-bxivhb dxnZc"
          >
            Contest Information
          </h2>
=======
          <div
            class="sc-jTzLTM kHOUMK"
          >
            <label
              class="sc-kAzzGY kQOXij"
            >
              Name of Candidate/Choice 
              1
            </label>
            <label
              class="sc-kAzzGY sc-chPdSV gzFJUu"
            >
              Votes for Candidate/Choice 
              1
            </label>
          </div>
>>>>>>> 3d063343
          <div
            class="sc-fjdhpX gYcVlS"
          >
            <div
<<<<<<< HEAD
              class="sc-htpNat fnydiw"
            >
              Election Name
            </div>
            <div
              class="sc-EHOje bXavad"
            >
              <div
                class="bp3-input-group bp3-disabled sc-bZQynM EvJhB"
              >
                <input
                  class="bp3-input"
                  data-testid="audit-name"
                  disabled=""
                  name="name"
                  style="padding-right: 10px;"
                  type="text"
                  value="contest name"
                />
              </div>
            </div>
          </div>
          <div
            class="sc-bdVaJa fdbLH"
          >
            <div
              class="sc-htpNat fnydiw"
            >
              Contest  Name
            </div>
            <div
              class="sc-bwzfXH jQNUeE"
            >
              Enter the name of the contest that will drive the audit.
            </div>
            <div
              class="sc-EHOje bXavad"
            >
              <div
                class="bp3-input-group bp3-disabled sc-bZQynM EvJhB"
              >
                <input
                  class="bp3-input"
                  data-testid="contest-1-name"
                  disabled=""
                  name="contests[0].name"
                  style="padding-right: 10px;"
                  type="text"
                  value="contest name"
                />
              </div>
=======
              class="sc-jzJRlG jxSbtE sc-htoDjs jjofgS"
            >
              <input
                class="sc-dnqmqq dvJRiU"
                data-testid="contest-1-choice-1-name"
                disabled=""
                name="contests[0].choices[0].name"
                value="choice one"
              />
            </div>
            <div
              class="sc-jzJRlG sc-cSHVUG cDvPFF sc-htoDjs jjofgS"
            >
              <input
                class="sc-dnqmqq dvJRiU"
                data-testid="contest-1-choice-1-votes"
                disabled=""
                name="contests[0].choices[0].numVotes"
                type="number"
                value="792"
              />
>>>>>>> 3d063343
            </div>
          </div>
          <div
            class="sc-jTzLTM kHOUMK"
          >
<<<<<<< HEAD
            <div
              class="sc-htpNat fnydiw"
            >
              Candidates/Choices & Vote Totals
            </div>
            <div
              class="sc-bwzfXH jQNUeE"
            >
              Enter the name of each candidate choice that appears on the ballot for this contest.
            </div>
            <div
              class="sc-gZMcBi cQokFm"
            >
              <div
                class="sc-gqjmRU cRqxXY"
              >
                <label
                  class="bp3-label sc-jzJRlG kILPnr"
                >
                  Name of Candidate/Choice 
                  1
                </label>
                <label
                  class="bp3-label sc-jzJRlG sc-cSHVUG bOKdYI"
                >
                  Votes for Candidate/Choice 
                  1
                </label>
              </div>
              <div
                class="sc-VigVT grTkFz"
              >
                <div
                  class="sc-jTzLTM iSArEf sc-EHOje bXavad"
                >
                  <div
                    class="bp3-input-group bp3-disabled sc-bZQynM EvJhB"
                  >
                    <input
                      class="bp3-input"
                      data-testid="contest-1-choice-1-name"
                      disabled=""
                      name="contests[0].choices[0].name"
                      style="padding-right: 10px;"
                      type="text"
                      value="choice one"
                    />
                  </div>
                </div>
                <div
                  class="sc-jTzLTM sc-fjdhpX fBjAIn sc-EHOje bXavad"
                >
                  <div
                    class="bp3-control-group bp3-numeric-input sc-gzVnrw lfdfns"
                  >
                    <div
                      class="bp3-input-group bp3-disabled"
                    >
                      <input
                        autocomplete="off"
                        class="bp3-input"
                        data-testid="contest-1-choice-1-votes"
                        disabled=""
                        name="contests[0].choices[0].numVotes"
                        style="padding-right: 10px;"
                        type="number"
                        value="792"
                      />
                    </div>
                    <div
                      class="bp3-button-group bp3-vertical bp3-fixed"
                    >
                      <button
                        class="bp3-button bp3-disabled"
                        disabled=""
                        tabindex="-1"
                        type="button"
                      >
                        <span
                          class="bp3-icon bp3-icon-chevron-up"
                          icon="chevron-up"
                        >
                          <svg
                            data-icon="chevron-up"
                            height="16"
                            viewBox="0 0 16 16"
                            width="16"
                          >
                            <desc>
                              chevron-up
                            </desc>
                            <path
                              d="M12.71 9.29l-4-4C8.53 5.11 8.28 5 8 5s-.53.11-.71.29l-4 4a1.003 1.003 0 001.42 1.42L8 7.41l3.29 3.29c.18.19.43.3.71.3a1.003 1.003 0 00.71-1.71z"
                              fill-rule="evenodd"
                            />
                          </svg>
                        </span>
                      </button>
                      <button
                        class="bp3-button bp3-disabled"
                        disabled=""
                        tabindex="-1"
                        type="button"
                      >
                        <span
                          class="bp3-icon bp3-icon-chevron-down"
                          icon="chevron-down"
                        >
                          <svg
                            data-icon="chevron-down"
                            height="16"
                            viewBox="0 0 16 16"
                            width="16"
                          >
                            <desc>
                              chevron-down
                            </desc>
                            <path
                              d="M12 5c-.28 0-.53.11-.71.29L8 8.59l-3.29-3.3a1.003 1.003 0 00-1.42 1.42l4 4c.18.18.43.29.71.29s.53-.11.71-.29l4-4A1.003 1.003 0 0012 5z"
                              fill-rule="evenodd"
                            />
                          </svg>
                        </span>
                      </button>
                    </div>
                  </div>
                </div>
              </div>
              <div
                class="sc-gqjmRU cRqxXY"
              >
                <label
                  class="bp3-label sc-jzJRlG kILPnr"
                >
                  Name of Candidate/Choice 
                  2
                </label>
                <label
                  class="bp3-label sc-jzJRlG sc-cSHVUG bOKdYI"
                >
                  Votes for Candidate/Choice 
                  2
                </label>
              </div>
              <div
                class="sc-VigVT grTkFz"
              >
                <div
                  class="sc-jTzLTM iSArEf sc-EHOje bXavad"
                >
                  <div
                    class="bp3-input-group bp3-disabled sc-bZQynM EvJhB"
                  >
                    <input
                      class="bp3-input"
                      data-testid="contest-1-choice-2-name"
                      disabled=""
                      name="contests[0].choices[1].name"
                      style="padding-right: 10px;"
                      type="text"
                      value="choice two"
                    />
                  </div>
                </div>
                <div
                  class="sc-jTzLTM sc-fjdhpX fBjAIn sc-EHOje bXavad"
                >
                  <div
                    class="bp3-control-group bp3-numeric-input sc-gzVnrw lfdfns"
                  >
                    <div
                      class="bp3-input-group bp3-disabled"
                    >
                      <input
                        autocomplete="off"
                        class="bp3-input"
                        data-testid="contest-1-choice-2-votes"
                        disabled=""
                        name="contests[0].choices[1].numVotes"
                        style="padding-right: 10px;"
                        type="number"
                        value="1325"
                      />
                    </div>
                    <div
                      class="bp3-button-group bp3-vertical bp3-fixed"
                    >
                      <button
                        class="bp3-button bp3-disabled"
                        disabled=""
                        tabindex="-1"
                        type="button"
                      >
                        <span
                          class="bp3-icon bp3-icon-chevron-up"
                          icon="chevron-up"
                        >
                          <svg
                            data-icon="chevron-up"
                            height="16"
                            viewBox="0 0 16 16"
                            width="16"
                          >
                            <desc>
                              chevron-up
                            </desc>
                            <path
                              d="M12.71 9.29l-4-4C8.53 5.11 8.28 5 8 5s-.53.11-.71.29l-4 4a1.003 1.003 0 001.42 1.42L8 7.41l3.29 3.29c.18.19.43.3.71.3a1.003 1.003 0 00.71-1.71z"
                              fill-rule="evenodd"
                            />
                          </svg>
                        </span>
                      </button>
                      <button
                        class="bp3-button bp3-disabled"
                        disabled=""
                        tabindex="-1"
                        type="button"
                      >
                        <span
                          class="bp3-icon bp3-icon-chevron-down"
                          icon="chevron-down"
                        >
                          <svg
                            data-icon="chevron-down"
                            height="16"
                            viewBox="0 0 16 16"
                            width="16"
                          >
                            <desc>
                              chevron-down
                            </desc>
                            <path
                              d="M12 5c-.28 0-.53.11-.71.29L8 8.59l-3.29-3.3a1.003 1.003 0 00-1.42 1.42l4 4c.18.18.43.29.71.29s.53-.11.71-.29l4-4A1.003 1.003 0 0012 5z"
                              fill-rule="evenodd"
                            />
                          </svg>
                        </span>
                      </button>
                    </div>
                  </div>
                </div>
              </div>
            </div>
=======
            <label
              class="sc-kAzzGY kQOXij"
            >
              Name of Candidate/Choice 
              2
            </label>
            <label
              class="sc-kAzzGY sc-chPdSV gzFJUu"
            >
              Votes for Candidate/Choice 
              2
            </label>
>>>>>>> 3d063343
          </div>
          <div
            class="sc-fjdhpX gYcVlS"
          >
            <div
<<<<<<< HEAD
              class="sc-htpNat fnydiw"
            >
              Total Ballots Cast
            </div>
            <div
              class="sc-bwzfXH jQNUeE"
            >
              Enter the overall number of ballot cards cast in jurisdictions containing this contest.
            </div>
            <div
              class="sc-EHOje bXavad"
            >
              <div
                class="bp3-control-group bp3-numeric-input sc-gzVnrw lfdfns"
              >
                <div
                  class="bp3-input-group bp3-disabled"
                >
                  <input
                    autocomplete="off"
                    class="bp3-input"
                    data-testid="contest-1-total-ballots"
                    disabled=""
                    name="contests[0].totalBallotsCast"
                    style="padding-right: 10px;"
                    type="number"
                    value="2123"
                  />
                </div>
                <div
                  class="bp3-button-group bp3-vertical bp3-fixed"
                >
                  <button
                    class="bp3-button bp3-disabled"
                    disabled=""
                    tabindex="-1"
                    type="button"
                  >
                    <span
                      class="bp3-icon bp3-icon-chevron-up"
                      icon="chevron-up"
                    >
                      <svg
                        data-icon="chevron-up"
                        height="16"
                        viewBox="0 0 16 16"
                        width="16"
                      >
                        <desc>
                          chevron-up
                        </desc>
                        <path
                          d="M12.71 9.29l-4-4C8.53 5.11 8.28 5 8 5s-.53.11-.71.29l-4 4a1.003 1.003 0 001.42 1.42L8 7.41l3.29 3.29c.18.19.43.3.71.3a1.003 1.003 0 00.71-1.71z"
                          fill-rule="evenodd"
                        />
                      </svg>
                    </span>
                  </button>
                  <button
                    class="bp3-button bp3-disabled"
                    disabled=""
                    tabindex="-1"
                    type="button"
                  >
                    <span
                      class="bp3-icon bp3-icon-chevron-down"
                      icon="chevron-down"
                    >
                      <svg
                        data-icon="chevron-down"
                        height="16"
                        viewBox="0 0 16 16"
                        width="16"
                      >
                        <desc>
                          chevron-down
                        </desc>
                        <path
                          d="M12 5c-.28 0-.53.11-.71.29L8 8.59l-3.29-3.3a1.003 1.003 0 00-1.42 1.42l4 4c.18.18.43.29.71.29s.53-.11.71-.29l4-4A1.003 1.003 0 0012 5z"
                          fill-rule="evenodd"
                        />
                      </svg>
                    </span>
                  </button>
                </div>
              </div>
            </div>
          </div>
          <h2
            class="bp3-heading sc-bxivhb dxnZc"
          >
            Audit Settings
          </h2>
          <div
            class="sc-bdVaJa fdbLH"
          >
            <div
              class="sc-htpNat fnydiw"
            >
              Desired Risk Limit
            </div>
            <div
              class="sc-bwzfXH jQNUeE"
            >
              Set the risk for the audit as a percentage (e.g. "5" = 5%)
            </div>
            <div
              class="bp3-html-select bp3-disabled"
            >
              <select
                data-testid="risk-limit"
                disabled=""
                field="[object Object]"
                form="[object Object]"
              >
                <option
                  selected=""
                >
                  1
                </option>
                <option>
                  2
                </option>
                <option>
                  3
                </option>
                <option>
                  4
                </option>
                <option>
                  5
                </option>
                <option>
                  6
                </option>
                <option>
                  7
                </option>
                <option>
                  8
                </option>
                <option>
                  9
                </option>
                <option>
                  10
                </option>
                <option>
                  11
                </option>
                <option>
                  12
                </option>
                <option>
                  13
                </option>
                <option>
                  14
                </option>
                <option>
                  15
                </option>
                <option>
                  16
                </option>
                <option>
                  17
                </option>
                <option>
                  18
                </option>
                <option>
                  19
                </option>
                <option>
                  20
                </option>
              </select>
              <span
                class="bp3-icon bp3-icon-double-caret-vertical"
                icon="double-caret-vertical"
              >
                <svg
                  data-icon="double-caret-vertical"
                  height="16"
                  viewBox="0 0 16 16"
                  width="16"
                >
                  <desc>
                    double-caret-vertical
                  </desc>
                  <path
                    d="M5 7h6a1.003 1.003 0 00.71-1.71l-3-3C8.53 2.11 8.28 2 8 2s-.53.11-.71.29l-3 3A1.003 1.003 0 005 7zm6 2H5a1.003 1.003 0 00-.71 1.71l3 3c.18.18.43.29.71.29s.53-.11.71-.29l3-3A1.003 1.003 0 0011 9z"
                    fill-rule="evenodd"
                  />
                </svg>
              </span>
            </div>
          </div>
          <div
            class="sc-bdVaJa fdbLH"
          >
            <div
              class="sc-htpNat fnydiw"
            >
              Random Seed
            </div>
            <div
              class="sc-bwzfXH jQNUeE"
            >
              Enter the random number to seed the pseudo-random number generator.
            </div>
            <div
              class="sc-EHOje bXavad"
            >
              <div
                class="bp3-input-group bp3-disabled sc-bZQynM EvJhB"
              >
                <input
                  class="bp3-input"
                  data-testid="random-seed"
                  disabled=""
                  name="randomSeed"
                  style="padding-right: 10px;"
                  type="text"
                  value="123456789"
                />
              </div>
=======
              class="sc-jzJRlG jxSbtE sc-htoDjs jjofgS"
            >
              <input
                class="sc-dnqmqq dvJRiU"
                data-testid="contest-1-choice-2-name"
                disabled=""
                name="contests[0].choices[1].name"
                value="choice two"
              />
            </div>
            <div
              class="sc-jzJRlG sc-cSHVUG cDvPFF sc-htoDjs jjofgS"
            >
              <input
                class="sc-dnqmqq dvJRiU"
                data-testid="contest-1-choice-2-votes"
                disabled=""
                name="contests[0].choices[1].numVotes"
                type="number"
                value="1325"
              />
>>>>>>> 3d063343
            </div>
          </div>
        </div>
      </div>
      <div
        class="sc-bdVaJa fdbLH"
      >
<<<<<<< HEAD
        <h2
          class="bp3-heading sc-bxivhb dxnZc"
        >
          Contest Information
        </h2>
=======
        <div
          class="sc-htpNat gYCOid"
        >
          Total Ballots Cast
        </div>
>>>>>>> 3d063343
        <div
          class="sc-bwzfXH xctbO"
        >
<<<<<<< HEAD
          <div
            class="sc-htpNat fnydiw"
          >
            Election Name
          </div>
          <div
            class="sc-EHOje bXavad"
          >
            <div
              class="bp3-input-group bp3-disabled sc-bZQynM EvJhB"
            >
              <input
                class="bp3-input"
                data-testid="audit-name"
                disabled=""
                name="name"
                style="padding-right: 10px;"
                type="text"
                value="contest name"
              />
            </div>
          </div>
=======
          Enter the overall number of ballot cards cast in jurisdictions containing this contest.
>>>>>>> 3d063343
        </div>
        <div
          class="sc-htoDjs jjofgS"
        >
<<<<<<< HEAD
          <div
            class="sc-htpNat fnydiw"
          >
            Contest  Name
          </div>
          <div
            class="sc-bwzfXH jQNUeE"
          >
            Enter the name of the contest that will drive the audit.
          </div>
          <div
            class="sc-EHOje bXavad"
          >
            <div
              class="bp3-input-group bp3-disabled sc-bZQynM EvJhB"
            >
              <input
                class="bp3-input"
                data-testid="contest-1-name"
                disabled=""
                name="contests[0].name"
                style="padding-right: 10px;"
                type="text"
                value="contest name"
              />
            </div>
          </div>
=======
          <input
            class="sc-dnqmqq dvJRiU"
            data-testid="contest-1-total-ballots"
            disabled=""
            name="contests[0].totalBallotsCast"
            type="number"
            value="2123"
          />
>>>>>>> 3d063343
        </div>
      </div>
      <div
        class="sc-bxivhb doxbWk"
      >
        Audit Settings
      </div>
      <div
        class="sc-bdVaJa fdbLH"
      >
        <div
          class="sc-htpNat gYCOid"
        >
<<<<<<< HEAD
          <div
            class="sc-htpNat fnydiw"
          >
            Candidates/Choices & Vote Totals
          </div>
          <div
            class="sc-bwzfXH jQNUeE"
          >
            Enter the name of each candidate choice that appears on the ballot for this contest.
          </div>
          <div
            class="sc-gZMcBi cQokFm"
          >
            <div
              class="sc-gqjmRU cRqxXY"
            >
              <label
                class="bp3-label sc-jzJRlG kILPnr"
              >
                Name of Candidate/Choice 
                1
              </label>
              <label
                class="bp3-label sc-jzJRlG sc-cSHVUG bOKdYI"
              >
                Votes for Candidate/Choice 
                1
              </label>
            </div>
            <div
              class="sc-VigVT grTkFz"
            >
              <div
                class="sc-jTzLTM iSArEf sc-EHOje bXavad"
              >
                <div
                  class="bp3-input-group bp3-disabled sc-bZQynM EvJhB"
                >
                  <input
                    class="bp3-input"
                    data-testid="contest-1-choice-1-name"
                    disabled=""
                    name="contests[0].choices[0].name"
                    style="padding-right: 10px;"
                    type="text"
                    value="choice one"
                  />
                </div>
              </div>
              <div
                class="sc-jTzLTM sc-fjdhpX fBjAIn sc-EHOje bXavad"
              >
                <div
                  class="bp3-control-group bp3-numeric-input sc-gzVnrw lfdfns"
                >
                  <div
                    class="bp3-input-group bp3-disabled"
                  >
                    <input
                      autocomplete="off"
                      class="bp3-input"
                      data-testid="contest-1-choice-1-votes"
                      disabled=""
                      name="contests[0].choices[0].numVotes"
                      style="padding-right: 10px;"
                      type="number"
                      value="792"
                    />
                  </div>
                  <div
                    class="bp3-button-group bp3-vertical bp3-fixed"
                  >
                    <button
                      class="bp3-button bp3-disabled"
                      disabled=""
                      tabindex="-1"
                      type="button"
                    >
                      <span
                        class="bp3-icon bp3-icon-chevron-up"
                        icon="chevron-up"
                      >
                        <svg
                          data-icon="chevron-up"
                          height="16"
                          viewBox="0 0 16 16"
                          width="16"
                        >
                          <desc>
                            chevron-up
                          </desc>
                          <path
                            d="M12.71 9.29l-4-4C8.53 5.11 8.28 5 8 5s-.53.11-.71.29l-4 4a1.003 1.003 0 001.42 1.42L8 7.41l3.29 3.29c.18.19.43.3.71.3a1.003 1.003 0 00.71-1.71z"
                            fill-rule="evenodd"
                          />
                        </svg>
                      </span>
                    </button>
                    <button
                      class="bp3-button bp3-disabled"
                      disabled=""
                      tabindex="-1"
                      type="button"
                    >
                      <span
                        class="bp3-icon bp3-icon-chevron-down"
                        icon="chevron-down"
                      >
                        <svg
                          data-icon="chevron-down"
                          height="16"
                          viewBox="0 0 16 16"
                          width="16"
                        >
                          <desc>
                            chevron-down
                          </desc>
                          <path
                            d="M12 5c-.28 0-.53.11-.71.29L8 8.59l-3.29-3.3a1.003 1.003 0 00-1.42 1.42l4 4c.18.18.43.29.71.29s.53-.11.71-.29l4-4A1.003 1.003 0 0012 5z"
                            fill-rule="evenodd"
                          />
                        </svg>
                      </span>
                    </button>
                  </div>
                </div>
              </div>
            </div>
            <div
              class="sc-gqjmRU cRqxXY"
            >
              <label
                class="bp3-label sc-jzJRlG kILPnr"
              >
                Name of Candidate/Choice 
                2
              </label>
              <label
                class="bp3-label sc-jzJRlG sc-cSHVUG bOKdYI"
              >
                Votes for Candidate/Choice 
                2
              </label>
            </div>
            <div
              class="sc-VigVT grTkFz"
            >
              <div
                class="sc-jTzLTM iSArEf sc-EHOje bXavad"
              >
                <div
                  class="bp3-input-group bp3-disabled sc-bZQynM EvJhB"
                >
                  <input
                    class="bp3-input"
                    data-testid="contest-1-choice-2-name"
                    disabled=""
                    name="contests[0].choices[1].name"
                    style="padding-right: 10px;"
                    type="text"
                    value="choice two"
                  />
                </div>
              </div>
              <div
                class="sc-jTzLTM sc-fjdhpX fBjAIn sc-EHOje bXavad"
              >
                <div
                  class="bp3-control-group bp3-numeric-input sc-gzVnrw lfdfns"
                >
                  <div
                    class="bp3-input-group bp3-disabled"
                  >
                    <input
                      autocomplete="off"
                      class="bp3-input"
                      data-testid="contest-1-choice-2-votes"
                      disabled=""
                      name="contests[0].choices[1].numVotes"
                      style="padding-right: 10px;"
                      type="number"
                      value="1325"
                    />
                  </div>
                  <div
                    class="bp3-button-group bp3-vertical bp3-fixed"
                  >
                    <button
                      class="bp3-button bp3-disabled"
                      disabled=""
                      tabindex="-1"
                      type="button"
                    >
                      <span
                        class="bp3-icon bp3-icon-chevron-up"
                        icon="chevron-up"
                      >
                        <svg
                          data-icon="chevron-up"
                          height="16"
                          viewBox="0 0 16 16"
                          width="16"
                        >
                          <desc>
                            chevron-up
                          </desc>
                          <path
                            d="M12.71 9.29l-4-4C8.53 5.11 8.28 5 8 5s-.53.11-.71.29l-4 4a1.003 1.003 0 001.42 1.42L8 7.41l3.29 3.29c.18.19.43.3.71.3a1.003 1.003 0 00.71-1.71z"
                            fill-rule="evenodd"
                          />
                        </svg>
                      </span>
                    </button>
                    <button
                      class="bp3-button bp3-disabled"
                      disabled=""
                      tabindex="-1"
                      type="button"
                    >
                      <span
                        class="bp3-icon bp3-icon-chevron-down"
                        icon="chevron-down"
                      >
                        <svg
                          data-icon="chevron-down"
                          height="16"
                          viewBox="0 0 16 16"
                          width="16"
                        >
                          <desc>
                            chevron-down
                          </desc>
                          <path
                            d="M12 5c-.28 0-.53.11-.71.29L8 8.59l-3.29-3.3a1.003 1.003 0 00-1.42 1.42l4 4c.18.18.43.29.71.29s.53-.11.71-.29l4-4A1.003 1.003 0 0012 5z"
                            fill-rule="evenodd"
                          />
                        </svg>
                      </span>
                    </button>
                  </div>
                </div>
              </div>
            </div>
          </div>
=======
          Desired Risk Limit
>>>>>>> 3d063343
        </div>
        <div
          class="sc-bwzfXH xctbO"
        >
<<<<<<< HEAD
          <div
            class="sc-htpNat fnydiw"
          >
            Total Ballots Cast
          </div>
          <div
            class="sc-bwzfXH jQNUeE"
          >
            Enter the overall number of ballot cards cast in jurisdictions containing this contest.
          </div>
          <div
            class="sc-EHOje bXavad"
          >
            <div
              class="bp3-control-group bp3-numeric-input sc-gzVnrw lfdfns"
            >
              <div
                class="bp3-input-group bp3-disabled"
              >
                <input
                  autocomplete="off"
                  class="bp3-input"
                  data-testid="contest-1-total-ballots"
                  disabled=""
                  name="contests[0].totalBallotsCast"
                  style="padding-right: 10px;"
                  type="number"
                  value="2123"
                />
              </div>
              <div
                class="bp3-button-group bp3-vertical bp3-fixed"
              >
                <button
                  class="bp3-button bp3-disabled"
                  disabled=""
                  tabindex="-1"
                  type="button"
                >
                  <span
                    class="bp3-icon bp3-icon-chevron-up"
                    icon="chevron-up"
                  >
                    <svg
                      data-icon="chevron-up"
                      height="16"
                      viewBox="0 0 16 16"
                      width="16"
                    >
                      <desc>
                        chevron-up
                      </desc>
                      <path
                        d="M12.71 9.29l-4-4C8.53 5.11 8.28 5 8 5s-.53.11-.71.29l-4 4a1.003 1.003 0 001.42 1.42L8 7.41l3.29 3.29c.18.19.43.3.71.3a1.003 1.003 0 00.71-1.71z"
                        fill-rule="evenodd"
                      />
                    </svg>
                  </span>
                </button>
                <button
                  class="bp3-button bp3-disabled"
                  disabled=""
                  tabindex="-1"
                  type="button"
                >
                  <span
                    class="bp3-icon bp3-icon-chevron-down"
                    icon="chevron-down"
                  >
                    <svg
                      data-icon="chevron-down"
                      height="16"
                      viewBox="0 0 16 16"
                      width="16"
                    >
                      <desc>
                        chevron-down
                      </desc>
                      <path
                        d="M12 5c-.28 0-.53.11-.71.29L8 8.59l-3.29-3.3a1.003 1.003 0 00-1.42 1.42l4 4c.18.18.43.29.71.29s.53-.11.71-.29l4-4A1.003 1.003 0 0012 5z"
                        fill-rule="evenodd"
                      />
                    </svg>
                  </span>
                </button>
              </div>
            </div>
          </div>
        </div>
        <h2
          class="bp3-heading sc-bxivhb dxnZc"
        >
          Audit Settings
        </h2>
=======
          Set the risk for the audit as a percentage (e.g. "5" = 5%)
        </div>
        <select
          data-testid="risk-limit"
          disabled=""
          name="riskLimit"
        >
          <option>
            1
          </option>
          <option>
            2
          </option>
          <option>
            3
          </option>
          <option>
            4
          </option>
          <option>
            5
          </option>
          <option>
            6
          </option>
          <option>
            7
          </option>
          <option>
            8
          </option>
          <option>
            9
          </option>
          <option>
            10
          </option>
          <option>
            11
          </option>
          <option>
            12
          </option>
          <option>
            13
          </option>
          <option>
            14
          </option>
          <option>
            15
          </option>
          <option>
            16
          </option>
          <option>
            17
          </option>
          <option>
            18
          </option>
          <option>
            19
          </option>
          <option>
            20
          </option>
        </select>
      </div>
      <div
        class="sc-bdVaJa fdbLH"
      >
        <div
          class="sc-htpNat gYCOid"
        >
          Random Seed
        </div>
>>>>>>> 3d063343
        <div
          class="sc-bwzfXH xctbO"
        >
<<<<<<< HEAD
          <div
            class="sc-htpNat fnydiw"
          >
            Desired Risk Limit
          </div>
          <div
            class="sc-bwzfXH jQNUeE"
          >
            Set the risk for the audit as a percentage (e.g. "5" = 5%)
          </div>
          <div
            class="bp3-html-select bp3-disabled"
          >
            <select
              data-testid="risk-limit"
              disabled=""
              field="[object Object]"
              form="[object Object]"
            >
              <option
                selected=""
              >
                1
              </option>
              <option>
                2
              </option>
              <option>
                3
              </option>
              <option>
                4
              </option>
              <option>
                5
              </option>
              <option>
                6
              </option>
              <option>
                7
              </option>
              <option>
                8
              </option>
              <option>
                9
              </option>
              <option>
                10
              </option>
              <option>
                11
              </option>
              <option>
                12
              </option>
              <option>
                13
              </option>
              <option>
                14
              </option>
              <option>
                15
              </option>
              <option>
                16
              </option>
              <option>
                17
              </option>
              <option>
                18
              </option>
              <option>
                19
              </option>
              <option>
                20
              </option>
            </select>
            <span
              class="bp3-icon bp3-icon-double-caret-vertical"
              icon="double-caret-vertical"
            >
              <svg
                data-icon="double-caret-vertical"
                height="16"
                viewBox="0 0 16 16"
                width="16"
              >
                <desc>
                  double-caret-vertical
                </desc>
                <path
                  d="M5 7h6a1.003 1.003 0 00.71-1.71l-3-3C8.53 2.11 8.28 2 8 2s-.53.11-.71.29l-3 3A1.003 1.003 0 005 7zm6 2H5a1.003 1.003 0 00-.71 1.71l3 3c.18.18.43.29.71.29s.53-.11.71-.29l3-3A1.003 1.003 0 0011 9z"
                  fill-rule="evenodd"
                />
              </svg>
            </span>
          </div>
        </div>
        <div
          class="sc-bdVaJa fdbLH"
        >
          <div
            class="sc-htpNat fnydiw"
          >
            Random Seed
          </div>
          <div
            class="sc-bwzfXH jQNUeE"
          >
            Enter the random number to seed the pseudo-random number generator.
          </div>
          <div
            class="sc-EHOje bXavad"
          >
            <div
              class="bp3-input-group bp3-disabled sc-bZQynM EvJhB"
            >
              <input
                class="bp3-input"
                data-testid="random-seed"
                disabled=""
                name="randomSeed"
                style="padding-right: 10px;"
                type="text"
                value="123456789"
              />
            </div>
          </div>
=======
          Enter the random number to seed the pseudo-random number generator.
        </div>
        <div
          class="sc-htoDjs jjofgS"
        >
          <input
            class="sc-dnqmqq dvJRiU"
            data-testid="random-seed"
            disabled=""
            name="randomSeed"
            type="text"
            value="123456789"
          />
>>>>>>> 3d063343
        </div>
      </div>
    </div>
  </form>
</div>
`;

exports[`EstimateSampleSize renders empty state correctly 1`] = `
<div>
  <form
    data-testid="form-one"
  >
    <div
      class="sc-ifAKCX jXnARC"
    >
      <div
        class="sc-bxivhb doxbWk"
      >
        Contest Information
      </div>
      <div
        class="sc-bdVaJa fdbLH"
      >
        <div
          class="sc-htpNat gYCOid"
        >
          Election Name
        </div>
        <div
          class="sc-htoDjs jjofgS"
        >
          <input
            class="sc-dnqmqq dvJRiU"
            data-testid="audit-name"
            name="name"
            value=""
          />
        </div>
      </div>
      <div
        class="sc-bdVaJa fdbLH"
      >
        <div
          class="sc-htpNat gYCOid"
        >
          Contest  Name
        </div>
        <div
          class="sc-bwzfXH xctbO"
        >
          Enter the name of the contest that will drive the audit.
        </div>
        <div
          class="sc-htoDjs jjofgS"
        >
          <input
            class="sc-dnqmqq dvJRiU"
            data-testid="contest-1-name"
            name="contests[0].name"
            value=""
          />
        </div>
      </div>
      <div
        class="sc-bdVaJa fdbLH"
      >
        <div
          class="sc-htpNat gYCOid"
        >
          Candidates/Choices & Vote Totals
        </div>
        <div
          class="sc-bwzfXH xctbO"
        >
          Enter the name of each candidate choice that appears on the ballot for this contest.
        </div>
        <div
          class="sc-VigVT gSWWKv"
        >
<<<<<<< HEAD
          <h2
            class="bp3-heading sc-bxivhb dxnZc"
          >
            Contest Information
          </h2>
          <div
            class="sc-bdVaJa fdbLH"
          >
            <div
              class="sc-htpNat fnydiw"
            >
              Election Name
            </div>
            <div
              class="sc-EHOje bXavad"
            >
              <div
                class="bp3-input-group bp3-disabled sc-bZQynM EvJhB"
              >
                <input
                  class="bp3-input"
                  data-testid="audit-name"
                  disabled=""
                  name="name"
                  style="padding-right: 10px;"
                  type="text"
                  value="contest name"
                />
              </div>
            </div>
=======
          <div
            class="sc-jTzLTM kHOUMK"
          >
            <label
              class="sc-kAzzGY kQOXij"
            >
              Name of Candidate/Choice 
              1
            </label>
            <label
              class="sc-kAzzGY sc-chPdSV gzFJUu"
            >
              Votes for Candidate/Choice 
              1
            </label>
>>>>>>> 3d063343
          </div>
          <div
            class="sc-fjdhpX gYcVlS"
          >
            <div
<<<<<<< HEAD
              class="sc-htpNat fnydiw"
            >
              Contest  Name
            </div>
            <div
              class="sc-bwzfXH jQNUeE"
            >
              Enter the name of the contest that will drive the audit.
            </div>
            <div
              class="sc-EHOje bXavad"
            >
              <div
                class="bp3-input-group bp3-disabled sc-bZQynM EvJhB"
              >
                <input
                  class="bp3-input"
                  data-testid="contest-1-name"
                  disabled=""
                  name="contests[0].name"
                  style="padding-right: 10px;"
                  type="text"
                  value="contest name"
                />
              </div>
            </div>
          </div>
          <div
            class="sc-bdVaJa fdbLH"
          >
            <div
              class="sc-htpNat fnydiw"
            >
              Candidates/Choices & Vote Totals
            </div>
            <div
              class="sc-bwzfXH jQNUeE"
            >
              Enter the name of each candidate choice that appears on the ballot for this contest.
            </div>
            <div
              class="sc-gZMcBi cQokFm"
            >
              <div
                class="sc-gqjmRU cRqxXY"
              >
                <label
                  class="bp3-label sc-jzJRlG kILPnr"
                >
                  Name of Candidate/Choice 
                  1
                </label>
                <label
                  class="bp3-label sc-jzJRlG sc-cSHVUG bOKdYI"
                >
                  Votes for Candidate/Choice 
                  1
                </label>
              </div>
              <div
                class="sc-VigVT grTkFz"
              >
                <div
                  class="sc-jTzLTM iSArEf sc-EHOje bXavad"
                >
                  <div
                    class="bp3-input-group bp3-disabled sc-bZQynM EvJhB"
                  >
                    <input
                      class="bp3-input"
                      data-testid="contest-1-choice-1-name"
                      disabled=""
                      name="contests[0].choices[0].name"
                      style="padding-right: 10px;"
                      type="text"
                      value="choice one"
                    />
                  </div>
                </div>
                <div
                  class="sc-jTzLTM sc-fjdhpX fBjAIn sc-EHOje bXavad"
                >
                  <div
                    class="bp3-control-group bp3-numeric-input sc-gzVnrw lfdfns"
                  >
                    <div
                      class="bp3-input-group bp3-disabled"
                    >
                      <input
                        autocomplete="off"
                        class="bp3-input"
                        data-testid="contest-1-choice-1-votes"
                        disabled=""
                        name="contests[0].choices[0].numVotes"
                        style="padding-right: 10px;"
                        type="number"
                        value="792"
                      />
                    </div>
                    <div
                      class="bp3-button-group bp3-vertical bp3-fixed"
                    >
                      <button
                        class="bp3-button bp3-disabled"
                        disabled=""
                        tabindex="-1"
                        type="button"
                      >
                        <span
                          class="bp3-icon bp3-icon-chevron-up"
                          icon="chevron-up"
                        >
                          <svg
                            data-icon="chevron-up"
                            height="16"
                            viewBox="0 0 16 16"
                            width="16"
                          >
                            <desc>
                              chevron-up
                            </desc>
                            <path
                              d="M12.71 9.29l-4-4C8.53 5.11 8.28 5 8 5s-.53.11-.71.29l-4 4a1.003 1.003 0 001.42 1.42L8 7.41l3.29 3.29c.18.19.43.3.71.3a1.003 1.003 0 00.71-1.71z"
                              fill-rule="evenodd"
                            />
                          </svg>
                        </span>
                      </button>
                      <button
                        class="bp3-button bp3-disabled"
                        disabled=""
                        tabindex="-1"
                        type="button"
                      >
                        <span
                          class="bp3-icon bp3-icon-chevron-down"
                          icon="chevron-down"
                        >
                          <svg
                            data-icon="chevron-down"
                            height="16"
                            viewBox="0 0 16 16"
                            width="16"
                          >
                            <desc>
                              chevron-down
                            </desc>
                            <path
                              d="M12 5c-.28 0-.53.11-.71.29L8 8.59l-3.29-3.3a1.003 1.003 0 00-1.42 1.42l4 4c.18.18.43.29.71.29s.53-.11.71-.29l4-4A1.003 1.003 0 0012 5z"
                              fill-rule="evenodd"
                            />
                          </svg>
                        </span>
                      </button>
                    </div>
                  </div>
                </div>
              </div>
              <div
                class="sc-gqjmRU cRqxXY"
              >
                <label
                  class="bp3-label sc-jzJRlG kILPnr"
                >
                  Name of Candidate/Choice 
                  2
                </label>
                <label
                  class="bp3-label sc-jzJRlG sc-cSHVUG bOKdYI"
                >
                  Votes for Candidate/Choice 
                  2
                </label>
              </div>
              <div
                class="sc-VigVT grTkFz"
              >
                <div
                  class="sc-jTzLTM iSArEf sc-EHOje bXavad"
                >
                  <div
                    class="bp3-input-group bp3-disabled sc-bZQynM EvJhB"
                  >
                    <input
                      class="bp3-input"
                      data-testid="contest-1-choice-2-name"
                      disabled=""
                      name="contests[0].choices[1].name"
                      style="padding-right: 10px;"
                      type="text"
                      value="choice two"
                    />
                  </div>
                </div>
                <div
                  class="sc-jTzLTM sc-fjdhpX fBjAIn sc-EHOje bXavad"
                >
                  <div
                    class="bp3-control-group bp3-numeric-input sc-gzVnrw lfdfns"
                  >
                    <div
                      class="bp3-input-group bp3-disabled"
                    >
                      <input
                        autocomplete="off"
                        class="bp3-input"
                        data-testid="contest-1-choice-2-votes"
                        disabled=""
                        name="contests[0].choices[1].numVotes"
                        style="padding-right: 10px;"
                        type="number"
                        value="1325"
                      />
                    </div>
                    <div
                      class="bp3-button-group bp3-vertical bp3-fixed"
                    >
                      <button
                        class="bp3-button bp3-disabled"
                        disabled=""
                        tabindex="-1"
                        type="button"
                      >
                        <span
                          class="bp3-icon bp3-icon-chevron-up"
                          icon="chevron-up"
                        >
                          <svg
                            data-icon="chevron-up"
                            height="16"
                            viewBox="0 0 16 16"
                            width="16"
                          >
                            <desc>
                              chevron-up
                            </desc>
                            <path
                              d="M12.71 9.29l-4-4C8.53 5.11 8.28 5 8 5s-.53.11-.71.29l-4 4a1.003 1.003 0 001.42 1.42L8 7.41l3.29 3.29c.18.19.43.3.71.3a1.003 1.003 0 00.71-1.71z"
                              fill-rule="evenodd"
                            />
                          </svg>
                        </span>
                      </button>
                      <button
                        class="bp3-button bp3-disabled"
                        disabled=""
                        tabindex="-1"
                        type="button"
                      >
                        <span
                          class="bp3-icon bp3-icon-chevron-down"
                          icon="chevron-down"
                        >
                          <svg
                            data-icon="chevron-down"
                            height="16"
                            viewBox="0 0 16 16"
                            width="16"
                          >
                            <desc>
                              chevron-down
                            </desc>
                            <path
                              d="M12 5c-.28 0-.53.11-.71.29L8 8.59l-3.29-3.3a1.003 1.003 0 00-1.42 1.42l4 4c.18.18.43.29.71.29s.53-.11.71-.29l4-4A1.003 1.003 0 0012 5z"
                              fill-rule="evenodd"
                            />
                          </svg>
                        </span>
                      </button>
                    </div>
                  </div>
                </div>
              </div>
            </div>
          </div>
          <div
            class="sc-bdVaJa fdbLH"
          >
            <div
              class="sc-htpNat fnydiw"
            >
              Total Ballots Cast
            </div>
            <div
              class="sc-bwzfXH jQNUeE"
            >
              Enter the overall number of ballot cards cast in jurisdictions containing this contest.
            </div>
            <div
              class="sc-EHOje bXavad"
            >
              <div
                class="bp3-control-group bp3-numeric-input sc-gzVnrw lfdfns"
              >
                <div
                  class="bp3-input-group bp3-disabled"
                >
                  <input
                    autocomplete="off"
                    class="bp3-input"
                    data-testid="contest-1-total-ballots"
                    disabled=""
                    name="contests[0].totalBallotsCast"
                    style="padding-right: 10px;"
                    type="number"
                    value="2123"
                  />
                </div>
                <div
                  class="bp3-button-group bp3-vertical bp3-fixed"
                >
                  <button
                    class="bp3-button bp3-disabled"
                    disabled=""
                    tabindex="-1"
                    type="button"
                  >
                    <span
                      class="bp3-icon bp3-icon-chevron-up"
                      icon="chevron-up"
                    >
                      <svg
                        data-icon="chevron-up"
                        height="16"
                        viewBox="0 0 16 16"
                        width="16"
                      >
                        <desc>
                          chevron-up
                        </desc>
                        <path
                          d="M12.71 9.29l-4-4C8.53 5.11 8.28 5 8 5s-.53.11-.71.29l-4 4a1.003 1.003 0 001.42 1.42L8 7.41l3.29 3.29c.18.19.43.3.71.3a1.003 1.003 0 00.71-1.71z"
                          fill-rule="evenodd"
                        />
                      </svg>
                    </span>
                  </button>
                  <button
                    class="bp3-button bp3-disabled"
                    disabled=""
                    tabindex="-1"
                    type="button"
                  >
                    <span
                      class="bp3-icon bp3-icon-chevron-down"
                      icon="chevron-down"
                    >
                      <svg
                        data-icon="chevron-down"
                        height="16"
                        viewBox="0 0 16 16"
                        width="16"
                      >
                        <desc>
                          chevron-down
                        </desc>
                        <path
                          d="M12 5c-.28 0-.53.11-.71.29L8 8.59l-3.29-3.3a1.003 1.003 0 00-1.42 1.42l4 4c.18.18.43.29.71.29s.53-.11.71-.29l4-4A1.003 1.003 0 0012 5z"
                          fill-rule="evenodd"
                        />
                      </svg>
                    </span>
                  </button>
                </div>
              </div>
            </div>
          </div>
          <h2
            class="bp3-heading sc-bxivhb dxnZc"
          >
            Audit Settings
          </h2>
          <div
            class="sc-bdVaJa fdbLH"
          >
            <div
              class="sc-htpNat fnydiw"
            >
              Desired Risk Limit
            </div>
            <div
              class="sc-bwzfXH jQNUeE"
            >
              Set the risk for the audit as a percentage (e.g. "5" = 5%)
            </div>
            <div
              class="bp3-html-select bp3-disabled"
            >
              <select
                data-testid="risk-limit"
                disabled=""
                field="[object Object]"
                form="[object Object]"
              >
                <option
                  selected=""
                >
                  1
                </option>
                <option>
                  2
                </option>
                <option>
                  3
                </option>
                <option>
                  4
                </option>
                <option>
                  5
                </option>
                <option>
                  6
                </option>
                <option>
                  7
                </option>
                <option>
                  8
                </option>
                <option>
                  9
                </option>
                <option>
                  10
                </option>
                <option>
                  11
                </option>
                <option>
                  12
                </option>
                <option>
                  13
                </option>
                <option>
                  14
                </option>
                <option>
                  15
                </option>
                <option>
                  16
                </option>
                <option>
                  17
                </option>
                <option>
                  18
                </option>
                <option>
                  19
                </option>
                <option>
                  20
                </option>
              </select>
              <span
                class="bp3-icon bp3-icon-double-caret-vertical"
                icon="double-caret-vertical"
              >
                <svg
                  data-icon="double-caret-vertical"
                  height="16"
                  viewBox="0 0 16 16"
                  width="16"
                >
                  <desc>
                    double-caret-vertical
                  </desc>
                  <path
                    d="M5 7h6a1.003 1.003 0 00.71-1.71l-3-3C8.53 2.11 8.28 2 8 2s-.53.11-.71.29l-3 3A1.003 1.003 0 005 7zm6 2H5a1.003 1.003 0 00-.71 1.71l3 3c.18.18.43.29.71.29s.53-.11.71-.29l3-3A1.003 1.003 0 0011 9z"
                    fill-rule="evenodd"
                  />
                </svg>
              </span>
            </div>
=======
              class="sc-jzJRlG jxSbtE sc-htoDjs jjofgS"
            >
              <input
                class="sc-dnqmqq dvJRiU"
                data-testid="contest-1-choice-1-name"
                name="contests[0].choices[0].name"
                value=""
              />
            </div>
            <div
              class="sc-jzJRlG sc-cSHVUG cDvPFF sc-htoDjs jjofgS"
            >
              <input
                class="sc-dnqmqq dvJRiU"
                data-testid="contest-1-choice-1-votes"
                name="contests[0].choices[0].numVotes"
                type="number"
                value=""
              />
            </div>
          </div>
          <div
            class="sc-jTzLTM kHOUMK"
          >
            <label
              class="sc-kAzzGY kQOXij"
            >
              Name of Candidate/Choice 
              2
            </label>
            <label
              class="sc-kAzzGY sc-chPdSV gzFJUu"
            >
              Votes for Candidate/Choice 
              2
            </label>
>>>>>>> 3d063343
          </div>
          <div
            class="sc-fjdhpX gYcVlS"
          >
            <div
<<<<<<< HEAD
              class="sc-htpNat fnydiw"
            >
              Random Seed
            </div>
            <div
              class="sc-bwzfXH jQNUeE"
            >
              Enter the random number to seed the pseudo-random number generator.
            </div>
            <div
              class="sc-EHOje bXavad"
            >
              <div
                class="bp3-input-group bp3-disabled sc-bZQynM EvJhB"
              >
                <input
                  class="bp3-input"
                  data-testid="random-seed"
                  disabled=""
                  name="randomSeed"
                  style="padding-right: 10px;"
                  type="text"
                  value="123456789"
                />
              </div>
=======
              class="sc-jzJRlG jxSbtE sc-htoDjs jjofgS"
            >
              <input
                class="sc-dnqmqq dvJRiU"
                data-testid="contest-1-choice-2-name"
                name="contests[0].choices[1].name"
                value=""
              />
            </div>
            <div
              class="sc-jzJRlG sc-cSHVUG cDvPFF sc-htoDjs jjofgS"
            >
              <input
                class="sc-dnqmqq dvJRiU"
                data-testid="contest-1-choice-2-votes"
                name="contests[0].choices[1].numVotes"
                type="number"
                value=""
              />
>>>>>>> 3d063343
            </div>
          </div>
          <p
            class="sc-kgoBCf ehqtTc"
          >
            Add a new candidate/choice
          </p>
        </div>
      </div>
      <div
        class="sc-bdVaJa fdbLH"
      >
<<<<<<< HEAD
        <h2
          class="bp3-heading sc-bxivhb dxnZc"
        >
          Contest Information
        </h2>
=======
        <div
          class="sc-htpNat gYCOid"
        >
          Total Ballots Cast
        </div>
>>>>>>> 3d063343
        <div
          class="sc-bwzfXH xctbO"
        >
<<<<<<< HEAD
          <div
            class="sc-htpNat fnydiw"
          >
            Election Name
          </div>
          <div
            class="sc-EHOje bXavad"
          >
            <div
              class="bp3-input-group bp3-disabled sc-bZQynM EvJhB"
            >
              <input
                class="bp3-input"
                data-testid="audit-name"
                disabled=""
                name="name"
                style="padding-right: 10px;"
                type="text"
                value="contest name"
              />
            </div>
          </div>
=======
          Enter the overall number of ballot cards cast in jurisdictions containing this contest.
>>>>>>> 3d063343
        </div>
        <div
          class="sc-htoDjs jjofgS"
        >
<<<<<<< HEAD
          <div
            class="sc-htpNat fnydiw"
          >
            Contest  Name
          </div>
          <div
            class="sc-bwzfXH jQNUeE"
          >
            Enter the name of the contest that will drive the audit.
          </div>
          <div
            class="sc-EHOje bXavad"
          >
            <div
              class="bp3-input-group bp3-disabled sc-bZQynM EvJhB"
            >
              <input
                class="bp3-input"
                data-testid="contest-1-name"
                disabled=""
                name="contests[0].name"
                style="padding-right: 10px;"
                type="text"
                value="contest name"
              />
            </div>
          </div>
=======
          <input
            class="sc-dnqmqq dvJRiU"
            data-testid="contest-1-total-ballots"
            name="contests[0].totalBallotsCast"
            type="number"
            value=""
          />
>>>>>>> 3d063343
        </div>
      </div>
      <div
        class="sc-bxivhb doxbWk"
      >
        Audit Settings
      </div>
      <div
        class="sc-bdVaJa fdbLH"
      >
        <div
          class="sc-htpNat gYCOid"
        >
<<<<<<< HEAD
          <div
            class="sc-htpNat fnydiw"
          >
            Candidates/Choices & Vote Totals
          </div>
          <div
            class="sc-bwzfXH jQNUeE"
          >
            Enter the name of each candidate choice that appears on the ballot for this contest.
          </div>
          <div
            class="sc-gZMcBi cQokFm"
          >
            <div
              class="sc-gqjmRU cRqxXY"
            >
              <label
                class="bp3-label sc-jzJRlG kILPnr"
              >
                Name of Candidate/Choice 
                1
              </label>
              <label
                class="bp3-label sc-jzJRlG sc-cSHVUG bOKdYI"
              >
                Votes for Candidate/Choice 
                1
              </label>
            </div>
            <div
              class="sc-VigVT grTkFz"
            >
              <div
                class="sc-jTzLTM iSArEf sc-EHOje bXavad"
              >
                <div
                  class="bp3-input-group bp3-disabled sc-bZQynM EvJhB"
                >
                  <input
                    class="bp3-input"
                    data-testid="contest-1-choice-1-name"
                    disabled=""
                    name="contests[0].choices[0].name"
                    style="padding-right: 10px;"
                    type="text"
                    value="choice one"
                  />
                </div>
              </div>
              <div
                class="sc-jTzLTM sc-fjdhpX fBjAIn sc-EHOje bXavad"
              >
                <div
                  class="bp3-control-group bp3-numeric-input sc-gzVnrw lfdfns"
                >
                  <div
                    class="bp3-input-group bp3-disabled"
                  >
                    <input
                      autocomplete="off"
                      class="bp3-input"
                      data-testid="contest-1-choice-1-votes"
                      disabled=""
                      name="contests[0].choices[0].numVotes"
                      style="padding-right: 10px;"
                      type="number"
                      value="792"
                    />
                  </div>
                  <div
                    class="bp3-button-group bp3-vertical bp3-fixed"
                  >
                    <button
                      class="bp3-button bp3-disabled"
                      disabled=""
                      tabindex="-1"
                      type="button"
                    >
                      <span
                        class="bp3-icon bp3-icon-chevron-up"
                        icon="chevron-up"
                      >
                        <svg
                          data-icon="chevron-up"
                          height="16"
                          viewBox="0 0 16 16"
                          width="16"
                        >
                          <desc>
                            chevron-up
                          </desc>
                          <path
                            d="M12.71 9.29l-4-4C8.53 5.11 8.28 5 8 5s-.53.11-.71.29l-4 4a1.003 1.003 0 001.42 1.42L8 7.41l3.29 3.29c.18.19.43.3.71.3a1.003 1.003 0 00.71-1.71z"
                            fill-rule="evenodd"
                          />
                        </svg>
                      </span>
                    </button>
                    <button
                      class="bp3-button bp3-disabled"
                      disabled=""
                      tabindex="-1"
                      type="button"
                    >
                      <span
                        class="bp3-icon bp3-icon-chevron-down"
                        icon="chevron-down"
                      >
                        <svg
                          data-icon="chevron-down"
                          height="16"
                          viewBox="0 0 16 16"
                          width="16"
                        >
                          <desc>
                            chevron-down
                          </desc>
                          <path
                            d="M12 5c-.28 0-.53.11-.71.29L8 8.59l-3.29-3.3a1.003 1.003 0 00-1.42 1.42l4 4c.18.18.43.29.71.29s.53-.11.71-.29l4-4A1.003 1.003 0 0012 5z"
                            fill-rule="evenodd"
                          />
                        </svg>
                      </span>
                    </button>
                  </div>
                </div>
              </div>
            </div>
            <div
              class="sc-gqjmRU cRqxXY"
            >
              <label
                class="bp3-label sc-jzJRlG kILPnr"
              >
                Name of Candidate/Choice 
                2
              </label>
              <label
                class="bp3-label sc-jzJRlG sc-cSHVUG bOKdYI"
              >
                Votes for Candidate/Choice 
                2
              </label>
            </div>
            <div
              class="sc-VigVT grTkFz"
            >
              <div
                class="sc-jTzLTM iSArEf sc-EHOje bXavad"
              >
                <div
                  class="bp3-input-group bp3-disabled sc-bZQynM EvJhB"
                >
                  <input
                    class="bp3-input"
                    data-testid="contest-1-choice-2-name"
                    disabled=""
                    name="contests[0].choices[1].name"
                    style="padding-right: 10px;"
                    type="text"
                    value="choice two"
                  />
                </div>
              </div>
              <div
                class="sc-jTzLTM sc-fjdhpX fBjAIn sc-EHOje bXavad"
              >
                <div
                  class="bp3-control-group bp3-numeric-input sc-gzVnrw lfdfns"
                >
                  <div
                    class="bp3-input-group bp3-disabled"
                  >
                    <input
                      autocomplete="off"
                      class="bp3-input"
                      data-testid="contest-1-choice-2-votes"
                      disabled=""
                      name="contests[0].choices[1].numVotes"
                      style="padding-right: 10px;"
                      type="number"
                      value="1325"
                    />
                  </div>
                  <div
                    class="bp3-button-group bp3-vertical bp3-fixed"
                  >
                    <button
                      class="bp3-button bp3-disabled"
                      disabled=""
                      tabindex="-1"
                      type="button"
                    >
                      <span
                        class="bp3-icon bp3-icon-chevron-up"
                        icon="chevron-up"
                      >
                        <svg
                          data-icon="chevron-up"
                          height="16"
                          viewBox="0 0 16 16"
                          width="16"
                        >
                          <desc>
                            chevron-up
                          </desc>
                          <path
                            d="M12.71 9.29l-4-4C8.53 5.11 8.28 5 8 5s-.53.11-.71.29l-4 4a1.003 1.003 0 001.42 1.42L8 7.41l3.29 3.29c.18.19.43.3.71.3a1.003 1.003 0 00.71-1.71z"
                            fill-rule="evenodd"
                          />
                        </svg>
                      </span>
                    </button>
                    <button
                      class="bp3-button bp3-disabled"
                      disabled=""
                      tabindex="-1"
                      type="button"
                    >
                      <span
                        class="bp3-icon bp3-icon-chevron-down"
                        icon="chevron-down"
                      >
                        <svg
                          data-icon="chevron-down"
                          height="16"
                          viewBox="0 0 16 16"
                          width="16"
                        >
                          <desc>
                            chevron-down
                          </desc>
                          <path
                            d="M12 5c-.28 0-.53.11-.71.29L8 8.59l-3.29-3.3a1.003 1.003 0 00-1.42 1.42l4 4c.18.18.43.29.71.29s.53-.11.71-.29l4-4A1.003 1.003 0 0012 5z"
                            fill-rule="evenodd"
                          />
                        </svg>
                      </span>
                    </button>
                  </div>
                </div>
              </div>
            </div>
          </div>
=======
          Desired Risk Limit
>>>>>>> 3d063343
        </div>
        <div
          class="sc-bwzfXH xctbO"
        >
<<<<<<< HEAD
          <div
            class="sc-htpNat fnydiw"
          >
            Total Ballots Cast
          </div>
          <div
            class="sc-bwzfXH jQNUeE"
          >
            Enter the overall number of ballot cards cast in jurisdictions containing this contest.
          </div>
          <div
            class="sc-EHOje bXavad"
          >
            <div
              class="bp3-control-group bp3-numeric-input sc-gzVnrw lfdfns"
            >
              <div
                class="bp3-input-group bp3-disabled"
              >
                <input
                  autocomplete="off"
                  class="bp3-input"
                  data-testid="contest-1-total-ballots"
                  disabled=""
                  name="contests[0].totalBallotsCast"
                  style="padding-right: 10px;"
                  type="number"
                  value="2123"
                />
              </div>
              <div
                class="bp3-button-group bp3-vertical bp3-fixed"
              >
                <button
                  class="bp3-button bp3-disabled"
                  disabled=""
                  tabindex="-1"
                  type="button"
                >
                  <span
                    class="bp3-icon bp3-icon-chevron-up"
                    icon="chevron-up"
                  >
                    <svg
                      data-icon="chevron-up"
                      height="16"
                      viewBox="0 0 16 16"
                      width="16"
                    >
                      <desc>
                        chevron-up
                      </desc>
                      <path
                        d="M12.71 9.29l-4-4C8.53 5.11 8.28 5 8 5s-.53.11-.71.29l-4 4a1.003 1.003 0 001.42 1.42L8 7.41l3.29 3.29c.18.19.43.3.71.3a1.003 1.003 0 00.71-1.71z"
                        fill-rule="evenodd"
                      />
                    </svg>
                  </span>
                </button>
                <button
                  class="bp3-button bp3-disabled"
                  disabled=""
                  tabindex="-1"
                  type="button"
                >
                  <span
                    class="bp3-icon bp3-icon-chevron-down"
                    icon="chevron-down"
                  >
                    <svg
                      data-icon="chevron-down"
                      height="16"
                      viewBox="0 0 16 16"
                      width="16"
                    >
                      <desc>
                        chevron-down
                      </desc>
                      <path
                        d="M12 5c-.28 0-.53.11-.71.29L8 8.59l-3.29-3.3a1.003 1.003 0 00-1.42 1.42l4 4c.18.18.43.29.71.29s.53-.11.71-.29l4-4A1.003 1.003 0 0012 5z"
                        fill-rule="evenodd"
                      />
                    </svg>
                  </span>
                </button>
              </div>
            </div>
          </div>
        </div>
        <h2
          class="bp3-heading sc-bxivhb dxnZc"
        >
          Audit Settings
        </h2>
=======
          Set the risk for the audit as a percentage (e.g. "5" = 5%)
        </div>
        <select
          data-testid="risk-limit"
          name="riskLimit"
        >
          <option>
            1
          </option>
          <option>
            2
          </option>
          <option>
            3
          </option>
          <option>
            4
          </option>
          <option>
            5
          </option>
          <option>
            6
          </option>
          <option>
            7
          </option>
          <option>
            8
          </option>
          <option>
            9
          </option>
          <option>
            10
          </option>
          <option>
            11
          </option>
          <option>
            12
          </option>
          <option>
            13
          </option>
          <option>
            14
          </option>
          <option>
            15
          </option>
          <option>
            16
          </option>
          <option>
            17
          </option>
          <option>
            18
          </option>
          <option>
            19
          </option>
          <option>
            20
          </option>
        </select>
      </div>
      <div
        class="sc-bdVaJa fdbLH"
      >
        <div
          class="sc-htpNat gYCOid"
        >
          Random Seed
        </div>
>>>>>>> 3d063343
        <div
          class="sc-bwzfXH xctbO"
        >
<<<<<<< HEAD
          <div
            class="sc-htpNat fnydiw"
          >
            Desired Risk Limit
          </div>
          <div
            class="sc-bwzfXH jQNUeE"
          >
            Set the risk for the audit as a percentage (e.g. "5" = 5%)
          </div>
          <div
            class="bp3-html-select bp3-disabled"
          >
            <select
              data-testid="risk-limit"
              disabled=""
              field="[object Object]"
              form="[object Object]"
            >
              <option
                selected=""
              >
                1
              </option>
              <option>
                2
              </option>
              <option>
                3
              </option>
              <option>
                4
              </option>
              <option>
                5
              </option>
              <option>
                6
              </option>
              <option>
                7
              </option>
              <option>
                8
              </option>
              <option>
                9
              </option>
              <option>
                10
              </option>
              <option>
                11
              </option>
              <option>
                12
              </option>
              <option>
                13
              </option>
              <option>
                14
              </option>
              <option>
                15
              </option>
              <option>
                16
              </option>
              <option>
                17
              </option>
              <option>
                18
              </option>
              <option>
                19
              </option>
              <option>
                20
              </option>
            </select>
            <span
              class="bp3-icon bp3-icon-double-caret-vertical"
              icon="double-caret-vertical"
            >
              <svg
                data-icon="double-caret-vertical"
                height="16"
                viewBox="0 0 16 16"
                width="16"
              >
                <desc>
                  double-caret-vertical
                </desc>
                <path
                  d="M5 7h6a1.003 1.003 0 00.71-1.71l-3-3C8.53 2.11 8.28 2 8 2s-.53.11-.71.29l-3 3A1.003 1.003 0 005 7zm6 2H5a1.003 1.003 0 00-.71 1.71l3 3c.18.18.43.29.71.29s.53-.11.71-.29l3-3A1.003 1.003 0 0011 9z"
                  fill-rule="evenodd"
                />
              </svg>
            </span>
          </div>
        </div>
        <div
          class="sc-bdVaJa fdbLH"
        >
          <div
            class="sc-htpNat fnydiw"
          >
            Random Seed
          </div>
          <div
            class="sc-bwzfXH jQNUeE"
          >
            Enter the random number to seed the pseudo-random number generator.
          </div>
          <div
            class="sc-EHOje bXavad"
          >
            <div
              class="bp3-input-group bp3-disabled sc-bZQynM EvJhB"
            >
              <input
                class="bp3-input"
                data-testid="random-seed"
                disabled=""
                name="randomSeed"
                style="padding-right: 10px;"
                type="text"
                value="123456789"
              />
            </div>
          </div>
=======
          Enter the random number to seed the pseudo-random number generator.
        </div>
        <div
          class="sc-htoDjs jjofgS"
        >
          <input
            class="sc-dnqmqq dvJRiU"
            data-testid="random-seed"
            name="randomSeed"
            type="text"
            value=""
          />
>>>>>>> 3d063343
        </div>
      </div>
    </div>
    <div
      class="sc-gZMcBi DmELe"
    >
      <button
        class="sc-EHOje iYzqVS"
        data-testid="submit-form-one"
        type="submit"
      >
        Estimate Sample Size
      </button>
    </div>
  </form>
</div>
`;

exports[`EstimateSampleSize renders empty state correctly 2`] = `
<div>
  <form
    data-testid="form-one"
  >
    <div
      class="sc-ifAKCX jXnARC"
    >
      <div
        class="sc-bxivhb doxbWk"
      >
        Contest Information
      </div>
      <div
        class="sc-bdVaJa fdbLH"
      >
        <div
          class="sc-htpNat gYCOid"
        >
          Election Name
        </div>
        <div
          class="sc-htoDjs jjofgS"
        >
          <input
            class="sc-dnqmqq dvJRiU"
            data-testid="audit-name"
            name="name"
            value=""
          />
        </div>
      </div>
      <div
        class="sc-bdVaJa fdbLH"
      >
        <div
          class="sc-htpNat gYCOid"
        >
          Contest  Name
        </div>
        <div
          class="sc-bwzfXH xctbO"
        >
          Enter the name of the contest that will drive the audit.
        </div>
        <div
          class="sc-htoDjs jjofgS"
        >
          <input
            class="sc-dnqmqq dvJRiU"
            data-testid="contest-1-name"
            name="contests[0].name"
            value=""
          />
        </div>
      </div>
      <div
        class="sc-bdVaJa fdbLH"
      >
        <div
          class="sc-htpNat gYCOid"
        >
          Candidates/Choices & Vote Totals
        </div>
        <div
          class="sc-bwzfXH xctbO"
        >
          Enter the name of each candidate choice that appears on the ballot for this contest.
        </div>
        <div
          class="sc-VigVT gSWWKv"
        >
<<<<<<< HEAD
          <h2
            class="bp3-heading sc-bxivhb dxnZc"
          >
            Contest Information
          </h2>
=======
          <div
            class="sc-jTzLTM kHOUMK"
          >
            <label
              class="sc-kAzzGY kQOXij"
            >
              Name of Candidate/Choice 
              1
            </label>
            <label
              class="sc-kAzzGY sc-chPdSV gzFJUu"
            >
              Votes for Candidate/Choice 
              1
            </label>
          </div>
>>>>>>> 3d063343
          <div
            class="sc-fjdhpX gYcVlS"
          >
            <div
<<<<<<< HEAD
              class="sc-htpNat fnydiw"
            >
              Election Name
            </div>
            <div
              class="sc-EHOje bXavad"
            >
              <div
                class="bp3-input-group sc-bZQynM EvJhB"
              >
                <input
                  class="bp3-input"
                  data-testid="audit-name"
                  name="name"
                  style="padding-right: 10px;"
                  type="text"
                  value=""
                />
              </div>
            </div>
          </div>
          <div
            class="sc-bdVaJa fdbLH"
          >
            <div
              class="sc-htpNat fnydiw"
            >
              Contest  Name
            </div>
            <div
              class="sc-bwzfXH jQNUeE"
            >
              Enter the name of the contest that will drive the audit.
            </div>
            <div
              class="sc-EHOje bXavad"
            >
              <div
                class="bp3-input-group sc-bZQynM EvJhB"
              >
                <input
                  class="bp3-input"
                  data-testid="contest-1-name"
                  name="contests[0].name"
                  style="padding-right: 10px;"
                  type="text"
                  value=""
                />
              </div>
=======
              class="sc-jzJRlG jxSbtE sc-htoDjs jjofgS"
            >
              <input
                class="sc-dnqmqq dvJRiU"
                data-testid="contest-1-choice-1-name"
                name="contests[0].choices[0].name"
                value=""
              />
            </div>
            <div
              class="sc-jzJRlG sc-cSHVUG cDvPFF sc-htoDjs jjofgS"
            >
              <input
                class="sc-dnqmqq dvJRiU"
                data-testid="contest-1-choice-1-votes"
                name="contests[0].choices[0].numVotes"
                type="number"
                value=""
              />
>>>>>>> 3d063343
            </div>
          </div>
          <div
            class="sc-jTzLTM kHOUMK"
          >
<<<<<<< HEAD
            <div
              class="sc-htpNat fnydiw"
            >
              Candidates/Choices & Vote Totals
            </div>
            <div
              class="sc-bwzfXH jQNUeE"
            >
              Enter the name of each candidate choice that appears on the ballot for this contest.
            </div>
            <div
              class="sc-gZMcBi cQokFm"
            >
              <div
                class="sc-gqjmRU cRqxXY"
              >
                <label
                  class="bp3-label sc-jzJRlG kILPnr"
                >
                  Name of Candidate/Choice 
                  1
                </label>
                <label
                  class="bp3-label sc-jzJRlG sc-cSHVUG bOKdYI"
                >
                  Votes for Candidate/Choice 
                  1
                </label>
              </div>
              <div
                class="sc-VigVT grTkFz"
              >
                <div
                  class="sc-jTzLTM iSArEf sc-EHOje bXavad"
                >
                  <div
                    class="bp3-input-group sc-bZQynM EvJhB"
                  >
                    <input
                      class="bp3-input"
                      data-testid="contest-1-choice-1-name"
                      name="contests[0].choices[0].name"
                      style="padding-right: 10px;"
                      type="text"
                      value=""
                    />
                  </div>
                </div>
                <div
                  class="sc-jTzLTM sc-fjdhpX fBjAIn sc-EHOje bXavad"
                >
                  <div
                    class="bp3-control-group bp3-numeric-input sc-gzVnrw lfdfns"
                  >
                    <div
                      class="bp3-input-group"
                    >
                      <input
                        autocomplete="off"
                        class="bp3-input"
                        data-testid="contest-1-choice-1-votes"
                        name="contests[0].choices[0].numVotes"
                        style="padding-right: 10px;"
                        type="number"
                        value=""
                      />
                    </div>
                    <div
                      class="bp3-button-group bp3-vertical bp3-fixed"
                    >
                      <button
                        class="bp3-button"
                        type="button"
                      >
                        <span
                          class="bp3-icon bp3-icon-chevron-up"
                          icon="chevron-up"
                        >
                          <svg
                            data-icon="chevron-up"
                            height="16"
                            viewBox="0 0 16 16"
                            width="16"
                          >
                            <desc>
                              chevron-up
                            </desc>
                            <path
                              d="M12.71 9.29l-4-4C8.53 5.11 8.28 5 8 5s-.53.11-.71.29l-4 4a1.003 1.003 0 001.42 1.42L8 7.41l3.29 3.29c.18.19.43.3.71.3a1.003 1.003 0 00.71-1.71z"
                              fill-rule="evenodd"
                            />
                          </svg>
                        </span>
                      </button>
                      <button
                        class="bp3-button"
                        type="button"
                      >
                        <span
                          class="bp3-icon bp3-icon-chevron-down"
                          icon="chevron-down"
                        >
                          <svg
                            data-icon="chevron-down"
                            height="16"
                            viewBox="0 0 16 16"
                            width="16"
                          >
                            <desc>
                              chevron-down
                            </desc>
                            <path
                              d="M12 5c-.28 0-.53.11-.71.29L8 8.59l-3.29-3.3a1.003 1.003 0 00-1.42 1.42l4 4c.18.18.43.29.71.29s.53-.11.71-.29l4-4A1.003 1.003 0 0012 5z"
                              fill-rule="evenodd"
                            />
                          </svg>
                        </span>
                      </button>
                    </div>
                  </div>
                </div>
              </div>
              <div
                class="sc-gqjmRU cRqxXY"
              >
                <label
                  class="bp3-label sc-jzJRlG kILPnr"
                >
                  Name of Candidate/Choice 
                  2
                </label>
                <label
                  class="bp3-label sc-jzJRlG sc-cSHVUG bOKdYI"
                >
                  Votes for Candidate/Choice 
                  2
                </label>
              </div>
              <div
                class="sc-VigVT grTkFz"
              >
                <div
                  class="sc-jTzLTM iSArEf sc-EHOje bXavad"
                >
                  <div
                    class="bp3-input-group sc-bZQynM EvJhB"
                  >
                    <input
                      class="bp3-input"
                      data-testid="contest-1-choice-2-name"
                      name="contests[0].choices[1].name"
                      style="padding-right: 10px;"
                      type="text"
                      value=""
                    />
                  </div>
                </div>
                <div
                  class="sc-jTzLTM sc-fjdhpX fBjAIn sc-EHOje bXavad"
                >
                  <div
                    class="bp3-control-group bp3-numeric-input sc-gzVnrw lfdfns"
                  >
                    <div
                      class="bp3-input-group"
                    >
                      <input
                        autocomplete="off"
                        class="bp3-input"
                        data-testid="contest-1-choice-2-votes"
                        name="contests[0].choices[1].numVotes"
                        style="padding-right: 10px;"
                        type="number"
                        value=""
                      />
                    </div>
                    <div
                      class="bp3-button-group bp3-vertical bp3-fixed"
                    >
                      <button
                        class="bp3-button"
                        type="button"
                      >
                        <span
                          class="bp3-icon bp3-icon-chevron-up"
                          icon="chevron-up"
                        >
                          <svg
                            data-icon="chevron-up"
                            height="16"
                            viewBox="0 0 16 16"
                            width="16"
                          >
                            <desc>
                              chevron-up
                            </desc>
                            <path
                              d="M12.71 9.29l-4-4C8.53 5.11 8.28 5 8 5s-.53.11-.71.29l-4 4a1.003 1.003 0 001.42 1.42L8 7.41l3.29 3.29c.18.19.43.3.71.3a1.003 1.003 0 00.71-1.71z"
                              fill-rule="evenodd"
                            />
                          </svg>
                        </span>
                      </button>
                      <button
                        class="bp3-button"
                        type="button"
                      >
                        <span
                          class="bp3-icon bp3-icon-chevron-down"
                          icon="chevron-down"
                        >
                          <svg
                            data-icon="chevron-down"
                            height="16"
                            viewBox="0 0 16 16"
                            width="16"
                          >
                            <desc>
                              chevron-down
                            </desc>
                            <path
                              d="M12 5c-.28 0-.53.11-.71.29L8 8.59l-3.29-3.3a1.003 1.003 0 00-1.42 1.42l4 4c.18.18.43.29.71.29s.53-.11.71-.29l4-4A1.003 1.003 0 0012 5z"
                              fill-rule="evenodd"
                            />
                          </svg>
                        </span>
                      </button>
                    </div>
                  </div>
                </div>
              </div>
              <p
                class="sc-kAzzGY eebgUX"
              >
                Add a new candidate/choice
              </p>
            </div>
=======
            <label
              class="sc-kAzzGY kQOXij"
            >
              Name of Candidate/Choice 
              2
            </label>
            <label
              class="sc-kAzzGY sc-chPdSV gzFJUu"
            >
              Votes for Candidate/Choice 
              2
            </label>
>>>>>>> 3d063343
          </div>
          <div
            class="sc-fjdhpX gYcVlS"
          >
            <div
<<<<<<< HEAD
              class="sc-htpNat fnydiw"
            >
              Total Ballots Cast
            </div>
            <div
              class="sc-bwzfXH jQNUeE"
            >
              Enter the overall number of ballot cards cast in jurisdictions containing this contest.
            </div>
            <div
              class="sc-EHOje bXavad"
            >
              <div
                class="bp3-control-group bp3-numeric-input sc-gzVnrw lfdfns"
              >
                <div
                  class="bp3-input-group"
                >
                  <input
                    autocomplete="off"
                    class="bp3-input"
                    data-testid="contest-1-total-ballots"
                    name="contests[0].totalBallotsCast"
                    style="padding-right: 10px;"
                    type="number"
                    value=""
                  />
                </div>
                <div
                  class="bp3-button-group bp3-vertical bp3-fixed"
                >
                  <button
                    class="bp3-button"
                    type="button"
                  >
                    <span
                      class="bp3-icon bp3-icon-chevron-up"
                      icon="chevron-up"
                    >
                      <svg
                        data-icon="chevron-up"
                        height="16"
                        viewBox="0 0 16 16"
                        width="16"
                      >
                        <desc>
                          chevron-up
                        </desc>
                        <path
                          d="M12.71 9.29l-4-4C8.53 5.11 8.28 5 8 5s-.53.11-.71.29l-4 4a1.003 1.003 0 001.42 1.42L8 7.41l3.29 3.29c.18.19.43.3.71.3a1.003 1.003 0 00.71-1.71z"
                          fill-rule="evenodd"
                        />
                      </svg>
                    </span>
                  </button>
                  <button
                    class="bp3-button"
                    type="button"
                  >
                    <span
                      class="bp3-icon bp3-icon-chevron-down"
                      icon="chevron-down"
                    >
                      <svg
                        data-icon="chevron-down"
                        height="16"
                        viewBox="0 0 16 16"
                        width="16"
                      >
                        <desc>
                          chevron-down
                        </desc>
                        <path
                          d="M12 5c-.28 0-.53.11-.71.29L8 8.59l-3.29-3.3a1.003 1.003 0 00-1.42 1.42l4 4c.18.18.43.29.71.29s.53-.11.71-.29l4-4A1.003 1.003 0 0012 5z"
                          fill-rule="evenodd"
                        />
                      </svg>
                    </span>
                  </button>
                </div>
              </div>
            </div>
          </div>
          <h2
            class="bp3-heading sc-bxivhb dxnZc"
          >
            Audit Settings
          </h2>
          <div
            class="sc-bdVaJa fdbLH"
          >
            <div
              class="sc-htpNat fnydiw"
            >
              Desired Risk Limit
            </div>
            <div
              class="sc-bwzfXH jQNUeE"
            >
              Set the risk for the audit as a percentage (e.g. "5" = 5%)
            </div>
            <div
              class="bp3-html-select"
            >
              <select
                data-testid="risk-limit"
                field="[object Object]"
                form="[object Object]"
              >
                <option>
                  1
                </option>
                <option>
                  2
                </option>
                <option>
                  3
                </option>
                <option>
                  4
                </option>
                <option>
                  5
                </option>
                <option>
                  6
                </option>
                <option>
                  7
                </option>
                <option>
                  8
                </option>
                <option>
                  9
                </option>
                <option
                  selected=""
                >
                  10
                </option>
                <option>
                  11
                </option>
                <option>
                  12
                </option>
                <option>
                  13
                </option>
                <option>
                  14
                </option>
                <option>
                  15
                </option>
                <option>
                  16
                </option>
                <option>
                  17
                </option>
                <option>
                  18
                </option>
                <option>
                  19
                </option>
                <option>
                  20
                </option>
              </select>
              <span
                class="bp3-icon bp3-icon-double-caret-vertical"
                icon="double-caret-vertical"
              >
                <svg
                  data-icon="double-caret-vertical"
                  height="16"
                  viewBox="0 0 16 16"
                  width="16"
                >
                  <desc>
                    double-caret-vertical
                  </desc>
                  <path
                    d="M5 7h6a1.003 1.003 0 00.71-1.71l-3-3C8.53 2.11 8.28 2 8 2s-.53.11-.71.29l-3 3A1.003 1.003 0 005 7zm6 2H5a1.003 1.003 0 00-.71 1.71l3 3c.18.18.43.29.71.29s.53-.11.71-.29l3-3A1.003 1.003 0 0011 9z"
                    fill-rule="evenodd"
                  />
                </svg>
              </span>
            </div>
          </div>
          <div
            class="sc-bdVaJa fdbLH"
          >
            <div
              class="sc-htpNat fnydiw"
            >
              Random Seed
            </div>
            <div
              class="sc-bwzfXH jQNUeE"
            >
              Enter the random number to seed the pseudo-random number generator.
            </div>
            <div
              class="sc-EHOje bXavad"
            >
              <div
                class="bp3-input-group sc-bZQynM EvJhB"
              >
                <input
                  class="bp3-input"
                  data-testid="random-seed"
                  name="randomSeed"
                  style="padding-right: 10px;"
                  type="text"
                  value=""
                />
              </div>
            </div>
          </div>
        </div>
        <div
          class="sc-dnqmqq itqjch"
        >
          <button
            class="bp3-button bp3-intent-primary"
            data-testid="submit-form-one"
            type="submit"
          >
            <span
              class="bp3-button-text"
            >
              Estimate Sample Size
            </span>
          </button>
=======
              class="sc-jzJRlG jxSbtE sc-htoDjs jjofgS"
            >
              <input
                class="sc-dnqmqq dvJRiU"
                data-testid="contest-1-choice-2-name"
                name="contests[0].choices[1].name"
                value=""
              />
            </div>
            <div
              class="sc-jzJRlG sc-cSHVUG cDvPFF sc-htoDjs jjofgS"
            >
              <input
                class="sc-dnqmqq dvJRiU"
                data-testid="contest-1-choice-2-votes"
                name="contests[0].choices[1].numVotes"
                type="number"
                value=""
              />
            </div>
          </div>
          <p
            class="sc-kgoBCf ehqtTc"
          >
            Add a new candidate/choice
          </p>
>>>>>>> 3d063343
        </div>
      </div>
      <div
        class="sc-bdVaJa fdbLH"
      >
<<<<<<< HEAD
        <h2
          class="bp3-heading sc-bxivhb dxnZc"
        >
          Contest Information
        </h2>
=======
        <div
          class="sc-htpNat gYCOid"
        >
          Total Ballots Cast
        </div>
>>>>>>> 3d063343
        <div
          class="sc-bwzfXH xctbO"
        >
<<<<<<< HEAD
          <div
            class="sc-htpNat fnydiw"
          >
            Election Name
          </div>
          <div
            class="sc-EHOje bXavad"
          >
            <div
              class="bp3-input-group sc-bZQynM EvJhB"
            >
              <input
                class="bp3-input"
                data-testid="audit-name"
                name="name"
                style="padding-right: 10px;"
                type="text"
                value=""
              />
            </div>
          </div>
=======
          Enter the overall number of ballot cards cast in jurisdictions containing this contest.
>>>>>>> 3d063343
        </div>
        <div
          class="sc-htoDjs jjofgS"
        >
<<<<<<< HEAD
          <div
            class="sc-htpNat fnydiw"
          >
            Contest  Name
          </div>
          <div
            class="sc-bwzfXH jQNUeE"
          >
            Enter the name of the contest that will drive the audit.
          </div>
          <div
            class="sc-EHOje bXavad"
          >
            <div
              class="bp3-input-group sc-bZQynM EvJhB"
            >
              <input
                class="bp3-input"
                data-testid="contest-1-name"
                name="contests[0].name"
                style="padding-right: 10px;"
                type="text"
                value=""
              />
            </div>
          </div>
=======
          <input
            class="sc-dnqmqq dvJRiU"
            data-testid="contest-1-total-ballots"
            name="contests[0].totalBallotsCast"
            type="number"
            value=""
          />
>>>>>>> 3d063343
        </div>
      </div>
      <div
        class="sc-bxivhb doxbWk"
      >
        Audit Settings
      </div>
      <div
        class="sc-bdVaJa fdbLH"
      >
        <div
          class="sc-htpNat gYCOid"
        >
<<<<<<< HEAD
          <div
            class="sc-htpNat fnydiw"
          >
            Candidates/Choices & Vote Totals
          </div>
          <div
            class="sc-bwzfXH jQNUeE"
          >
            Enter the name of each candidate choice that appears on the ballot for this contest.
          </div>
          <div
            class="sc-gZMcBi cQokFm"
          >
            <div
              class="sc-gqjmRU cRqxXY"
            >
              <label
                class="bp3-label sc-jzJRlG kILPnr"
              >
                Name of Candidate/Choice 
                1
              </label>
              <label
                class="bp3-label sc-jzJRlG sc-cSHVUG bOKdYI"
              >
                Votes for Candidate/Choice 
                1
              </label>
            </div>
            <div
              class="sc-VigVT grTkFz"
            >
              <div
                class="sc-jTzLTM iSArEf sc-EHOje bXavad"
              >
                <div
                  class="bp3-input-group sc-bZQynM EvJhB"
                >
                  <input
                    class="bp3-input"
                    data-testid="contest-1-choice-1-name"
                    name="contests[0].choices[0].name"
                    style="padding-right: 10px;"
                    type="text"
                    value=""
                  />
                </div>
              </div>
              <div
                class="sc-jTzLTM sc-fjdhpX fBjAIn sc-EHOje bXavad"
              >
                <div
                  class="bp3-control-group bp3-numeric-input sc-gzVnrw lfdfns"
                >
                  <div
                    class="bp3-input-group"
                  >
                    <input
                      autocomplete="off"
                      class="bp3-input"
                      data-testid="contest-1-choice-1-votes"
                      name="contests[0].choices[0].numVotes"
                      style="padding-right: 10px;"
                      type="number"
                      value=""
                    />
                  </div>
                  <div
                    class="bp3-button-group bp3-vertical bp3-fixed"
                  >
                    <button
                      class="bp3-button"
                      type="button"
                    >
                      <span
                        class="bp3-icon bp3-icon-chevron-up"
                        icon="chevron-up"
                      >
                        <svg
                          data-icon="chevron-up"
                          height="16"
                          viewBox="0 0 16 16"
                          width="16"
                        >
                          <desc>
                            chevron-up
                          </desc>
                          <path
                            d="M12.71 9.29l-4-4C8.53 5.11 8.28 5 8 5s-.53.11-.71.29l-4 4a1.003 1.003 0 001.42 1.42L8 7.41l3.29 3.29c.18.19.43.3.71.3a1.003 1.003 0 00.71-1.71z"
                            fill-rule="evenodd"
                          />
                        </svg>
                      </span>
                    </button>
                    <button
                      class="bp3-button"
                      type="button"
                    >
                      <span
                        class="bp3-icon bp3-icon-chevron-down"
                        icon="chevron-down"
                      >
                        <svg
                          data-icon="chevron-down"
                          height="16"
                          viewBox="0 0 16 16"
                          width="16"
                        >
                          <desc>
                            chevron-down
                          </desc>
                          <path
                            d="M12 5c-.28 0-.53.11-.71.29L8 8.59l-3.29-3.3a1.003 1.003 0 00-1.42 1.42l4 4c.18.18.43.29.71.29s.53-.11.71-.29l4-4A1.003 1.003 0 0012 5z"
                            fill-rule="evenodd"
                          />
                        </svg>
                      </span>
                    </button>
                  </div>
                </div>
              </div>
            </div>
            <div
              class="sc-gqjmRU cRqxXY"
            >
              <label
                class="bp3-label sc-jzJRlG kILPnr"
              >
                Name of Candidate/Choice 
                2
              </label>
              <label
                class="bp3-label sc-jzJRlG sc-cSHVUG bOKdYI"
              >
                Votes for Candidate/Choice 
                2
              </label>
            </div>
            <div
              class="sc-VigVT grTkFz"
            >
              <div
                class="sc-jTzLTM iSArEf sc-EHOje bXavad"
              >
                <div
                  class="bp3-input-group sc-bZQynM EvJhB"
                >
                  <input
                    class="bp3-input"
                    data-testid="contest-1-choice-2-name"
                    name="contests[0].choices[1].name"
                    style="padding-right: 10px;"
                    type="text"
                    value=""
                  />
                </div>
              </div>
              <div
                class="sc-jTzLTM sc-fjdhpX fBjAIn sc-EHOje bXavad"
              >
                <div
                  class="bp3-control-group bp3-numeric-input sc-gzVnrw lfdfns"
                >
                  <div
                    class="bp3-input-group"
                  >
                    <input
                      autocomplete="off"
                      class="bp3-input"
                      data-testid="contest-1-choice-2-votes"
                      name="contests[0].choices[1].numVotes"
                      style="padding-right: 10px;"
                      type="number"
                      value=""
                    />
                  </div>
                  <div
                    class="bp3-button-group bp3-vertical bp3-fixed"
                  >
                    <button
                      class="bp3-button"
                      type="button"
                    >
                      <span
                        class="bp3-icon bp3-icon-chevron-up"
                        icon="chevron-up"
                      >
                        <svg
                          data-icon="chevron-up"
                          height="16"
                          viewBox="0 0 16 16"
                          width="16"
                        >
                          <desc>
                            chevron-up
                          </desc>
                          <path
                            d="M12.71 9.29l-4-4C8.53 5.11 8.28 5 8 5s-.53.11-.71.29l-4 4a1.003 1.003 0 001.42 1.42L8 7.41l3.29 3.29c.18.19.43.3.71.3a1.003 1.003 0 00.71-1.71z"
                            fill-rule="evenodd"
                          />
                        </svg>
                      </span>
                    </button>
                    <button
                      class="bp3-button"
                      type="button"
                    >
                      <span
                        class="bp3-icon bp3-icon-chevron-down"
                        icon="chevron-down"
                      >
                        <svg
                          data-icon="chevron-down"
                          height="16"
                          viewBox="0 0 16 16"
                          width="16"
                        >
                          <desc>
                            chevron-down
                          </desc>
                          <path
                            d="M12 5c-.28 0-.53.11-.71.29L8 8.59l-3.29-3.3a1.003 1.003 0 00-1.42 1.42l4 4c.18.18.43.29.71.29s.53-.11.71-.29l4-4A1.003 1.003 0 0012 5z"
                            fill-rule="evenodd"
                          />
                        </svg>
                      </span>
                    </button>
                  </div>
                </div>
              </div>
            </div>
            <p
              class="sc-kAzzGY eebgUX"
            >
              Add a new candidate/choice
            </p>
          </div>
=======
          Desired Risk Limit
>>>>>>> 3d063343
        </div>
        <div
          class="sc-bwzfXH xctbO"
        >
<<<<<<< HEAD
          <div
            class="sc-htpNat fnydiw"
          >
            Total Ballots Cast
          </div>
          <div
            class="sc-bwzfXH jQNUeE"
          >
            Enter the overall number of ballot cards cast in jurisdictions containing this contest.
          </div>
          <div
            class="sc-EHOje bXavad"
          >
            <div
              class="bp3-control-group bp3-numeric-input sc-gzVnrw lfdfns"
            >
              <div
                class="bp3-input-group"
              >
                <input
                  autocomplete="off"
                  class="bp3-input"
                  data-testid="contest-1-total-ballots"
                  name="contests[0].totalBallotsCast"
                  style="padding-right: 10px;"
                  type="number"
                  value=""
                />
              </div>
              <div
                class="bp3-button-group bp3-vertical bp3-fixed"
              >
                <button
                  class="bp3-button"
                  type="button"
                >
                  <span
                    class="bp3-icon bp3-icon-chevron-up"
                    icon="chevron-up"
                  >
                    <svg
                      data-icon="chevron-up"
                      height="16"
                      viewBox="0 0 16 16"
                      width="16"
                    >
                      <desc>
                        chevron-up
                      </desc>
                      <path
                        d="M12.71 9.29l-4-4C8.53 5.11 8.28 5 8 5s-.53.11-.71.29l-4 4a1.003 1.003 0 001.42 1.42L8 7.41l3.29 3.29c.18.19.43.3.71.3a1.003 1.003 0 00.71-1.71z"
                        fill-rule="evenodd"
                      />
                    </svg>
                  </span>
                </button>
                <button
                  class="bp3-button"
                  type="button"
                >
                  <span
                    class="bp3-icon bp3-icon-chevron-down"
                    icon="chevron-down"
                  >
                    <svg
                      data-icon="chevron-down"
                      height="16"
                      viewBox="0 0 16 16"
                      width="16"
                    >
                      <desc>
                        chevron-down
                      </desc>
                      <path
                        d="M12 5c-.28 0-.53.11-.71.29L8 8.59l-3.29-3.3a1.003 1.003 0 00-1.42 1.42l4 4c.18.18.43.29.71.29s.53-.11.71-.29l4-4A1.003 1.003 0 0012 5z"
                        fill-rule="evenodd"
                      />
                    </svg>
                  </span>
                </button>
              </div>
            </div>
          </div>
        </div>
        <h2
          class="bp3-heading sc-bxivhb dxnZc"
        >
          Audit Settings
        </h2>
=======
          Set the risk for the audit as a percentage (e.g. "5" = 5%)
        </div>
        <select
          data-testid="risk-limit"
          name="riskLimit"
        >
          <option>
            1
          </option>
          <option>
            2
          </option>
          <option>
            3
          </option>
          <option>
            4
          </option>
          <option>
            5
          </option>
          <option>
            6
          </option>
          <option>
            7
          </option>
          <option>
            8
          </option>
          <option>
            9
          </option>
          <option>
            10
          </option>
          <option>
            11
          </option>
          <option>
            12
          </option>
          <option>
            13
          </option>
          <option>
            14
          </option>
          <option>
            15
          </option>
          <option>
            16
          </option>
          <option>
            17
          </option>
          <option>
            18
          </option>
          <option>
            19
          </option>
          <option>
            20
          </option>
        </select>
      </div>
      <div
        class="sc-bdVaJa fdbLH"
      >
        <div
          class="sc-htpNat gYCOid"
        >
          Random Seed
        </div>
>>>>>>> 3d063343
        <div
          class="sc-bwzfXH xctbO"
        >
<<<<<<< HEAD
          <div
            class="sc-htpNat fnydiw"
          >
            Desired Risk Limit
          </div>
          <div
            class="sc-bwzfXH jQNUeE"
          >
            Set the risk for the audit as a percentage (e.g. "5" = 5%)
          </div>
          <div
            class="bp3-html-select"
          >
            <select
              data-testid="risk-limit"
              field="[object Object]"
              form="[object Object]"
            >
              <option>
                1
              </option>
              <option>
                2
              </option>
              <option>
                3
              </option>
              <option>
                4
              </option>
              <option>
                5
              </option>
              <option>
                6
              </option>
              <option>
                7
              </option>
              <option>
                8
              </option>
              <option>
                9
              </option>
              <option
                selected=""
              >
                10
              </option>
              <option>
                11
              </option>
              <option>
                12
              </option>
              <option>
                13
              </option>
              <option>
                14
              </option>
              <option>
                15
              </option>
              <option>
                16
              </option>
              <option>
                17
              </option>
              <option>
                18
              </option>
              <option>
                19
              </option>
              <option>
                20
              </option>
            </select>
            <span
              class="bp3-icon bp3-icon-double-caret-vertical"
              icon="double-caret-vertical"
            >
              <svg
                data-icon="double-caret-vertical"
                height="16"
                viewBox="0 0 16 16"
                width="16"
              >
                <desc>
                  double-caret-vertical
                </desc>
                <path
                  d="M5 7h6a1.003 1.003 0 00.71-1.71l-3-3C8.53 2.11 8.28 2 8 2s-.53.11-.71.29l-3 3A1.003 1.003 0 005 7zm6 2H5a1.003 1.003 0 00-.71 1.71l3 3c.18.18.43.29.71.29s.53-.11.71-.29l3-3A1.003 1.003 0 0011 9z"
                  fill-rule="evenodd"
                />
              </svg>
            </span>
          </div>
        </div>
        <div
          class="sc-bdVaJa fdbLH"
        >
          <div
            class="sc-htpNat fnydiw"
          >
            Random Seed
          </div>
          <div
            class="sc-bwzfXH jQNUeE"
          >
            Enter the random number to seed the pseudo-random number generator.
          </div>
          <div
            class="sc-EHOje bXavad"
          >
            <div
              class="bp3-input-group sc-bZQynM EvJhB"
            >
              <input
                class="bp3-input"
                data-testid="random-seed"
                name="randomSeed"
                style="padding-right: 10px;"
                type="text"
                value=""
              />
            </div>
          </div>
        </div>
      </div>
      <div
        class="sc-dnqmqq itqjch"
      >
        <button
          class="bp3-button bp3-intent-primary"
          data-testid="submit-form-one"
          type="submit"
        >
          <span
            class="bp3-button-text"
          >
            Estimate Sample Size
          </span>
        </button>
      </div>
    </form>
  </div>,
  "debug": [Function],
  "findAllByAltText": [Function],
  "findAllByDisplayValue": [Function],
  "findAllByLabelText": [Function],
  "findAllByPlaceholderText": [Function],
  "findAllByRole": [Function],
  "findAllByTestId": [Function],
  "findAllByText": [Function],
  "findAllByTitle": [Function],
  "findByAltText": [Function],
  "findByDisplayValue": [Function],
  "findByLabelText": [Function],
  "findByPlaceholderText": [Function],
  "findByRole": [Function],
  "findByTestId": [Function],
  "findByText": [Function],
  "findByTitle": [Function],
  "getAllByAltText": [Function],
  "getAllByDisplayValue": [Function],
  "getAllByLabelText": [Function],
  "getAllByPlaceholderText": [Function],
  "getAllByRole": [Function],
  "getAllByTestId": [Function],
  "getAllByText": [Function],
  "getAllByTitle": [Function],
  "getByAltText": [Function],
  "getByDisplayValue": [Function],
  "getByLabelText": [Function],
  "getByPlaceholderText": [Function],
  "getByRole": [Function],
  "getByTestId": [Function],
  "getByText": [Function],
  "getByTitle": [Function],
  "queryAllByAltText": [Function],
  "queryAllByDisplayValue": [Function],
  "queryAllByLabelText": [Function],
  "queryAllByPlaceholderText": [Function],
  "queryAllByRole": [Function],
  "queryAllByTestId": [Function],
  "queryAllByText": [Function],
  "queryAllByTitle": [Function],
  "queryByAltText": [Function],
  "queryByDisplayValue": [Function],
  "queryByLabelText": [Function],
  "queryByPlaceholderText": [Function],
  "queryByRole": [Function],
  "queryByTestId": [Function],
  "queryByText": [Function],
  "queryByTitle": [Function],
  "rerender": [Function],
  "unmount": [Function],
}
=======
          Enter the random number to seed the pseudo-random number generator.
        </div>
        <div
          class="sc-htoDjs jjofgS"
        >
          <input
            class="sc-dnqmqq dvJRiU"
            data-testid="random-seed"
            name="randomSeed"
            type="text"
            value=""
          />
        </div>
      </div>
    </div>
    <p>
      Loading...
    </p>
  </form>
</div>
>>>>>>> 3d063343
`;

exports[`EstimateSampleSize renders styled.div correctly 1`] = `
<div>
  <div
    class="sc-gZMcBi cQokFm"
  />
</div>
`;

exports[`EstimateSampleSize renders styled.div correctly 2`] = `
<div>
  <div
    class="sc-gqjmRU cRqxXY"
  />
</div>
`;

exports[`EstimateSampleSize renders styled.div correctly 3`] = `
<div>
  <div
    class="sc-VigVT grTkFz"
  />
</div>
`;

exports[`EstimateSampleSize renders styled.p correctly 1`] = `
<div>
  <p
    class="sc-kAzzGY eebgUX"
  />
</div>
`;<|MERGE_RESOLUTION|>--- conflicted
+++ resolved
@@ -22,458 +22,124 @@
     data-testid="form-one"
   >
     <div
-      class="sc-ifAKCX jXnARC"
+      class="sc-ifAKCX dUfgxM"
     >
-      <div
-        class="sc-bxivhb doxbWk"
+      <h2
+        class="bp3-heading sc-bxivhb blucNT"
       >
         Contest Information
-      </div>
-      <div
-        class="sc-bdVaJa fdbLH"
-      >
-        <div
-          class="sc-htpNat gYCOid"
+      </h2>
+      <div
+        class="sc-bdVaJa fdbLH"
+      >
+        <div
+          class="sc-htpNat fnydiw"
         >
           Election Name
         </div>
         <div
-          class="sc-htoDjs jjofgS"
-        >
-          <input
-            class="sc-dnqmqq dvJRiU"
-            data-testid="audit-name"
-            disabled=""
-            name="name"
-            value="contest name"
-          />
-        </div>
-      </div>
-      <div
-        class="sc-bdVaJa fdbLH"
-      >
-        <div
-          class="sc-htpNat gYCOid"
+          class="sc-EHOje bXavad"
+        >
+          <div
+            class="bp3-input-group bp3-disabled sc-bZQynM EvJhB"
+          >
+            <input
+              class="bp3-input"
+              data-testid="audit-name"
+              disabled=""
+              name="name"
+              style="padding-right: 10px;"
+              type="text"
+              value="contest name"
+            />
+          </div>
+        </div>
+      </div>
+      <div
+        class="sc-bdVaJa fdbLH"
+      >
+        <div
+          class="sc-htpNat fnydiw"
         >
           Contest  Name
         </div>
         <div
-          class="sc-bwzfXH xctbO"
+          class="sc-bwzfXH izcbHX"
         >
           Enter the name of the contest that will drive the audit.
         </div>
         <div
-          class="sc-htoDjs jjofgS"
-        >
-          <input
-            class="sc-dnqmqq dvJRiU"
-            data-testid="contest-1-name"
-            disabled=""
-            name="contests[0].name"
-            value="contest name"
-          />
-        </div>
-      </div>
-      <div
-        class="sc-bdVaJa fdbLH"
-      >
-        <div
-          class="sc-htpNat gYCOid"
+          class="sc-EHOje bXavad"
+        >
+          <div
+            class="bp3-input-group bp3-disabled sc-bZQynM EvJhB"
+          >
+            <input
+              class="bp3-input"
+              data-testid="contest-1-name"
+              disabled=""
+              name="contests[0].name"
+              style="padding-right: 10px;"
+              type="text"
+              value="contest name"
+            />
+          </div>
+        </div>
+      </div>
+      <div
+        class="sc-bdVaJa fdbLH"
+      >
+        <div
+          class="sc-htpNat fnydiw"
         >
           Candidates/Choices & Vote Totals
         </div>
         <div
-          class="sc-bwzfXH xctbO"
+          class="sc-bwzfXH izcbHX"
         >
           Enter the name of each candidate choice that appears on the ballot for this contest.
         </div>
         <div
-          class="sc-VigVT gSWWKv"
-        >
-<<<<<<< HEAD
-          <h2
-            class="bp3-heading sc-bxivhb dxnZc"
-          >
-            Contest Information
-          </h2>
-=======
-          <div
-            class="sc-jTzLTM kHOUMK"
+          class="sc-gZMcBi cQokFm"
+        >
+          <div
+            class="sc-gqjmRU cRqxXY"
           >
             <label
-              class="sc-kAzzGY kQOXij"
+              class="bp3-label sc-jzJRlG kILPnr"
             >
               Name of Candidate/Choice 
               1
             </label>
             <label
-              class="sc-kAzzGY sc-chPdSV gzFJUu"
+              class="bp3-label sc-jzJRlG sc-cSHVUG bOKdYI"
             >
               Votes for Candidate/Choice 
               1
             </label>
           </div>
->>>>>>> 3d063343
-          <div
-            class="sc-fjdhpX gYcVlS"
-          >
-            <div
-<<<<<<< HEAD
-              class="sc-htpNat fnydiw"
-            >
-              Election Name
-            </div>
-            <div
-              class="sc-EHOje bXavad"
+          <div
+            class="sc-VigVT grTkFz"
+          >
+            <div
+              class="sc-jTzLTM iSArEf sc-EHOje bXavad"
             >
               <div
                 class="bp3-input-group bp3-disabled sc-bZQynM EvJhB"
               >
                 <input
                   class="bp3-input"
-                  data-testid="audit-name"
+                  data-testid="contest-1-choice-1-name"
                   disabled=""
-                  name="name"
+                  name="contests[0].choices[0].name"
                   style="padding-right: 10px;"
                   type="text"
-                  value="contest name"
+                  value="choice one"
                 />
               </div>
             </div>
-          </div>
-          <div
-            class="sc-bdVaJa fdbLH"
-          >
-            <div
-              class="sc-htpNat fnydiw"
-            >
-              Contest  Name
-            </div>
-            <div
-              class="sc-bwzfXH jQNUeE"
-            >
-              Enter the name of the contest that will drive the audit.
-            </div>
-            <div
-              class="sc-EHOje bXavad"
-            >
-              <div
-                class="bp3-input-group bp3-disabled sc-bZQynM EvJhB"
-              >
-                <input
-                  class="bp3-input"
-                  data-testid="contest-1-name"
-                  disabled=""
-                  name="contests[0].name"
-                  style="padding-right: 10px;"
-                  type="text"
-                  value="contest name"
-                />
-              </div>
-=======
-              class="sc-jzJRlG jxSbtE sc-htoDjs jjofgS"
-            >
-              <input
-                class="sc-dnqmqq dvJRiU"
-                data-testid="contest-1-choice-1-name"
-                disabled=""
-                name="contests[0].choices[0].name"
-                value="choice one"
-              />
-            </div>
-            <div
-              class="sc-jzJRlG sc-cSHVUG cDvPFF sc-htoDjs jjofgS"
-            >
-              <input
-                class="sc-dnqmqq dvJRiU"
-                data-testid="contest-1-choice-1-votes"
-                disabled=""
-                name="contests[0].choices[0].numVotes"
-                type="number"
-                value="792"
-              />
->>>>>>> 3d063343
-            </div>
-          </div>
-          <div
-            class="sc-jTzLTM kHOUMK"
-          >
-<<<<<<< HEAD
-            <div
-              class="sc-htpNat fnydiw"
-            >
-              Candidates/Choices & Vote Totals
-            </div>
-            <div
-              class="sc-bwzfXH jQNUeE"
-            >
-              Enter the name of each candidate choice that appears on the ballot for this contest.
-            </div>
-            <div
-              class="sc-gZMcBi cQokFm"
-            >
-              <div
-                class="sc-gqjmRU cRqxXY"
-              >
-                <label
-                  class="bp3-label sc-jzJRlG kILPnr"
-                >
-                  Name of Candidate/Choice 
-                  1
-                </label>
-                <label
-                  class="bp3-label sc-jzJRlG sc-cSHVUG bOKdYI"
-                >
-                  Votes for Candidate/Choice 
-                  1
-                </label>
-              </div>
-              <div
-                class="sc-VigVT grTkFz"
-              >
-                <div
-                  class="sc-jTzLTM iSArEf sc-EHOje bXavad"
-                >
-                  <div
-                    class="bp3-input-group bp3-disabled sc-bZQynM EvJhB"
-                  >
-                    <input
-                      class="bp3-input"
-                      data-testid="contest-1-choice-1-name"
-                      disabled=""
-                      name="contests[0].choices[0].name"
-                      style="padding-right: 10px;"
-                      type="text"
-                      value="choice one"
-                    />
-                  </div>
-                </div>
-                <div
-                  class="sc-jTzLTM sc-fjdhpX fBjAIn sc-EHOje bXavad"
-                >
-                  <div
-                    class="bp3-control-group bp3-numeric-input sc-gzVnrw lfdfns"
-                  >
-                    <div
-                      class="bp3-input-group bp3-disabled"
-                    >
-                      <input
-                        autocomplete="off"
-                        class="bp3-input"
-                        data-testid="contest-1-choice-1-votes"
-                        disabled=""
-                        name="contests[0].choices[0].numVotes"
-                        style="padding-right: 10px;"
-                        type="number"
-                        value="792"
-                      />
-                    </div>
-                    <div
-                      class="bp3-button-group bp3-vertical bp3-fixed"
-                    >
-                      <button
-                        class="bp3-button bp3-disabled"
-                        disabled=""
-                        tabindex="-1"
-                        type="button"
-                      >
-                        <span
-                          class="bp3-icon bp3-icon-chevron-up"
-                          icon="chevron-up"
-                        >
-                          <svg
-                            data-icon="chevron-up"
-                            height="16"
-                            viewBox="0 0 16 16"
-                            width="16"
-                          >
-                            <desc>
-                              chevron-up
-                            </desc>
-                            <path
-                              d="M12.71 9.29l-4-4C8.53 5.11 8.28 5 8 5s-.53.11-.71.29l-4 4a1.003 1.003 0 001.42 1.42L8 7.41l3.29 3.29c.18.19.43.3.71.3a1.003 1.003 0 00.71-1.71z"
-                              fill-rule="evenodd"
-                            />
-                          </svg>
-                        </span>
-                      </button>
-                      <button
-                        class="bp3-button bp3-disabled"
-                        disabled=""
-                        tabindex="-1"
-                        type="button"
-                      >
-                        <span
-                          class="bp3-icon bp3-icon-chevron-down"
-                          icon="chevron-down"
-                        >
-                          <svg
-                            data-icon="chevron-down"
-                            height="16"
-                            viewBox="0 0 16 16"
-                            width="16"
-                          >
-                            <desc>
-                              chevron-down
-                            </desc>
-                            <path
-                              d="M12 5c-.28 0-.53.11-.71.29L8 8.59l-3.29-3.3a1.003 1.003 0 00-1.42 1.42l4 4c.18.18.43.29.71.29s.53-.11.71-.29l4-4A1.003 1.003 0 0012 5z"
-                              fill-rule="evenodd"
-                            />
-                          </svg>
-                        </span>
-                      </button>
-                    </div>
-                  </div>
-                </div>
-              </div>
-              <div
-                class="sc-gqjmRU cRqxXY"
-              >
-                <label
-                  class="bp3-label sc-jzJRlG kILPnr"
-                >
-                  Name of Candidate/Choice 
-                  2
-                </label>
-                <label
-                  class="bp3-label sc-jzJRlG sc-cSHVUG bOKdYI"
-                >
-                  Votes for Candidate/Choice 
-                  2
-                </label>
-              </div>
-              <div
-                class="sc-VigVT grTkFz"
-              >
-                <div
-                  class="sc-jTzLTM iSArEf sc-EHOje bXavad"
-                >
-                  <div
-                    class="bp3-input-group bp3-disabled sc-bZQynM EvJhB"
-                  >
-                    <input
-                      class="bp3-input"
-                      data-testid="contest-1-choice-2-name"
-                      disabled=""
-                      name="contests[0].choices[1].name"
-                      style="padding-right: 10px;"
-                      type="text"
-                      value="choice two"
-                    />
-                  </div>
-                </div>
-                <div
-                  class="sc-jTzLTM sc-fjdhpX fBjAIn sc-EHOje bXavad"
-                >
-                  <div
-                    class="bp3-control-group bp3-numeric-input sc-gzVnrw lfdfns"
-                  >
-                    <div
-                      class="bp3-input-group bp3-disabled"
-                    >
-                      <input
-                        autocomplete="off"
-                        class="bp3-input"
-                        data-testid="contest-1-choice-2-votes"
-                        disabled=""
-                        name="contests[0].choices[1].numVotes"
-                        style="padding-right: 10px;"
-                        type="number"
-                        value="1325"
-                      />
-                    </div>
-                    <div
-                      class="bp3-button-group bp3-vertical bp3-fixed"
-                    >
-                      <button
-                        class="bp3-button bp3-disabled"
-                        disabled=""
-                        tabindex="-1"
-                        type="button"
-                      >
-                        <span
-                          class="bp3-icon bp3-icon-chevron-up"
-                          icon="chevron-up"
-                        >
-                          <svg
-                            data-icon="chevron-up"
-                            height="16"
-                            viewBox="0 0 16 16"
-                            width="16"
-                          >
-                            <desc>
-                              chevron-up
-                            </desc>
-                            <path
-                              d="M12.71 9.29l-4-4C8.53 5.11 8.28 5 8 5s-.53.11-.71.29l-4 4a1.003 1.003 0 001.42 1.42L8 7.41l3.29 3.29c.18.19.43.3.71.3a1.003 1.003 0 00.71-1.71z"
-                              fill-rule="evenodd"
-                            />
-                          </svg>
-                        </span>
-                      </button>
-                      <button
-                        class="bp3-button bp3-disabled"
-                        disabled=""
-                        tabindex="-1"
-                        type="button"
-                      >
-                        <span
-                          class="bp3-icon bp3-icon-chevron-down"
-                          icon="chevron-down"
-                        >
-                          <svg
-                            data-icon="chevron-down"
-                            height="16"
-                            viewBox="0 0 16 16"
-                            width="16"
-                          >
-                            <desc>
-                              chevron-down
-                            </desc>
-                            <path
-                              d="M12 5c-.28 0-.53.11-.71.29L8 8.59l-3.29-3.3a1.003 1.003 0 00-1.42 1.42l4 4c.18.18.43.29.71.29s.53-.11.71-.29l4-4A1.003 1.003 0 0012 5z"
-                              fill-rule="evenodd"
-                            />
-                          </svg>
-                        </span>
-                      </button>
-                    </div>
-                  </div>
-                </div>
-              </div>
-            </div>
-=======
-            <label
-              class="sc-kAzzGY kQOXij"
-            >
-              Name of Candidate/Choice 
-              2
-            </label>
-            <label
-              class="sc-kAzzGY sc-chPdSV gzFJUu"
-            >
-              Votes for Candidate/Choice 
-              2
-            </label>
->>>>>>> 3d063343
-          </div>
-          <div
-            class="sc-fjdhpX gYcVlS"
-          >
-            <div
-<<<<<<< HEAD
-              class="sc-htpNat fnydiw"
-            >
-              Total Ballots Cast
-            </div>
-            <div
-              class="sc-bwzfXH jQNUeE"
-            >
-              Enter the overall number of ballot cards cast in jurisdictions containing this contest.
-            </div>
-            <div
-              class="sc-EHOje bXavad"
+            <div
+              class="sc-jTzLTM sc-fjdhpX fBjAIn sc-EHOje bXavad"
             >
               <div
                 class="bp3-control-group bp3-numeric-input sc-gzVnrw lfdfns"
@@ -484,12 +150,12 @@
                   <input
                     autocomplete="off"
                     class="bp3-input"
-                    data-testid="contest-1-total-ballots"
+                    data-testid="contest-1-choice-1-votes"
                     disabled=""
-                    name="contests[0].totalBallotsCast"
+                    name="contests[0].choices[0].numVotes"
                     style="padding-right: 10px;"
                     type="number"
-                    value="2123"
+                    value="792"
                   />
                 </div>
                 <div
@@ -551,1326 +217,44 @@
               </div>
             </div>
           </div>
-          <h2
-            class="bp3-heading sc-bxivhb dxnZc"
-          >
-            Audit Settings
-          </h2>
-          <div
-            class="sc-bdVaJa fdbLH"
-          >
-            <div
-              class="sc-htpNat fnydiw"
-            >
-              Desired Risk Limit
-            </div>
-            <div
-              class="sc-bwzfXH jQNUeE"
-            >
-              Set the risk for the audit as a percentage (e.g. "5" = 5%)
-            </div>
-            <div
-              class="bp3-html-select bp3-disabled"
-            >
-              <select
-                data-testid="risk-limit"
-                disabled=""
-                field="[object Object]"
-                form="[object Object]"
-              >
-                <option
-                  selected=""
-                >
-                  1
-                </option>
-                <option>
-                  2
-                </option>
-                <option>
-                  3
-                </option>
-                <option>
-                  4
-                </option>
-                <option>
-                  5
-                </option>
-                <option>
-                  6
-                </option>
-                <option>
-                  7
-                </option>
-                <option>
-                  8
-                </option>
-                <option>
-                  9
-                </option>
-                <option>
-                  10
-                </option>
-                <option>
-                  11
-                </option>
-                <option>
-                  12
-                </option>
-                <option>
-                  13
-                </option>
-                <option>
-                  14
-                </option>
-                <option>
-                  15
-                </option>
-                <option>
-                  16
-                </option>
-                <option>
-                  17
-                </option>
-                <option>
-                  18
-                </option>
-                <option>
-                  19
-                </option>
-                <option>
-                  20
-                </option>
-              </select>
-              <span
-                class="bp3-icon bp3-icon-double-caret-vertical"
-                icon="double-caret-vertical"
-              >
-                <svg
-                  data-icon="double-caret-vertical"
-                  height="16"
-                  viewBox="0 0 16 16"
-                  width="16"
-                >
-                  <desc>
-                    double-caret-vertical
-                  </desc>
-                  <path
-                    d="M5 7h6a1.003 1.003 0 00.71-1.71l-3-3C8.53 2.11 8.28 2 8 2s-.53.11-.71.29l-3 3A1.003 1.003 0 005 7zm6 2H5a1.003 1.003 0 00-.71 1.71l3 3c.18.18.43.29.71.29s.53-.11.71-.29l3-3A1.003 1.003 0 0011 9z"
-                    fill-rule="evenodd"
-                  />
-                </svg>
-              </span>
-            </div>
-          </div>
-          <div
-            class="sc-bdVaJa fdbLH"
-          >
-            <div
-              class="sc-htpNat fnydiw"
-            >
-              Random Seed
-            </div>
-            <div
-              class="sc-bwzfXH jQNUeE"
-            >
-              Enter the random number to seed the pseudo-random number generator.
-            </div>
-            <div
-              class="sc-EHOje bXavad"
-            >
-              <div
-                class="bp3-input-group bp3-disabled sc-bZQynM EvJhB"
-              >
-                <input
-                  class="bp3-input"
-                  data-testid="random-seed"
-                  disabled=""
-                  name="randomSeed"
-                  style="padding-right: 10px;"
-                  type="text"
-                  value="123456789"
-                />
-              </div>
-=======
-              class="sc-jzJRlG jxSbtE sc-htoDjs jjofgS"
-            >
-              <input
-                class="sc-dnqmqq dvJRiU"
-                data-testid="contest-1-choice-2-name"
-                disabled=""
-                name="contests[0].choices[1].name"
-                value="choice two"
-              />
-            </div>
-            <div
-              class="sc-jzJRlG sc-cSHVUG cDvPFF sc-htoDjs jjofgS"
-            >
-              <input
-                class="sc-dnqmqq dvJRiU"
-                data-testid="contest-1-choice-2-votes"
-                disabled=""
-                name="contests[0].choices[1].numVotes"
-                type="number"
-                value="1325"
-              />
->>>>>>> 3d063343
-            </div>
-          </div>
-        </div>
-      </div>
-      <div
-        class="sc-bdVaJa fdbLH"
-      >
-<<<<<<< HEAD
-        <h2
-          class="bp3-heading sc-bxivhb dxnZc"
-        >
-          Contest Information
-        </h2>
-=======
-        <div
-          class="sc-htpNat gYCOid"
-        >
-          Total Ballots Cast
-        </div>
->>>>>>> 3d063343
-        <div
-          class="sc-bwzfXH xctbO"
-        >
-<<<<<<< HEAD
-          <div
-            class="sc-htpNat fnydiw"
-          >
-            Election Name
-          </div>
-          <div
-            class="sc-EHOje bXavad"
-          >
-            <div
-              class="bp3-input-group bp3-disabled sc-bZQynM EvJhB"
-            >
-              <input
-                class="bp3-input"
-                data-testid="audit-name"
-                disabled=""
-                name="name"
-                style="padding-right: 10px;"
-                type="text"
-                value="contest name"
-              />
-            </div>
-          </div>
-=======
-          Enter the overall number of ballot cards cast in jurisdictions containing this contest.
->>>>>>> 3d063343
-        </div>
-        <div
-          class="sc-htoDjs jjofgS"
-        >
-<<<<<<< HEAD
-          <div
-            class="sc-htpNat fnydiw"
-          >
-            Contest  Name
-          </div>
-          <div
-            class="sc-bwzfXH jQNUeE"
-          >
-            Enter the name of the contest that will drive the audit.
-          </div>
-          <div
-            class="sc-EHOje bXavad"
-          >
-            <div
-              class="bp3-input-group bp3-disabled sc-bZQynM EvJhB"
-            >
-              <input
-                class="bp3-input"
-                data-testid="contest-1-name"
-                disabled=""
-                name="contests[0].name"
-                style="padding-right: 10px;"
-                type="text"
-                value="contest name"
-              />
-            </div>
-          </div>
-=======
-          <input
-            class="sc-dnqmqq dvJRiU"
-            data-testid="contest-1-total-ballots"
-            disabled=""
-            name="contests[0].totalBallotsCast"
-            type="number"
-            value="2123"
-          />
->>>>>>> 3d063343
-        </div>
-      </div>
-      <div
-        class="sc-bxivhb doxbWk"
-      >
-        Audit Settings
-      </div>
-      <div
-        class="sc-bdVaJa fdbLH"
-      >
-        <div
-          class="sc-htpNat gYCOid"
-        >
-<<<<<<< HEAD
-          <div
-            class="sc-htpNat fnydiw"
-          >
-            Candidates/Choices & Vote Totals
-          </div>
-          <div
-            class="sc-bwzfXH jQNUeE"
-          >
-            Enter the name of each candidate choice that appears on the ballot for this contest.
-          </div>
-          <div
-            class="sc-gZMcBi cQokFm"
-          >
-            <div
-              class="sc-gqjmRU cRqxXY"
-            >
-              <label
-                class="bp3-label sc-jzJRlG kILPnr"
-              >
-                Name of Candidate/Choice 
-                1
-              </label>
-              <label
-                class="bp3-label sc-jzJRlG sc-cSHVUG bOKdYI"
-              >
-                Votes for Candidate/Choice 
-                1
-              </label>
-            </div>
-            <div
-              class="sc-VigVT grTkFz"
-            >
-              <div
-                class="sc-jTzLTM iSArEf sc-EHOje bXavad"
-              >
-                <div
-                  class="bp3-input-group bp3-disabled sc-bZQynM EvJhB"
-                >
-                  <input
-                    class="bp3-input"
-                    data-testid="contest-1-choice-1-name"
-                    disabled=""
-                    name="contests[0].choices[0].name"
-                    style="padding-right: 10px;"
-                    type="text"
-                    value="choice one"
-                  />
-                </div>
-              </div>
-              <div
-                class="sc-jTzLTM sc-fjdhpX fBjAIn sc-EHOje bXavad"
-              >
-                <div
-                  class="bp3-control-group bp3-numeric-input sc-gzVnrw lfdfns"
-                >
-                  <div
-                    class="bp3-input-group bp3-disabled"
-                  >
-                    <input
-                      autocomplete="off"
-                      class="bp3-input"
-                      data-testid="contest-1-choice-1-votes"
-                      disabled=""
-                      name="contests[0].choices[0].numVotes"
-                      style="padding-right: 10px;"
-                      type="number"
-                      value="792"
-                    />
-                  </div>
-                  <div
-                    class="bp3-button-group bp3-vertical bp3-fixed"
-                  >
-                    <button
-                      class="bp3-button bp3-disabled"
-                      disabled=""
-                      tabindex="-1"
-                      type="button"
-                    >
-                      <span
-                        class="bp3-icon bp3-icon-chevron-up"
-                        icon="chevron-up"
-                      >
-                        <svg
-                          data-icon="chevron-up"
-                          height="16"
-                          viewBox="0 0 16 16"
-                          width="16"
-                        >
-                          <desc>
-                            chevron-up
-                          </desc>
-                          <path
-                            d="M12.71 9.29l-4-4C8.53 5.11 8.28 5 8 5s-.53.11-.71.29l-4 4a1.003 1.003 0 001.42 1.42L8 7.41l3.29 3.29c.18.19.43.3.71.3a1.003 1.003 0 00.71-1.71z"
-                            fill-rule="evenodd"
-                          />
-                        </svg>
-                      </span>
-                    </button>
-                    <button
-                      class="bp3-button bp3-disabled"
-                      disabled=""
-                      tabindex="-1"
-                      type="button"
-                    >
-                      <span
-                        class="bp3-icon bp3-icon-chevron-down"
-                        icon="chevron-down"
-                      >
-                        <svg
-                          data-icon="chevron-down"
-                          height="16"
-                          viewBox="0 0 16 16"
-                          width="16"
-                        >
-                          <desc>
-                            chevron-down
-                          </desc>
-                          <path
-                            d="M12 5c-.28 0-.53.11-.71.29L8 8.59l-3.29-3.3a1.003 1.003 0 00-1.42 1.42l4 4c.18.18.43.29.71.29s.53-.11.71-.29l4-4A1.003 1.003 0 0012 5z"
-                            fill-rule="evenodd"
-                          />
-                        </svg>
-                      </span>
-                    </button>
-                  </div>
-                </div>
-              </div>
-            </div>
-            <div
-              class="sc-gqjmRU cRqxXY"
-            >
-              <label
-                class="bp3-label sc-jzJRlG kILPnr"
-              >
-                Name of Candidate/Choice 
-                2
-              </label>
-              <label
-                class="bp3-label sc-jzJRlG sc-cSHVUG bOKdYI"
-              >
-                Votes for Candidate/Choice 
-                2
-              </label>
-            </div>
-            <div
-              class="sc-VigVT grTkFz"
-            >
-              <div
-                class="sc-jTzLTM iSArEf sc-EHOje bXavad"
-              >
-                <div
-                  class="bp3-input-group bp3-disabled sc-bZQynM EvJhB"
-                >
-                  <input
-                    class="bp3-input"
-                    data-testid="contest-1-choice-2-name"
-                    disabled=""
-                    name="contests[0].choices[1].name"
-                    style="padding-right: 10px;"
-                    type="text"
-                    value="choice two"
-                  />
-                </div>
-              </div>
-              <div
-                class="sc-jTzLTM sc-fjdhpX fBjAIn sc-EHOje bXavad"
-              >
-                <div
-                  class="bp3-control-group bp3-numeric-input sc-gzVnrw lfdfns"
-                >
-                  <div
-                    class="bp3-input-group bp3-disabled"
-                  >
-                    <input
-                      autocomplete="off"
-                      class="bp3-input"
-                      data-testid="contest-1-choice-2-votes"
-                      disabled=""
-                      name="contests[0].choices[1].numVotes"
-                      style="padding-right: 10px;"
-                      type="number"
-                      value="1325"
-                    />
-                  </div>
-                  <div
-                    class="bp3-button-group bp3-vertical bp3-fixed"
-                  >
-                    <button
-                      class="bp3-button bp3-disabled"
-                      disabled=""
-                      tabindex="-1"
-                      type="button"
-                    >
-                      <span
-                        class="bp3-icon bp3-icon-chevron-up"
-                        icon="chevron-up"
-                      >
-                        <svg
-                          data-icon="chevron-up"
-                          height="16"
-                          viewBox="0 0 16 16"
-                          width="16"
-                        >
-                          <desc>
-                            chevron-up
-                          </desc>
-                          <path
-                            d="M12.71 9.29l-4-4C8.53 5.11 8.28 5 8 5s-.53.11-.71.29l-4 4a1.003 1.003 0 001.42 1.42L8 7.41l3.29 3.29c.18.19.43.3.71.3a1.003 1.003 0 00.71-1.71z"
-                            fill-rule="evenodd"
-                          />
-                        </svg>
-                      </span>
-                    </button>
-                    <button
-                      class="bp3-button bp3-disabled"
-                      disabled=""
-                      tabindex="-1"
-                      type="button"
-                    >
-                      <span
-                        class="bp3-icon bp3-icon-chevron-down"
-                        icon="chevron-down"
-                      >
-                        <svg
-                          data-icon="chevron-down"
-                          height="16"
-                          viewBox="0 0 16 16"
-                          width="16"
-                        >
-                          <desc>
-                            chevron-down
-                          </desc>
-                          <path
-                            d="M12 5c-.28 0-.53.11-.71.29L8 8.59l-3.29-3.3a1.003 1.003 0 00-1.42 1.42l4 4c.18.18.43.29.71.29s.53-.11.71-.29l4-4A1.003 1.003 0 0012 5z"
-                            fill-rule="evenodd"
-                          />
-                        </svg>
-                      </span>
-                    </button>
-                  </div>
-                </div>
-              </div>
-            </div>
-          </div>
-=======
-          Desired Risk Limit
->>>>>>> 3d063343
-        </div>
-        <div
-          class="sc-bwzfXH xctbO"
-        >
-<<<<<<< HEAD
-          <div
-            class="sc-htpNat fnydiw"
-          >
-            Total Ballots Cast
-          </div>
-          <div
-            class="sc-bwzfXH jQNUeE"
-          >
-            Enter the overall number of ballot cards cast in jurisdictions containing this contest.
-          </div>
-          <div
-            class="sc-EHOje bXavad"
-          >
-            <div
-              class="bp3-control-group bp3-numeric-input sc-gzVnrw lfdfns"
-            >
-              <div
-                class="bp3-input-group bp3-disabled"
-              >
-                <input
-                  autocomplete="off"
-                  class="bp3-input"
-                  data-testid="contest-1-total-ballots"
-                  disabled=""
-                  name="contests[0].totalBallotsCast"
-                  style="padding-right: 10px;"
-                  type="number"
-                  value="2123"
-                />
-              </div>
-              <div
-                class="bp3-button-group bp3-vertical bp3-fixed"
-              >
-                <button
-                  class="bp3-button bp3-disabled"
-                  disabled=""
-                  tabindex="-1"
-                  type="button"
-                >
-                  <span
-                    class="bp3-icon bp3-icon-chevron-up"
-                    icon="chevron-up"
-                  >
-                    <svg
-                      data-icon="chevron-up"
-                      height="16"
-                      viewBox="0 0 16 16"
-                      width="16"
-                    >
-                      <desc>
-                        chevron-up
-                      </desc>
-                      <path
-                        d="M12.71 9.29l-4-4C8.53 5.11 8.28 5 8 5s-.53.11-.71.29l-4 4a1.003 1.003 0 001.42 1.42L8 7.41l3.29 3.29c.18.19.43.3.71.3a1.003 1.003 0 00.71-1.71z"
-                        fill-rule="evenodd"
-                      />
-                    </svg>
-                  </span>
-                </button>
-                <button
-                  class="bp3-button bp3-disabled"
-                  disabled=""
-                  tabindex="-1"
-                  type="button"
-                >
-                  <span
-                    class="bp3-icon bp3-icon-chevron-down"
-                    icon="chevron-down"
-                  >
-                    <svg
-                      data-icon="chevron-down"
-                      height="16"
-                      viewBox="0 0 16 16"
-                      width="16"
-                    >
-                      <desc>
-                        chevron-down
-                      </desc>
-                      <path
-                        d="M12 5c-.28 0-.53.11-.71.29L8 8.59l-3.29-3.3a1.003 1.003 0 00-1.42 1.42l4 4c.18.18.43.29.71.29s.53-.11.71-.29l4-4A1.003 1.003 0 0012 5z"
-                        fill-rule="evenodd"
-                      />
-                    </svg>
-                  </span>
-                </button>
-              </div>
-            </div>
-          </div>
-        </div>
-        <h2
-          class="bp3-heading sc-bxivhb dxnZc"
-        >
-          Audit Settings
-        </h2>
-=======
-          Set the risk for the audit as a percentage (e.g. "5" = 5%)
-        </div>
-        <select
-          data-testid="risk-limit"
-          disabled=""
-          name="riskLimit"
-        >
-          <option>
-            1
-          </option>
-          <option>
-            2
-          </option>
-          <option>
-            3
-          </option>
-          <option>
-            4
-          </option>
-          <option>
-            5
-          </option>
-          <option>
-            6
-          </option>
-          <option>
-            7
-          </option>
-          <option>
-            8
-          </option>
-          <option>
-            9
-          </option>
-          <option>
-            10
-          </option>
-          <option>
-            11
-          </option>
-          <option>
-            12
-          </option>
-          <option>
-            13
-          </option>
-          <option>
-            14
-          </option>
-          <option>
-            15
-          </option>
-          <option>
-            16
-          </option>
-          <option>
-            17
-          </option>
-          <option>
-            18
-          </option>
-          <option>
-            19
-          </option>
-          <option>
-            20
-          </option>
-        </select>
-      </div>
-      <div
-        class="sc-bdVaJa fdbLH"
-      >
-        <div
-          class="sc-htpNat gYCOid"
-        >
-          Random Seed
-        </div>
->>>>>>> 3d063343
-        <div
-          class="sc-bwzfXH xctbO"
-        >
-<<<<<<< HEAD
-          <div
-            class="sc-htpNat fnydiw"
-          >
-            Desired Risk Limit
-          </div>
-          <div
-            class="sc-bwzfXH jQNUeE"
-          >
-            Set the risk for the audit as a percentage (e.g. "5" = 5%)
-          </div>
-          <div
-            class="bp3-html-select bp3-disabled"
-          >
-            <select
-              data-testid="risk-limit"
-              disabled=""
-              field="[object Object]"
-              form="[object Object]"
-            >
-              <option
-                selected=""
-              >
-                1
-              </option>
-              <option>
-                2
-              </option>
-              <option>
-                3
-              </option>
-              <option>
-                4
-              </option>
-              <option>
-                5
-              </option>
-              <option>
-                6
-              </option>
-              <option>
-                7
-              </option>
-              <option>
-                8
-              </option>
-              <option>
-                9
-              </option>
-              <option>
-                10
-              </option>
-              <option>
-                11
-              </option>
-              <option>
-                12
-              </option>
-              <option>
-                13
-              </option>
-              <option>
-                14
-              </option>
-              <option>
-                15
-              </option>
-              <option>
-                16
-              </option>
-              <option>
-                17
-              </option>
-              <option>
-                18
-              </option>
-              <option>
-                19
-              </option>
-              <option>
-                20
-              </option>
-            </select>
-            <span
-              class="bp3-icon bp3-icon-double-caret-vertical"
-              icon="double-caret-vertical"
-            >
-              <svg
-                data-icon="double-caret-vertical"
-                height="16"
-                viewBox="0 0 16 16"
-                width="16"
-              >
-                <desc>
-                  double-caret-vertical
-                </desc>
-                <path
-                  d="M5 7h6a1.003 1.003 0 00.71-1.71l-3-3C8.53 2.11 8.28 2 8 2s-.53.11-.71.29l-3 3A1.003 1.003 0 005 7zm6 2H5a1.003 1.003 0 00-.71 1.71l3 3c.18.18.43.29.71.29s.53-.11.71-.29l3-3A1.003 1.003 0 0011 9z"
-                  fill-rule="evenodd"
-                />
-              </svg>
-            </span>
-          </div>
-        </div>
-        <div
-          class="sc-bdVaJa fdbLH"
-        >
-          <div
-            class="sc-htpNat fnydiw"
-          >
-            Random Seed
-          </div>
-          <div
-            class="sc-bwzfXH jQNUeE"
-          >
-            Enter the random number to seed the pseudo-random number generator.
-          </div>
-          <div
-            class="sc-EHOje bXavad"
-          >
-            <div
-              class="bp3-input-group bp3-disabled sc-bZQynM EvJhB"
-            >
-              <input
-                class="bp3-input"
-                data-testid="random-seed"
-                disabled=""
-                name="randomSeed"
-                style="padding-right: 10px;"
-                type="text"
-                value="123456789"
-              />
-            </div>
-          </div>
-=======
-          Enter the random number to seed the pseudo-random number generator.
-        </div>
-        <div
-          class="sc-htoDjs jjofgS"
-        >
-          <input
-            class="sc-dnqmqq dvJRiU"
-            data-testid="random-seed"
-            disabled=""
-            name="randomSeed"
-            type="text"
-            value="123456789"
-          />
->>>>>>> 3d063343
-        </div>
-      </div>
-    </div>
-  </form>
-</div>
-`;
-
-exports[`EstimateSampleSize renders after contests creation correctly 2`] = `
-<div>
-  <form
-    data-testid="form-one"
-  >
-    <div
-      class="sc-ifAKCX jXnARC"
-    >
-      <div
-        class="sc-bxivhb doxbWk"
-      >
-        Contest Information
-      </div>
-      <div
-        class="sc-bdVaJa fdbLH"
-      >
-        <div
-          class="sc-htpNat gYCOid"
-        >
-          Election Name
-        </div>
-        <div
-          class="sc-htoDjs jjofgS"
-        >
-          <input
-            class="sc-dnqmqq dvJRiU"
-            data-testid="audit-name"
-            disabled=""
-            name="name"
-            value="contest name"
-          />
-        </div>
-      </div>
-      <div
-        class="sc-bdVaJa fdbLH"
-      >
-        <div
-          class="sc-htpNat gYCOid"
-        >
-          Contest  Name
-        </div>
-        <div
-          class="sc-bwzfXH xctbO"
-        >
-          Enter the name of the contest that will drive the audit.
-        </div>
-        <div
-          class="sc-htoDjs jjofgS"
-        >
-          <input
-            class="sc-dnqmqq dvJRiU"
-            data-testid="contest-1-name"
-            disabled=""
-            name="contests[0].name"
-            value="contest name"
-          />
-        </div>
-      </div>
-      <div
-        class="sc-bdVaJa fdbLH"
-      >
-        <div
-          class="sc-htpNat gYCOid"
-        >
-          Candidates/Choices & Vote Totals
-        </div>
-        <div
-          class="sc-bwzfXH xctbO"
-        >
-          Enter the name of each candidate choice that appears on the ballot for this contest.
-        </div>
-        <div
-          class="sc-VigVT gSWWKv"
-        >
-<<<<<<< HEAD
-          <h2
-            class="bp3-heading sc-bxivhb dxnZc"
-          >
-            Contest Information
-          </h2>
-=======
-          <div
-            class="sc-jTzLTM kHOUMK"
+          <div
+            class="sc-gqjmRU cRqxXY"
           >
             <label
-              class="sc-kAzzGY kQOXij"
-            >
-              Name of Candidate/Choice 
-              1
-            </label>
-            <label
-              class="sc-kAzzGY sc-chPdSV gzFJUu"
-            >
-              Votes for Candidate/Choice 
-              1
-            </label>
-          </div>
->>>>>>> 3d063343
-          <div
-            class="sc-fjdhpX gYcVlS"
-          >
-            <div
-<<<<<<< HEAD
-              class="sc-htpNat fnydiw"
-            >
-              Election Name
-            </div>
-            <div
-              class="sc-EHOje bXavad"
-            >
-              <div
-                class="bp3-input-group bp3-disabled sc-bZQynM EvJhB"
-              >
-                <input
-                  class="bp3-input"
-                  data-testid="audit-name"
-                  disabled=""
-                  name="name"
-                  style="padding-right: 10px;"
-                  type="text"
-                  value="contest name"
-                />
-              </div>
-            </div>
-          </div>
-          <div
-            class="sc-bdVaJa fdbLH"
-          >
-            <div
-              class="sc-htpNat fnydiw"
-            >
-              Contest  Name
-            </div>
-            <div
-              class="sc-bwzfXH jQNUeE"
-            >
-              Enter the name of the contest that will drive the audit.
-            </div>
-            <div
-              class="sc-EHOje bXavad"
-            >
-              <div
-                class="bp3-input-group bp3-disabled sc-bZQynM EvJhB"
-              >
-                <input
-                  class="bp3-input"
-                  data-testid="contest-1-name"
-                  disabled=""
-                  name="contests[0].name"
-                  style="padding-right: 10px;"
-                  type="text"
-                  value="contest name"
-                />
-              </div>
-=======
-              class="sc-jzJRlG jxSbtE sc-htoDjs jjofgS"
-            >
-              <input
-                class="sc-dnqmqq dvJRiU"
-                data-testid="contest-1-choice-1-name"
-                disabled=""
-                name="contests[0].choices[0].name"
-                value="choice one"
-              />
-            </div>
-            <div
-              class="sc-jzJRlG sc-cSHVUG cDvPFF sc-htoDjs jjofgS"
-            >
-              <input
-                class="sc-dnqmqq dvJRiU"
-                data-testid="contest-1-choice-1-votes"
-                disabled=""
-                name="contests[0].choices[0].numVotes"
-                type="number"
-                value="792"
-              />
->>>>>>> 3d063343
-            </div>
-          </div>
-          <div
-            class="sc-jTzLTM kHOUMK"
-          >
-<<<<<<< HEAD
-            <div
-              class="sc-htpNat fnydiw"
-            >
-              Candidates/Choices & Vote Totals
-            </div>
-            <div
-              class="sc-bwzfXH jQNUeE"
-            >
-              Enter the name of each candidate choice that appears on the ballot for this contest.
-            </div>
-            <div
-              class="sc-gZMcBi cQokFm"
-            >
-              <div
-                class="sc-gqjmRU cRqxXY"
-              >
-                <label
-                  class="bp3-label sc-jzJRlG kILPnr"
-                >
-                  Name of Candidate/Choice 
-                  1
-                </label>
-                <label
-                  class="bp3-label sc-jzJRlG sc-cSHVUG bOKdYI"
-                >
-                  Votes for Candidate/Choice 
-                  1
-                </label>
-              </div>
-              <div
-                class="sc-VigVT grTkFz"
-              >
-                <div
-                  class="sc-jTzLTM iSArEf sc-EHOje bXavad"
-                >
-                  <div
-                    class="bp3-input-group bp3-disabled sc-bZQynM EvJhB"
-                  >
-                    <input
-                      class="bp3-input"
-                      data-testid="contest-1-choice-1-name"
-                      disabled=""
-                      name="contests[0].choices[0].name"
-                      style="padding-right: 10px;"
-                      type="text"
-                      value="choice one"
-                    />
-                  </div>
-                </div>
-                <div
-                  class="sc-jTzLTM sc-fjdhpX fBjAIn sc-EHOje bXavad"
-                >
-                  <div
-                    class="bp3-control-group bp3-numeric-input sc-gzVnrw lfdfns"
-                  >
-                    <div
-                      class="bp3-input-group bp3-disabled"
-                    >
-                      <input
-                        autocomplete="off"
-                        class="bp3-input"
-                        data-testid="contest-1-choice-1-votes"
-                        disabled=""
-                        name="contests[0].choices[0].numVotes"
-                        style="padding-right: 10px;"
-                        type="number"
-                        value="792"
-                      />
-                    </div>
-                    <div
-                      class="bp3-button-group bp3-vertical bp3-fixed"
-                    >
-                      <button
-                        class="bp3-button bp3-disabled"
-                        disabled=""
-                        tabindex="-1"
-                        type="button"
-                      >
-                        <span
-                          class="bp3-icon bp3-icon-chevron-up"
-                          icon="chevron-up"
-                        >
-                          <svg
-                            data-icon="chevron-up"
-                            height="16"
-                            viewBox="0 0 16 16"
-                            width="16"
-                          >
-                            <desc>
-                              chevron-up
-                            </desc>
-                            <path
-                              d="M12.71 9.29l-4-4C8.53 5.11 8.28 5 8 5s-.53.11-.71.29l-4 4a1.003 1.003 0 001.42 1.42L8 7.41l3.29 3.29c.18.19.43.3.71.3a1.003 1.003 0 00.71-1.71z"
-                              fill-rule="evenodd"
-                            />
-                          </svg>
-                        </span>
-                      </button>
-                      <button
-                        class="bp3-button bp3-disabled"
-                        disabled=""
-                        tabindex="-1"
-                        type="button"
-                      >
-                        <span
-                          class="bp3-icon bp3-icon-chevron-down"
-                          icon="chevron-down"
-                        >
-                          <svg
-                            data-icon="chevron-down"
-                            height="16"
-                            viewBox="0 0 16 16"
-                            width="16"
-                          >
-                            <desc>
-                              chevron-down
-                            </desc>
-                            <path
-                              d="M12 5c-.28 0-.53.11-.71.29L8 8.59l-3.29-3.3a1.003 1.003 0 00-1.42 1.42l4 4c.18.18.43.29.71.29s.53-.11.71-.29l4-4A1.003 1.003 0 0012 5z"
-                              fill-rule="evenodd"
-                            />
-                          </svg>
-                        </span>
-                      </button>
-                    </div>
-                  </div>
-                </div>
-              </div>
-              <div
-                class="sc-gqjmRU cRqxXY"
-              >
-                <label
-                  class="bp3-label sc-jzJRlG kILPnr"
-                >
-                  Name of Candidate/Choice 
-                  2
-                </label>
-                <label
-                  class="bp3-label sc-jzJRlG sc-cSHVUG bOKdYI"
-                >
-                  Votes for Candidate/Choice 
-                  2
-                </label>
-              </div>
-              <div
-                class="sc-VigVT grTkFz"
-              >
-                <div
-                  class="sc-jTzLTM iSArEf sc-EHOje bXavad"
-                >
-                  <div
-                    class="bp3-input-group bp3-disabled sc-bZQynM EvJhB"
-                  >
-                    <input
-                      class="bp3-input"
-                      data-testid="contest-1-choice-2-name"
-                      disabled=""
-                      name="contests[0].choices[1].name"
-                      style="padding-right: 10px;"
-                      type="text"
-                      value="choice two"
-                    />
-                  </div>
-                </div>
-                <div
-                  class="sc-jTzLTM sc-fjdhpX fBjAIn sc-EHOje bXavad"
-                >
-                  <div
-                    class="bp3-control-group bp3-numeric-input sc-gzVnrw lfdfns"
-                  >
-                    <div
-                      class="bp3-input-group bp3-disabled"
-                    >
-                      <input
-                        autocomplete="off"
-                        class="bp3-input"
-                        data-testid="contest-1-choice-2-votes"
-                        disabled=""
-                        name="contests[0].choices[1].numVotes"
-                        style="padding-right: 10px;"
-                        type="number"
-                        value="1325"
-                      />
-                    </div>
-                    <div
-                      class="bp3-button-group bp3-vertical bp3-fixed"
-                    >
-                      <button
-                        class="bp3-button bp3-disabled"
-                        disabled=""
-                        tabindex="-1"
-                        type="button"
-                      >
-                        <span
-                          class="bp3-icon bp3-icon-chevron-up"
-                          icon="chevron-up"
-                        >
-                          <svg
-                            data-icon="chevron-up"
-                            height="16"
-                            viewBox="0 0 16 16"
-                            width="16"
-                          >
-                            <desc>
-                              chevron-up
-                            </desc>
-                            <path
-                              d="M12.71 9.29l-4-4C8.53 5.11 8.28 5 8 5s-.53.11-.71.29l-4 4a1.003 1.003 0 001.42 1.42L8 7.41l3.29 3.29c.18.19.43.3.71.3a1.003 1.003 0 00.71-1.71z"
-                              fill-rule="evenodd"
-                            />
-                          </svg>
-                        </span>
-                      </button>
-                      <button
-                        class="bp3-button bp3-disabled"
-                        disabled=""
-                        tabindex="-1"
-                        type="button"
-                      >
-                        <span
-                          class="bp3-icon bp3-icon-chevron-down"
-                          icon="chevron-down"
-                        >
-                          <svg
-                            data-icon="chevron-down"
-                            height="16"
-                            viewBox="0 0 16 16"
-                            width="16"
-                          >
-                            <desc>
-                              chevron-down
-                            </desc>
-                            <path
-                              d="M12 5c-.28 0-.53.11-.71.29L8 8.59l-3.29-3.3a1.003 1.003 0 00-1.42 1.42l4 4c.18.18.43.29.71.29s.53-.11.71-.29l4-4A1.003 1.003 0 0012 5z"
-                              fill-rule="evenodd"
-                            />
-                          </svg>
-                        </span>
-                      </button>
-                    </div>
-                  </div>
-                </div>
-              </div>
-            </div>
-=======
-            <label
-              class="sc-kAzzGY kQOXij"
+              class="bp3-label sc-jzJRlG kILPnr"
             >
               Name of Candidate/Choice 
               2
             </label>
             <label
-              class="sc-kAzzGY sc-chPdSV gzFJUu"
+              class="bp3-label sc-jzJRlG sc-cSHVUG bOKdYI"
             >
               Votes for Candidate/Choice 
               2
             </label>
->>>>>>> 3d063343
-          </div>
-          <div
-            class="sc-fjdhpX gYcVlS"
-          >
-            <div
-<<<<<<< HEAD
-              class="sc-htpNat fnydiw"
-            >
-              Total Ballots Cast
-            </div>
-            <div
-              class="sc-bwzfXH jQNUeE"
-=======
-              class="sc-jzJRlG jxSbtE sc-htoDjs jjofgS"
->>>>>>> 3d063343
-            >
-              <input
-                class="sc-dnqmqq dvJRiU"
-                data-testid="contest-1-choice-2-name"
-                disabled=""
-                name="contests[0].choices[1].name"
-                value="choice two"
-              />
-            </div>
-            <div
-<<<<<<< HEAD
-              class="sc-EHOje bXavad"
+          </div>
+          <div
+            class="sc-VigVT grTkFz"
+          >
+            <div
+              class="sc-jTzLTM iSArEf sc-EHOje bXavad"
+            >
+              <div
+                class="bp3-input-group bp3-disabled sc-bZQynM EvJhB"
+              >
+                <input
+                  class="bp3-input"
+                  data-testid="contest-1-choice-2-name"
+                  disabled=""
+                  name="contests[0].choices[1].name"
+                  style="padding-right: 10px;"
+                  type="text"
+                  value="choice two"
+                />
+              </div>
+            </div>
+            <div
+              class="sc-jTzLTM sc-fjdhpX fBjAIn sc-EHOje bXavad"
             >
               <div
                 class="bp3-control-group bp3-numeric-input sc-gzVnrw lfdfns"
@@ -1881,12 +265,12 @@
                   <input
                     autocomplete="off"
                     class="bp3-input"
-                    data-testid="contest-1-total-ballots"
+                    data-testid="contest-1-choice-2-votes"
                     disabled=""
-                    name="contests[0].totalBallotsCast"
+                    name="contests[0].choices[1].numVotes"
                     style="padding-right: 10px;"
                     type="number"
-                    value="2123"
+                    value="1325"
                   />
                 </div>
                 <div
@@ -1948,297 +332,240 @@
               </div>
             </div>
           </div>
-          <h2
-            class="bp3-heading sc-bxivhb dxnZc"
-          >
-            Audit Settings
-          </h2>
-          <div
-            class="sc-bdVaJa fdbLH"
-          >
-            <div
-              class="sc-htpNat fnydiw"
-            >
-              Desired Risk Limit
-            </div>
-            <div
-              class="sc-bwzfXH jQNUeE"
-            >
-              Set the risk for the audit as a percentage (e.g. "5" = 5%)
-            </div>
-            <div
-              class="bp3-html-select bp3-disabled"
-            >
-              <select
-                data-testid="risk-limit"
+        </div>
+      </div>
+      <div
+        class="sc-bdVaJa fdbLH"
+      >
+        <div
+          class="sc-htpNat fnydiw"
+        >
+          Total Ballots Cast
+        </div>
+        <div
+          class="sc-bwzfXH izcbHX"
+        >
+          Enter the overall number of ballot cards cast in jurisdictions containing this contest.
+        </div>
+        <div
+          class="sc-EHOje bXavad"
+        >
+          <div
+            class="bp3-control-group bp3-numeric-input sc-gzVnrw lfdfns"
+          >
+            <div
+              class="bp3-input-group bp3-disabled"
+            >
+              <input
+                autocomplete="off"
+                class="bp3-input"
+                data-testid="contest-1-total-ballots"
                 disabled=""
-                field="[object Object]"
-                form="[object Object]"
-              >
-                <option
-                  selected=""
-                >
-                  1
-                </option>
-                <option>
-                  2
-                </option>
-                <option>
-                  3
-                </option>
-                <option>
-                  4
-                </option>
-                <option>
-                  5
-                </option>
-                <option>
-                  6
-                </option>
-                <option>
-                  7
-                </option>
-                <option>
-                  8
-                </option>
-                <option>
-                  9
-                </option>
-                <option>
-                  10
-                </option>
-                <option>
-                  11
-                </option>
-                <option>
-                  12
-                </option>
-                <option>
-                  13
-                </option>
-                <option>
-                  14
-                </option>
-                <option>
-                  15
-                </option>
-                <option>
-                  16
-                </option>
-                <option>
-                  17
-                </option>
-                <option>
-                  18
-                </option>
-                <option>
-                  19
-                </option>
-                <option>
-                  20
-                </option>
-              </select>
-              <span
-                class="bp3-icon bp3-icon-double-caret-vertical"
-                icon="double-caret-vertical"
-              >
-                <svg
-                  data-icon="double-caret-vertical"
-                  height="16"
-                  viewBox="0 0 16 16"
-                  width="16"
-                >
-                  <desc>
-                    double-caret-vertical
-                  </desc>
-                  <path
-                    d="M5 7h6a1.003 1.003 0 00.71-1.71l-3-3C8.53 2.11 8.28 2 8 2s-.53.11-.71.29l-3 3A1.003 1.003 0 005 7zm6 2H5a1.003 1.003 0 00-.71 1.71l3 3c.18.18.43.29.71.29s.53-.11.71-.29l3-3A1.003 1.003 0 0011 9z"
-                    fill-rule="evenodd"
-                  />
-                </svg>
-              </span>
-            </div>
-          </div>
-          <div
-            class="sc-bdVaJa fdbLH"
-          >
-            <div
-              class="sc-htpNat fnydiw"
-            >
-              Random Seed
-            </div>
-            <div
-              class="sc-bwzfXH jQNUeE"
-            >
-              Enter the random number to seed the pseudo-random number generator.
-            </div>
-            <div
-              class="sc-EHOje bXavad"
-            >
-              <div
-                class="bp3-input-group bp3-disabled sc-bZQynM EvJhB"
-              >
-                <input
-                  class="bp3-input"
-                  data-testid="random-seed"
-                  disabled=""
-                  name="randomSeed"
-                  style="padding-right: 10px;"
-                  type="text"
-                  value="123456789"
-                />
-              </div>
-=======
-              class="sc-jzJRlG sc-cSHVUG cDvPFF sc-htoDjs jjofgS"
-            >
-              <input
-                class="sc-dnqmqq dvJRiU"
-                data-testid="contest-1-choice-2-votes"
+                name="contests[0].totalBallotsCast"
+                style="padding-right: 10px;"
+                type="number"
+                value="2123"
+              />
+            </div>
+            <div
+              class="bp3-button-group bp3-vertical bp3-fixed"
+            >
+              <button
+                class="bp3-button bp3-disabled"
                 disabled=""
-                name="contests[0].choices[1].numVotes"
-                type="number"
-                value="1325"
+                tabindex="-1"
+                type="button"
+              >
+                <span
+                  class="bp3-icon bp3-icon-chevron-up"
+                  icon="chevron-up"
+                >
+                  <svg
+                    data-icon="chevron-up"
+                    height="16"
+                    viewBox="0 0 16 16"
+                    width="16"
+                  >
+                    <desc>
+                      chevron-up
+                    </desc>
+                    <path
+                      d="M12.71 9.29l-4-4C8.53 5.11 8.28 5 8 5s-.53.11-.71.29l-4 4a1.003 1.003 0 001.42 1.42L8 7.41l3.29 3.29c.18.19.43.3.71.3a1.003 1.003 0 00.71-1.71z"
+                      fill-rule="evenodd"
+                    />
+                  </svg>
+                </span>
+              </button>
+              <button
+                class="bp3-button bp3-disabled"
+                disabled=""
+                tabindex="-1"
+                type="button"
+              >
+                <span
+                  class="bp3-icon bp3-icon-chevron-down"
+                  icon="chevron-down"
+                >
+                  <svg
+                    data-icon="chevron-down"
+                    height="16"
+                    viewBox="0 0 16 16"
+                    width="16"
+                  >
+                    <desc>
+                      chevron-down
+                    </desc>
+                    <path
+                      d="M12 5c-.28 0-.53.11-.71.29L8 8.59l-3.29-3.3a1.003 1.003 0 00-1.42 1.42l4 4c.18.18.43.29.71.29s.53-.11.71-.29l4-4A1.003 1.003 0 0012 5z"
+                      fill-rule="evenodd"
+                    />
+                  </svg>
+                </span>
+              </button>
+            </div>
+          </div>
+        </div>
+      </div>
+      <h2
+        class="bp3-heading sc-bxivhb blucNT"
+      >
+        Audit Settings
+      </h2>
+      <div
+        class="sc-bdVaJa fdbLH"
+      >
+        <div
+          class="sc-htpNat fnydiw"
+        >
+          Desired Risk Limit
+        </div>
+        <div
+          class="sc-bwzfXH izcbHX"
+        >
+          Set the risk for the audit as a percentage (e.g. "5" = 5%)
+        </div>
+        <div
+          class="bp3-html-select bp3-disabled"
+        >
+          <select
+            data-testid="risk-limit"
+            disabled=""
+            field="[object Object]"
+            form="[object Object]"
+          >
+            <option
+              selected=""
+            >
+              1
+            </option>
+            <option>
+              2
+            </option>
+            <option>
+              3
+            </option>
+            <option>
+              4
+            </option>
+            <option>
+              5
+            </option>
+            <option>
+              6
+            </option>
+            <option>
+              7
+            </option>
+            <option>
+              8
+            </option>
+            <option>
+              9
+            </option>
+            <option>
+              10
+            </option>
+            <option>
+              11
+            </option>
+            <option>
+              12
+            </option>
+            <option>
+              13
+            </option>
+            <option>
+              14
+            </option>
+            <option>
+              15
+            </option>
+            <option>
+              16
+            </option>
+            <option>
+              17
+            </option>
+            <option>
+              18
+            </option>
+            <option>
+              19
+            </option>
+            <option>
+              20
+            </option>
+          </select>
+          <span
+            class="bp3-icon bp3-icon-double-caret-vertical"
+            icon="double-caret-vertical"
+          >
+            <svg
+              data-icon="double-caret-vertical"
+              height="16"
+              viewBox="0 0 16 16"
+              width="16"
+            >
+              <desc>
+                double-caret-vertical
+              </desc>
+              <path
+                d="M5 7h6a1.003 1.003 0 00.71-1.71l-3-3C8.53 2.11 8.28 2 8 2s-.53.11-.71.29l-3 3A1.003 1.003 0 005 7zm6 2H5a1.003 1.003 0 00-.71 1.71l3 3c.18.18.43.29.71.29s.53-.11.71-.29l3-3A1.003 1.003 0 0011 9z"
+                fill-rule="evenodd"
               />
->>>>>>> 3d063343
-            </div>
-          </div>
-        </div>
-      </div>
-      <div
-        class="sc-bdVaJa fdbLH"
-      >
-        <div
-          class="sc-htpNat gYCOid"
-        >
-          Total Ballots Cast
-        </div>
-        <div
-          class="sc-bwzfXH xctbO"
-        >
-          Enter the overall number of ballot cards cast in jurisdictions containing this contest.
-        </div>
-        <div
-          class="sc-htoDjs jjofgS"
-        >
-          <input
-            class="sc-dnqmqq dvJRiU"
-            data-testid="contest-1-total-ballots"
-            disabled=""
-            name="contests[0].totalBallotsCast"
-            type="number"
-            value="2123"
-          />
-        </div>
-      </div>
-      <div
-        class="sc-bxivhb doxbWk"
-      >
-        Audit Settings
-      </div>
-      <div
-        class="sc-bdVaJa fdbLH"
-      >
-        <div
-          class="sc-htpNat gYCOid"
-        >
-          Desired Risk Limit
-        </div>
-        <div
-          class="sc-bwzfXH xctbO"
-        >
-          Set the risk for the audit as a percentage (e.g. "5" = 5%)
-        </div>
-        <select
-          data-testid="risk-limit"
-          disabled=""
-          name="riskLimit"
-        >
-          <option>
-            1
-          </option>
-          <option>
-            2
-          </option>
-          <option>
-            3
-          </option>
-          <option>
-            4
-          </option>
-          <option>
-            5
-          </option>
-          <option>
-            6
-          </option>
-          <option>
-            7
-          </option>
-          <option>
-            8
-          </option>
-          <option>
-            9
-          </option>
-          <option>
-            10
-          </option>
-          <option>
-            11
-          </option>
-          <option>
-            12
-          </option>
-          <option>
-            13
-          </option>
-          <option>
-            14
-          </option>
-          <option>
-            15
-          </option>
-          <option>
-            16
-          </option>
-          <option>
-            17
-          </option>
-          <option>
-            18
-          </option>
-          <option>
-            19
-          </option>
-          <option>
-            20
-          </option>
-        </select>
-      </div>
-      <div
-        class="sc-bdVaJa fdbLH"
-      >
-        <div
-          class="sc-htpNat gYCOid"
+            </svg>
+          </span>
+        </div>
+      </div>
+      <div
+        class="sc-bdVaJa fdbLH"
+      >
+        <div
+          class="sc-htpNat fnydiw"
         >
           Random Seed
         </div>
         <div
-          class="sc-bwzfXH xctbO"
+          class="sc-bwzfXH izcbHX"
         >
           Enter the random number to seed the pseudo-random number generator.
         </div>
         <div
-          class="sc-htoDjs jjofgS"
-        >
-          <input
-            class="sc-dnqmqq dvJRiU"
-            data-testid="random-seed"
-            disabled=""
-            name="randomSeed"
-            type="text"
-            value="123456789"
-          />
+          class="sc-EHOje bXavad"
+        >
+          <div
+            class="bp3-input-group bp3-disabled sc-bZQynM EvJhB"
+          >
+            <input
+              class="bp3-input"
+              data-testid="random-seed"
+              disabled=""
+              name="randomSeed"
+              style="padding-right: 10px;"
+              type="text"
+              value="123456789"
+            />
+          </div>
         </div>
       </div>
     </div>
@@ -2246,2522 +573,130 @@
 </div>
 `;
 
-exports[`EstimateSampleSize renders after manifest is uploaded correctly 1`] = `
+exports[`EstimateSampleSize renders after contests creation correctly 2`] = `
 <div>
   <form
     data-testid="form-one"
   >
     <div
-      class="sc-ifAKCX jXnARC"
+      class="sc-ifAKCX dUfgxM"
     >
-      <div
-        class="sc-bxivhb doxbWk"
+      <h2
+        class="bp3-heading sc-bxivhb blucNT"
       >
         Contest Information
-      </div>
-      <div
-        class="sc-bdVaJa fdbLH"
-      >
-<<<<<<< HEAD
-        <h2
-          class="bp3-heading sc-bxivhb dxnZc"
-        >
-          Contest Information
-        </h2>
-=======
-        <div
-          class="sc-htpNat gYCOid"
+      </h2>
+      <div
+        class="sc-bdVaJa fdbLH"
+      >
+        <div
+          class="sc-htpNat fnydiw"
         >
           Election Name
         </div>
->>>>>>> 3d063343
-        <div
-          class="sc-htoDjs jjofgS"
-        >
-<<<<<<< HEAD
-          <div
-            class="sc-htpNat fnydiw"
-          >
-            Election Name
-          </div>
-          <div
-            class="sc-EHOje bXavad"
-          >
-            <div
-              class="bp3-input-group bp3-disabled sc-bZQynM EvJhB"
-            >
-              <input
-                class="bp3-input"
-                data-testid="audit-name"
-                disabled=""
-                name="name"
-                style="padding-right: 10px;"
-                type="text"
-                value="contest name"
-              />
-            </div>
-          </div>
-        </div>
-        <div
-          class="sc-bdVaJa fdbLH"
-        >
-          <div
-            class="sc-htpNat fnydiw"
-          >
-            Contest  Name
-          </div>
-          <div
-            class="sc-bwzfXH jQNUeE"
-          >
-            Enter the name of the contest that will drive the audit.
-          </div>
-          <div
-            class="sc-EHOje bXavad"
-          >
-            <div
-              class="bp3-input-group bp3-disabled sc-bZQynM EvJhB"
-            >
-              <input
-                class="bp3-input"
-                data-testid="contest-1-name"
-                disabled=""
-                name="contests[0].name"
-                style="padding-right: 10px;"
-                type="text"
-                value="contest name"
-              />
-            </div>
-          </div>
-=======
-          <input
-            class="sc-dnqmqq dvJRiU"
-            data-testid="audit-name"
-            disabled=""
-            name="name"
-            value="contest name"
-          />
-        </div>
-      </div>
-      <div
-        class="sc-bdVaJa fdbLH"
-      >
-        <div
-          class="sc-htpNat gYCOid"
+        <div
+          class="sc-EHOje bXavad"
+        >
+          <div
+            class="bp3-input-group bp3-disabled sc-bZQynM EvJhB"
+          >
+            <input
+              class="bp3-input"
+              data-testid="audit-name"
+              disabled=""
+              name="name"
+              style="padding-right: 10px;"
+              type="text"
+              value="contest name"
+            />
+          </div>
+        </div>
+      </div>
+      <div
+        class="sc-bdVaJa fdbLH"
+      >
+        <div
+          class="sc-htpNat fnydiw"
         >
           Contest  Name
         </div>
         <div
-          class="sc-bwzfXH xctbO"
+          class="sc-bwzfXH izcbHX"
         >
           Enter the name of the contest that will drive the audit.
->>>>>>> 3d063343
-        </div>
-        <div
-          class="sc-htoDjs jjofgS"
-        >
-          <input
-            class="sc-dnqmqq dvJRiU"
-            data-testid="contest-1-name"
-            disabled=""
-            name="contests[0].name"
-            value="contest name"
-          />
-        </div>
-      </div>
-      <div
-        class="sc-bdVaJa fdbLH"
-      >
-        <div
-          class="sc-htpNat gYCOid"
+        </div>
+        <div
+          class="sc-EHOje bXavad"
+        >
+          <div
+            class="bp3-input-group bp3-disabled sc-bZQynM EvJhB"
+          >
+            <input
+              class="bp3-input"
+              data-testid="contest-1-name"
+              disabled=""
+              name="contests[0].name"
+              style="padding-right: 10px;"
+              type="text"
+              value="contest name"
+            />
+          </div>
+        </div>
+      </div>
+      <div
+        class="sc-bdVaJa fdbLH"
+      >
+        <div
+          class="sc-htpNat fnydiw"
         >
           Candidates/Choices & Vote Totals
         </div>
         <div
-          class="sc-bwzfXH xctbO"
+          class="sc-bwzfXH izcbHX"
         >
           Enter the name of each candidate choice that appears on the ballot for this contest.
         </div>
         <div
-          class="sc-VigVT gSWWKv"
-        >
-          <div
-<<<<<<< HEAD
-            class="sc-htpNat fnydiw"
-          >
-            Candidates/Choices & Vote Totals
-          </div>
-          <div
-            class="sc-bwzfXH jQNUeE"
-=======
-            class="sc-jTzLTM kHOUMK"
->>>>>>> 3d063343
+          class="sc-gZMcBi cQokFm"
+        >
+          <div
+            class="sc-gqjmRU cRqxXY"
           >
             <label
-              class="sc-kAzzGY kQOXij"
+              class="bp3-label sc-jzJRlG kILPnr"
             >
               Name of Candidate/Choice 
               1
             </label>
             <label
-              class="sc-kAzzGY sc-chPdSV gzFJUu"
+              class="bp3-label sc-jzJRlG sc-cSHVUG bOKdYI"
             >
               Votes for Candidate/Choice 
               1
             </label>
           </div>
           <div
-<<<<<<< HEAD
-            class="sc-gZMcBi cQokFm"
-          >
-            <div
-              class="sc-gqjmRU cRqxXY"
-            >
-              <label
-                class="bp3-label sc-jzJRlG kILPnr"
-              >
-                Name of Candidate/Choice 
-                1
-              </label>
-              <label
-                class="bp3-label sc-jzJRlG sc-cSHVUG bOKdYI"
-              >
-                Votes for Candidate/Choice 
-                1
-              </label>
-            </div>
-            <div
-              class="sc-VigVT grTkFz"
+            class="sc-VigVT grTkFz"
+          >
+            <div
+              class="sc-jTzLTM iSArEf sc-EHOje bXavad"
             >
               <div
-                class="sc-jTzLTM iSArEf sc-EHOje bXavad"
-              >
-                <div
-                  class="bp3-input-group bp3-disabled sc-bZQynM EvJhB"
-                >
-                  <input
-                    class="bp3-input"
-                    data-testid="contest-1-choice-1-name"
-                    disabled=""
-                    name="contests[0].choices[0].name"
-                    style="padding-right: 10px;"
-                    type="text"
-                    value="choice one"
-                  />
-                </div>
-              </div>
-              <div
-                class="sc-jTzLTM sc-fjdhpX fBjAIn sc-EHOje bXavad"
-              >
-                <div
-                  class="bp3-control-group bp3-numeric-input sc-gzVnrw lfdfns"
-                >
-                  <div
-                    class="bp3-input-group bp3-disabled"
-                  >
-                    <input
-                      autocomplete="off"
-                      class="bp3-input"
-                      data-testid="contest-1-choice-1-votes"
-                      disabled=""
-                      name="contests[0].choices[0].numVotes"
-                      style="padding-right: 10px;"
-                      type="number"
-                      value="792"
-                    />
-                  </div>
-                  <div
-                    class="bp3-button-group bp3-vertical bp3-fixed"
-                  >
-                    <button
-                      class="bp3-button bp3-disabled"
-                      disabled=""
-                      tabindex="-1"
-                      type="button"
-                    >
-                      <span
-                        class="bp3-icon bp3-icon-chevron-up"
-                        icon="chevron-up"
-                      >
-                        <svg
-                          data-icon="chevron-up"
-                          height="16"
-                          viewBox="0 0 16 16"
-                          width="16"
-                        >
-                          <desc>
-                            chevron-up
-                          </desc>
-                          <path
-                            d="M12.71 9.29l-4-4C8.53 5.11 8.28 5 8 5s-.53.11-.71.29l-4 4a1.003 1.003 0 001.42 1.42L8 7.41l3.29 3.29c.18.19.43.3.71.3a1.003 1.003 0 00.71-1.71z"
-                            fill-rule="evenodd"
-                          />
-                        </svg>
-                      </span>
-                    </button>
-                    <button
-                      class="bp3-button bp3-disabled"
-                      disabled=""
-                      tabindex="-1"
-                      type="button"
-                    >
-                      <span
-                        class="bp3-icon bp3-icon-chevron-down"
-                        icon="chevron-down"
-                      >
-                        <svg
-                          data-icon="chevron-down"
-                          height="16"
-                          viewBox="0 0 16 16"
-                          width="16"
-                        >
-                          <desc>
-                            chevron-down
-                          </desc>
-                          <path
-                            d="M12 5c-.28 0-.53.11-.71.29L8 8.59l-3.29-3.3a1.003 1.003 0 00-1.42 1.42l4 4c.18.18.43.29.71.29s.53-.11.71-.29l4-4A1.003 1.003 0 0012 5z"
-                            fill-rule="evenodd"
-                          />
-                        </svg>
-                      </span>
-                    </button>
-                  </div>
-                </div>
-              </div>
-=======
-            class="sc-fjdhpX gYcVlS"
-          >
-            <div
-              class="sc-jzJRlG jxSbtE sc-htoDjs jjofgS"
-            >
-              <input
-                class="sc-dnqmqq dvJRiU"
-                data-testid="contest-1-choice-1-name"
-                disabled=""
-                name="contests[0].choices[0].name"
-                value="choice one"
-              />
-            </div>
-            <div
-              class="sc-jzJRlG sc-cSHVUG cDvPFF sc-htoDjs jjofgS"
-            >
-              <input
-                class="sc-dnqmqq dvJRiU"
-                data-testid="contest-1-choice-1-votes"
-                disabled=""
-                name="contests[0].choices[0].numVotes"
-                type="number"
-                value="792"
-              />
->>>>>>> 3d063343
-            </div>
-          </div>
-          <div
-            class="sc-jTzLTM kHOUMK"
-          >
-            <label
-              class="sc-kAzzGY kQOXij"
-            >
-              Name of Candidate/Choice 
-              2
-            </label>
-            <label
-              class="sc-kAzzGY sc-chPdSV gzFJUu"
-            >
-              Votes for Candidate/Choice 
-              2
-            </label>
-          </div>
-          <div
-            class="sc-fjdhpX gYcVlS"
-          >
-            <div
-<<<<<<< HEAD
-              class="sc-gqjmRU cRqxXY"
-            >
-              <label
-                class="bp3-label sc-jzJRlG kILPnr"
-              >
-                Name of Candidate/Choice 
-                2
-              </label>
-              <label
-                class="bp3-label sc-jzJRlG sc-cSHVUG bOKdYI"
-              >
-                Votes for Candidate/Choice 
-                2
-              </label>
-            </div>
-            <div
-              class="sc-VigVT grTkFz"
-            >
-              <div
-                class="sc-jTzLTM iSArEf sc-EHOje bXavad"
-              >
-                <div
-                  class="bp3-input-group bp3-disabled sc-bZQynM EvJhB"
-                >
-                  <input
-                    class="bp3-input"
-                    data-testid="contest-1-choice-2-name"
-                    disabled=""
-                    name="contests[0].choices[1].name"
-                    style="padding-right: 10px;"
-                    type="text"
-                    value="choice two"
-                  />
-                </div>
-              </div>
-              <div
-                class="sc-jTzLTM sc-fjdhpX fBjAIn sc-EHOje bXavad"
-              >
-                <div
-                  class="bp3-control-group bp3-numeric-input sc-gzVnrw lfdfns"
-                >
-                  <div
-                    class="bp3-input-group bp3-disabled"
-                  >
-                    <input
-                      autocomplete="off"
-                      class="bp3-input"
-                      data-testid="contest-1-choice-2-votes"
-                      disabled=""
-                      name="contests[0].choices[1].numVotes"
-                      style="padding-right: 10px;"
-                      type="number"
-                      value="1325"
-                    />
-                  </div>
-                  <div
-                    class="bp3-button-group bp3-vertical bp3-fixed"
-                  >
-                    <button
-                      class="bp3-button bp3-disabled"
-                      disabled=""
-                      tabindex="-1"
-                      type="button"
-                    >
-                      <span
-                        class="bp3-icon bp3-icon-chevron-up"
-                        icon="chevron-up"
-                      >
-                        <svg
-                          data-icon="chevron-up"
-                          height="16"
-                          viewBox="0 0 16 16"
-                          width="16"
-                        >
-                          <desc>
-                            chevron-up
-                          </desc>
-                          <path
-                            d="M12.71 9.29l-4-4C8.53 5.11 8.28 5 8 5s-.53.11-.71.29l-4 4a1.003 1.003 0 001.42 1.42L8 7.41l3.29 3.29c.18.19.43.3.71.3a1.003 1.003 0 00.71-1.71z"
-                            fill-rule="evenodd"
-                          />
-                        </svg>
-                      </span>
-                    </button>
-                    <button
-                      class="bp3-button bp3-disabled"
-                      disabled=""
-                      tabindex="-1"
-                      type="button"
-                    >
-                      <span
-                        class="bp3-icon bp3-icon-chevron-down"
-                        icon="chevron-down"
-                      >
-                        <svg
-                          data-icon="chevron-down"
-                          height="16"
-                          viewBox="0 0 16 16"
-                          width="16"
-                        >
-                          <desc>
-                            chevron-down
-                          </desc>
-                          <path
-                            d="M12 5c-.28 0-.53.11-.71.29L8 8.59l-3.29-3.3a1.003 1.003 0 00-1.42 1.42l4 4c.18.18.43.29.71.29s.53-.11.71-.29l4-4A1.003 1.003 0 0012 5z"
-                            fill-rule="evenodd"
-                          />
-                        </svg>
-                      </span>
-                    </button>
-                  </div>
-                </div>
-              </div>
-=======
-              class="sc-jzJRlG jxSbtE sc-htoDjs jjofgS"
-            >
-              <input
-                class="sc-dnqmqq dvJRiU"
-                data-testid="contest-1-choice-2-name"
-                disabled=""
-                name="contests[0].choices[1].name"
-                value="choice two"
-              />
-            </div>
-            <div
-              class="sc-jzJRlG sc-cSHVUG cDvPFF sc-htoDjs jjofgS"
-            >
-              <input
-                class="sc-dnqmqq dvJRiU"
-                data-testid="contest-1-choice-2-votes"
-                disabled=""
-                name="contests[0].choices[1].numVotes"
-                type="number"
-                value="1325"
-              />
->>>>>>> 3d063343
-            </div>
-          </div>
-        </div>
-      </div>
-      <div
-        class="sc-bdVaJa fdbLH"
-      >
-        <div
-          class="sc-htpNat gYCOid"
-        >
-          Total Ballots Cast
-        </div>
-        <div
-          class="sc-bwzfXH xctbO"
-        >
-          Enter the overall number of ballot cards cast in jurisdictions containing this contest.
-        </div>
-        <div
-          class="sc-htoDjs jjofgS"
-        >
-          <input
-            class="sc-dnqmqq dvJRiU"
-            data-testid="contest-1-total-ballots"
-            disabled=""
-            name="contests[0].totalBallotsCast"
-            type="number"
-            value="2123"
-          />
-        </div>
-      </div>
-      <div
-        class="sc-bxivhb doxbWk"
-      >
-        Audit Settings
-      </div>
-      <div
-        class="sc-bdVaJa fdbLH"
-      >
-        <div
-          class="sc-htpNat gYCOid"
-        >
-          Desired Risk Limit
-        </div>
-        <div
-          class="sc-bwzfXH xctbO"
-        >
-          Set the risk for the audit as a percentage (e.g. "5" = 5%)
-        </div>
-        <select
-          data-testid="risk-limit"
-          disabled=""
-          name="riskLimit"
-        >
-          <option>
-            1
-          </option>
-          <option>
-            2
-          </option>
-          <option>
-            3
-          </option>
-          <option>
-            4
-          </option>
-          <option>
-            5
-          </option>
-          <option>
-            6
-          </option>
-          <option>
-            7
-          </option>
-          <option>
-            8
-          </option>
-          <option>
-            9
-          </option>
-          <option>
-            10
-          </option>
-          <option>
-            11
-          </option>
-          <option>
-            12
-          </option>
-          <option>
-            13
-          </option>
-          <option>
-            14
-          </option>
-          <option>
-            15
-          </option>
-          <option>
-            16
-          </option>
-          <option>
-            17
-          </option>
-          <option>
-            18
-          </option>
-          <option>
-            19
-          </option>
-          <option>
-            20
-          </option>
-        </select>
-      </div>
-      <div
-        class="sc-bdVaJa fdbLH"
-      >
-        <div
-          class="sc-htpNat gYCOid"
-        >
-          Random Seed
-        </div>
-        <div
-          class="sc-bwzfXH xctbO"
-        >
-          Enter the random number to seed the pseudo-random number generator.
-        </div>
-        <div
-          class="sc-htoDjs jjofgS"
-        >
-          <input
-            class="sc-dnqmqq dvJRiU"
-            data-testid="random-seed"
-            disabled=""
-            name="randomSeed"
-            type="text"
-            value="123456789"
-          />
-        </div>
-      </div>
-    </div>
-  </form>
-</div>
-`;
-
-exports[`EstimateSampleSize renders after manifest is uploaded correctly 2`] = `
-<div>
-  <form
-    data-testid="form-one"
-  >
-    <div
-      class="sc-ifAKCX jXnARC"
-    >
-      <div
-        class="sc-bxivhb doxbWk"
-      >
-        Contest Information
-      </div>
-      <div
-        class="sc-bdVaJa fdbLH"
-      >
-        <div
-          class="sc-htpNat gYCOid"
-        >
-          Election Name
-        </div>
-        <div
-          class="sc-htoDjs jjofgS"
-        >
-          <input
-            class="sc-dnqmqq dvJRiU"
-            data-testid="audit-name"
-            disabled=""
-            name="name"
-            value="contest name"
-          />
-        </div>
-      </div>
-      <div
-        class="sc-bdVaJa fdbLH"
-      >
-        <div
-          class="sc-htpNat gYCOid"
-        >
-          Contest  Name
-        </div>
-        <div
-          class="sc-bwzfXH xctbO"
-        >
-          Enter the name of the contest that will drive the audit.
-        </div>
-        <div
-          class="sc-htoDjs jjofgS"
-        >
-          <input
-            class="sc-dnqmqq dvJRiU"
-            data-testid="contest-1-name"
-            disabled=""
-            name="contests[0].name"
-            value="contest name"
-          />
-        </div>
-      </div>
-      <div
-        class="sc-bdVaJa fdbLH"
-      >
-        <div
-          class="sc-htpNat gYCOid"
-        >
-          Candidates/Choices & Vote Totals
-        </div>
-        <div
-          class="sc-bwzfXH xctbO"
-        >
-          Enter the name of each candidate choice that appears on the ballot for this contest.
-        </div>
-        <div
-          class="sc-VigVT gSWWKv"
-        >
-          <div
-<<<<<<< HEAD
-            class="sc-htpNat fnydiw"
-=======
-            class="sc-jTzLTM kHOUMK"
-          >
-            <label
-              class="sc-kAzzGY kQOXij"
-            >
-              Name of Candidate/Choice 
-              1
-            </label>
-            <label
-              class="sc-kAzzGY sc-chPdSV gzFJUu"
-            >
-              Votes for Candidate/Choice 
-              1
-            </label>
-          </div>
-          <div
-            class="sc-fjdhpX gYcVlS"
->>>>>>> 3d063343
-          >
-            <div
-              class="sc-jzJRlG jxSbtE sc-htoDjs jjofgS"
-            >
-              <input
-                class="sc-dnqmqq dvJRiU"
-                data-testid="contest-1-choice-1-name"
-                disabled=""
-                name="contests[0].choices[0].name"
-                value="choice one"
-              />
-            </div>
-            <div
-              class="sc-jzJRlG sc-cSHVUG cDvPFF sc-htoDjs jjofgS"
-            >
-              <input
-                class="sc-dnqmqq dvJRiU"
-                data-testid="contest-1-choice-1-votes"
-                disabled=""
-                name="contests[0].choices[0].numVotes"
-                type="number"
-                value="792"
-              />
-            </div>
-          </div>
-          <div
-<<<<<<< HEAD
-            class="sc-bwzfXH jQNUeE"
-=======
-            class="sc-jTzLTM kHOUMK"
->>>>>>> 3d063343
-          >
-            <label
-              class="sc-kAzzGY kQOXij"
-            >
-              Name of Candidate/Choice 
-              2
-            </label>
-            <label
-              class="sc-kAzzGY sc-chPdSV gzFJUu"
-            >
-              Votes for Candidate/Choice 
-              2
-            </label>
-          </div>
-          <div
-<<<<<<< HEAD
-            class="sc-EHOje bXavad"
-          >
-            <div
-              class="bp3-control-group bp3-numeric-input sc-gzVnrw lfdfns"
-            >
-              <div
-                class="bp3-input-group bp3-disabled"
+                class="bp3-input-group bp3-disabled sc-bZQynM EvJhB"
               >
                 <input
-                  autocomplete="off"
                   class="bp3-input"
-                  data-testid="contest-1-total-ballots"
+                  data-testid="contest-1-choice-1-name"
                   disabled=""
-                  name="contests[0].totalBallotsCast"
+                  name="contests[0].choices[0].name"
                   style="padding-right: 10px;"
-                  type="number"
-                  value="2123"
+                  type="text"
+                  value="choice one"
                 />
               </div>
-              <div
-                class="bp3-button-group bp3-vertical bp3-fixed"
-              >
-                <button
-                  class="bp3-button bp3-disabled"
-                  disabled=""
-                  tabindex="-1"
-                  type="button"
-                >
-                  <span
-                    class="bp3-icon bp3-icon-chevron-up"
-                    icon="chevron-up"
-                  >
-                    <svg
-                      data-icon="chevron-up"
-                      height="16"
-                      viewBox="0 0 16 16"
-                      width="16"
-                    >
-                      <desc>
-                        chevron-up
-                      </desc>
-                      <path
-                        d="M12.71 9.29l-4-4C8.53 5.11 8.28 5 8 5s-.53.11-.71.29l-4 4a1.003 1.003 0 001.42 1.42L8 7.41l3.29 3.29c.18.19.43.3.71.3a1.003 1.003 0 00.71-1.71z"
-                        fill-rule="evenodd"
-                      />
-                    </svg>
-                  </span>
-                </button>
-                <button
-                  class="bp3-button bp3-disabled"
-                  disabled=""
-                  tabindex="-1"
-                  type="button"
-                >
-                  <span
-                    class="bp3-icon bp3-icon-chevron-down"
-                    icon="chevron-down"
-                  >
-                    <svg
-                      data-icon="chevron-down"
-                      height="16"
-                      viewBox="0 0 16 16"
-                      width="16"
-                    >
-                      <desc>
-                        chevron-down
-                      </desc>
-                      <path
-                        d="M12 5c-.28 0-.53.11-.71.29L8 8.59l-3.29-3.3a1.003 1.003 0 00-1.42 1.42l4 4c.18.18.43.29.71.29s.53-.11.71-.29l4-4A1.003 1.003 0 0012 5z"
-                        fill-rule="evenodd"
-                      />
-                    </svg>
-                  </span>
-                </button>
-              </div>
-            </div>
-          </div>
-        </div>
-        <h2
-          class="bp3-heading sc-bxivhb dxnZc"
-        >
-          Audit Settings
-        </h2>
-=======
-            class="sc-fjdhpX gYcVlS"
-          >
-            <div
-              class="sc-jzJRlG jxSbtE sc-htoDjs jjofgS"
-            >
-              <input
-                class="sc-dnqmqq dvJRiU"
-                data-testid="contest-1-choice-2-name"
-                disabled=""
-                name="contests[0].choices[1].name"
-                value="choice two"
-              />
-            </div>
-            <div
-              class="sc-jzJRlG sc-cSHVUG cDvPFF sc-htoDjs jjofgS"
-            >
-              <input
-                class="sc-dnqmqq dvJRiU"
-                data-testid="contest-1-choice-2-votes"
-                disabled=""
-                name="contests[0].choices[1].numVotes"
-                type="number"
-                value="1325"
-              />
-            </div>
-          </div>
-        </div>
-      </div>
-      <div
-        class="sc-bdVaJa fdbLH"
-      >
-        <div
-          class="sc-htpNat gYCOid"
-        >
-          Total Ballots Cast
-        </div>
-        <div
-          class="sc-bwzfXH xctbO"
-        >
-          Enter the overall number of ballot cards cast in jurisdictions containing this contest.
-        </div>
-        <div
-          class="sc-htoDjs jjofgS"
-        >
-          <input
-            class="sc-dnqmqq dvJRiU"
-            data-testid="contest-1-total-ballots"
-            disabled=""
-            name="contests[0].totalBallotsCast"
-            type="number"
-            value="2123"
-          />
-        </div>
-      </div>
-      <div
-        class="sc-bxivhb doxbWk"
-      >
-        Audit Settings
-      </div>
-      <div
-        class="sc-bdVaJa fdbLH"
-      >
-        <div
-          class="sc-htpNat gYCOid"
-        >
-          Desired Risk Limit
-        </div>
-        <div
-          class="sc-bwzfXH xctbO"
-        >
-          Set the risk for the audit as a percentage (e.g. "5" = 5%)
-        </div>
-        <select
-          data-testid="risk-limit"
-          disabled=""
-          name="riskLimit"
-        >
-          <option>
-            1
-          </option>
-          <option>
-            2
-          </option>
-          <option>
-            3
-          </option>
-          <option>
-            4
-          </option>
-          <option>
-            5
-          </option>
-          <option>
-            6
-          </option>
-          <option>
-            7
-          </option>
-          <option>
-            8
-          </option>
-          <option>
-            9
-          </option>
-          <option>
-            10
-          </option>
-          <option>
-            11
-          </option>
-          <option>
-            12
-          </option>
-          <option>
-            13
-          </option>
-          <option>
-            14
-          </option>
-          <option>
-            15
-          </option>
-          <option>
-            16
-          </option>
-          <option>
-            17
-          </option>
-          <option>
-            18
-          </option>
-          <option>
-            19
-          </option>
-          <option>
-            20
-          </option>
-        </select>
-      </div>
-      <div
-        class="sc-bdVaJa fdbLH"
-      >
-        <div
-          class="sc-htpNat gYCOid"
-        >
-          Random Seed
-        </div>
-        <div
-          class="sc-bwzfXH xctbO"
-        >
-          Enter the random number to seed the pseudo-random number generator.
-        </div>
-        <div
-          class="sc-htoDjs jjofgS"
-        >
-          <input
-            class="sc-dnqmqq dvJRiU"
-            data-testid="random-seed"
-            disabled=""
-            name="randomSeed"
-            type="text"
-            value="123456789"
-          />
-        </div>
-      </div>
-    </div>
-  </form>
-</div>
-`;
-
-exports[`EstimateSampleSize renders after sample size is estimated correctly 1`] = `
-<div>
-  <form
-    data-testid="form-one"
-  >
-    <div
-      class="sc-ifAKCX jXnARC"
-    >
-      <div
-        class="sc-bxivhb doxbWk"
-      >
-        Contest Information
-      </div>
-      <div
-        class="sc-bdVaJa fdbLH"
-      >
-        <div
-          class="sc-htpNat gYCOid"
-        >
-          Election Name
-        </div>
-        <div
-          class="sc-htoDjs jjofgS"
-        >
-          <input
-            class="sc-dnqmqq dvJRiU"
-            data-testid="audit-name"
-            disabled=""
-            name="name"
-            value="contest name"
-          />
-        </div>
-      </div>
-      <div
-        class="sc-bdVaJa fdbLH"
-      >
-        <div
-          class="sc-htpNat gYCOid"
-        >
-          Contest  Name
-        </div>
-        <div
-          class="sc-bwzfXH xctbO"
-        >
-          Enter the name of the contest that will drive the audit.
-        </div>
-        <div
-          class="sc-htoDjs jjofgS"
-        >
-          <input
-            class="sc-dnqmqq dvJRiU"
-            data-testid="contest-1-name"
-            disabled=""
-            name="contests[0].name"
-            value="contest name"
-          />
-        </div>
-      </div>
-      <div
-        class="sc-bdVaJa fdbLH"
-      >
-        <div
-          class="sc-htpNat gYCOid"
-        >
-          Candidates/Choices & Vote Totals
-        </div>
-        <div
-          class="sc-bwzfXH xctbO"
-        >
-          Enter the name of each candidate choice that appears on the ballot for this contest.
-        </div>
-        <div
-          class="sc-VigVT gSWWKv"
-        >
-          <div
-            class="sc-jTzLTM kHOUMK"
-          >
-            <label
-              class="sc-kAzzGY kQOXij"
-            >
-              Name of Candidate/Choice 
-              1
-            </label>
-            <label
-              class="sc-kAzzGY sc-chPdSV gzFJUu"
-            >
-              Votes for Candidate/Choice 
-              1
-            </label>
-          </div>
-          <div
-            class="sc-fjdhpX gYcVlS"
-          >
-            <div
-              class="sc-jzJRlG jxSbtE sc-htoDjs jjofgS"
-            >
-              <input
-                class="sc-dnqmqq dvJRiU"
-                data-testid="contest-1-choice-1-name"
-                disabled=""
-                name="contests[0].choices[0].name"
-                value="choice one"
-              />
-            </div>
-            <div
-              class="sc-jzJRlG sc-cSHVUG cDvPFF sc-htoDjs jjofgS"
-            >
-              <input
-                class="sc-dnqmqq dvJRiU"
-                data-testid="contest-1-choice-1-votes"
-                disabled=""
-                name="contests[0].choices[0].numVotes"
-                type="number"
-                value="792"
-              />
-            </div>
-          </div>
-          <div
-            class="sc-jTzLTM kHOUMK"
-          >
-            <label
-              class="sc-kAzzGY kQOXij"
-            >
-              Name of Candidate/Choice 
-              2
-            </label>
-            <label
-              class="sc-kAzzGY sc-chPdSV gzFJUu"
-            >
-              Votes for Candidate/Choice 
-              2
-            </label>
-          </div>
-          <div
-            class="sc-fjdhpX gYcVlS"
-          >
-            <div
-              class="sc-jzJRlG jxSbtE sc-htoDjs jjofgS"
-            >
-              <input
-                class="sc-dnqmqq dvJRiU"
-                data-testid="contest-1-choice-2-name"
-                disabled=""
-                name="contests[0].choices[1].name"
-                value="choice two"
-              />
-            </div>
-            <div
-              class="sc-jzJRlG sc-cSHVUG cDvPFF sc-htoDjs jjofgS"
-            >
-              <input
-                class="sc-dnqmqq dvJRiU"
-                data-testid="contest-1-choice-2-votes"
-                disabled=""
-                name="contests[0].choices[1].numVotes"
-                type="number"
-                value="1325"
-              />
-            </div>
-          </div>
-        </div>
-      </div>
-      <div
-        class="sc-bdVaJa fdbLH"
-      >
-        <div
-          class="sc-htpNat gYCOid"
-        >
-          Total Ballots Cast
-        </div>
-        <div
-          class="sc-bwzfXH xctbO"
-        >
-          Enter the overall number of ballot cards cast in jurisdictions containing this contest.
-        </div>
-        <div
-          class="sc-htoDjs jjofgS"
-        >
-          <input
-            class="sc-dnqmqq dvJRiU"
-            data-testid="contest-1-total-ballots"
-            disabled=""
-            name="contests[0].totalBallotsCast"
-            type="number"
-            value="2123"
-          />
-        </div>
-      </div>
-      <div
-        class="sc-bxivhb doxbWk"
-      >
-        Audit Settings
-      </div>
-      <div
-        class="sc-bdVaJa fdbLH"
-      >
-        <div
-          class="sc-htpNat gYCOid"
-        >
-          Desired Risk Limit
-        </div>
-        <div
-          class="sc-bwzfXH xctbO"
-        >
-          Set the risk for the audit as a percentage (e.g. "5" = 5%)
-        </div>
-        <select
-          data-testid="risk-limit"
-          disabled=""
-          name="riskLimit"
-        >
-          <option>
-            1
-          </option>
-          <option>
-            2
-          </option>
-          <option>
-            3
-          </option>
-          <option>
-            4
-          </option>
-          <option>
-            5
-          </option>
-          <option>
-            6
-          </option>
-          <option>
-            7
-          </option>
-          <option>
-            8
-          </option>
-          <option>
-            9
-          </option>
-          <option>
-            10
-          </option>
-          <option>
-            11
-          </option>
-          <option>
-            12
-          </option>
-          <option>
-            13
-          </option>
-          <option>
-            14
-          </option>
-          <option>
-            15
-          </option>
-          <option>
-            16
-          </option>
-          <option>
-            17
-          </option>
-          <option>
-            18
-          </option>
-          <option>
-            19
-          </option>
-          <option>
-            20
-          </option>
-        </select>
-      </div>
-      <div
-        class="sc-bdVaJa fdbLH"
-      >
-        <div
-          class="sc-htpNat gYCOid"
-        >
-          Random Seed
-        </div>
-        <div
-          class="sc-bwzfXH xctbO"
-        >
-          Enter the random number to seed the pseudo-random number generator.
-        </div>
-        <div
-          class="sc-htoDjs jjofgS"
-        >
-          <input
-            class="sc-dnqmqq dvJRiU"
-            data-testid="random-seed"
-            disabled=""
-            name="randomSeed"
-            type="text"
-            value="123456789"
-          />
-        </div>
-      </div>
-    </div>
-  </form>
-</div>
-`;
-
-exports[`EstimateSampleSize renders after sample size is estimated correctly 2`] = `
-<div>
-  <form
-    data-testid="form-one"
-  >
-    <div
-      class="sc-ifAKCX jXnARC"
-    >
-      <div
-        class="sc-bxivhb doxbWk"
-      >
-        Contest Information
-      </div>
-      <div
-        class="sc-bdVaJa fdbLH"
-      >
-        <div
-          class="sc-htpNat gYCOid"
-        >
-          Election Name
-        </div>
-        <div
-          class="sc-htoDjs jjofgS"
-        >
-          <input
-            class="sc-dnqmqq dvJRiU"
-            data-testid="audit-name"
-            disabled=""
-            name="name"
-            value="contest name"
-          />
-        </div>
-      </div>
-      <div
-        class="sc-bdVaJa fdbLH"
-      >
-        <div
-          class="sc-htpNat gYCOid"
-        >
-          Contest  Name
-        </div>
-        <div
-          class="sc-bwzfXH xctbO"
-        >
-          Enter the name of the contest that will drive the audit.
-        </div>
-        <div
-          class="sc-htoDjs jjofgS"
-        >
-          <input
-            class="sc-dnqmqq dvJRiU"
-            data-testid="contest-1-name"
-            disabled=""
-            name="contests[0].name"
-            value="contest name"
-          />
-        </div>
-      </div>
-      <div
-        class="sc-bdVaJa fdbLH"
-      >
-        <div
-          class="sc-htpNat gYCOid"
-        >
-          Candidates/Choices & Vote Totals
-        </div>
-        <div
-          class="sc-bwzfXH xctbO"
-        >
-          Enter the name of each candidate choice that appears on the ballot for this contest.
-        </div>
-        <div
-          class="sc-VigVT gSWWKv"
-        >
-          <div
-            class="sc-jTzLTM kHOUMK"
-          >
-            <label
-              class="sc-kAzzGY kQOXij"
-            >
-              Name of Candidate/Choice 
-              1
-            </label>
-            <label
-              class="sc-kAzzGY sc-chPdSV gzFJUu"
-            >
-              Votes for Candidate/Choice 
-              1
-            </label>
-          </div>
-          <div
-            class="sc-fjdhpX gYcVlS"
-          >
-            <div
-              class="sc-jzJRlG jxSbtE sc-htoDjs jjofgS"
-            >
-              <input
-                class="sc-dnqmqq dvJRiU"
-                data-testid="contest-1-choice-1-name"
-                disabled=""
-                name="contests[0].choices[0].name"
-                value="choice one"
-              />
-            </div>
-            <div
-              class="sc-jzJRlG sc-cSHVUG cDvPFF sc-htoDjs jjofgS"
-            >
-              <input
-                class="sc-dnqmqq dvJRiU"
-                data-testid="contest-1-choice-1-votes"
-                disabled=""
-                name="contests[0].choices[0].numVotes"
-                type="number"
-                value="792"
-              />
-            </div>
-          </div>
-          <div
-            class="sc-jTzLTM kHOUMK"
-          >
-            <label
-              class="sc-kAzzGY kQOXij"
-            >
-              Name of Candidate/Choice 
-              2
-            </label>
-            <label
-              class="sc-kAzzGY sc-chPdSV gzFJUu"
-            >
-              Votes for Candidate/Choice 
-              2
-            </label>
-          </div>
-          <div
-            class="sc-fjdhpX gYcVlS"
-          >
-            <div
-              class="sc-jzJRlG jxSbtE sc-htoDjs jjofgS"
-            >
-              <input
-                class="sc-dnqmqq dvJRiU"
-                data-testid="contest-1-choice-2-name"
-                disabled=""
-                name="contests[0].choices[1].name"
-                value="choice two"
-              />
-            </div>
-            <div
-              class="sc-jzJRlG sc-cSHVUG cDvPFF sc-htoDjs jjofgS"
-            >
-              <input
-                class="sc-dnqmqq dvJRiU"
-                data-testid="contest-1-choice-2-votes"
-                disabled=""
-                name="contests[0].choices[1].numVotes"
-                type="number"
-                value="1325"
-              />
-            </div>
-          </div>
-        </div>
-      </div>
-      <div
-        class="sc-bdVaJa fdbLH"
-      >
-        <div
-          class="sc-htpNat gYCOid"
-        >
-          Total Ballots Cast
-        </div>
-        <div
-          class="sc-bwzfXH xctbO"
-        >
-          Enter the overall number of ballot cards cast in jurisdictions containing this contest.
-        </div>
-        <div
-          class="sc-htoDjs jjofgS"
-        >
-          <input
-            class="sc-dnqmqq dvJRiU"
-            data-testid="contest-1-total-ballots"
-            disabled=""
-            name="contests[0].totalBallotsCast"
-            type="number"
-            value="2123"
-          />
-        </div>
-      </div>
-      <div
-        class="sc-bxivhb doxbWk"
-      >
-        Audit Settings
-      </div>
-      <div
-        class="sc-bdVaJa fdbLH"
-      >
-        <div
-          class="sc-htpNat gYCOid"
-        >
-          Desired Risk Limit
-        </div>
-        <div
-          class="sc-bwzfXH xctbO"
-        >
-          Set the risk for the audit as a percentage (e.g. "5" = 5%)
-        </div>
-        <select
-          data-testid="risk-limit"
-          disabled=""
-          name="riskLimit"
-        >
-          <option>
-            1
-          </option>
-          <option>
-            2
-          </option>
-          <option>
-            3
-          </option>
-          <option>
-            4
-          </option>
-          <option>
-            5
-          </option>
-          <option>
-            6
-          </option>
-          <option>
-            7
-          </option>
-          <option>
-            8
-          </option>
-          <option>
-            9
-          </option>
-          <option>
-            10
-          </option>
-          <option>
-            11
-          </option>
-          <option>
-            12
-          </option>
-          <option>
-            13
-          </option>
-          <option>
-            14
-          </option>
-          <option>
-            15
-          </option>
-          <option>
-            16
-          </option>
-          <option>
-            17
-          </option>
-          <option>
-            18
-          </option>
-          <option>
-            19
-          </option>
-          <option>
-            20
-          </option>
-        </select>
-      </div>
-      <div
-        class="sc-bdVaJa fdbLH"
-      >
-        <div
-          class="sc-htpNat gYCOid"
-        >
-          Random Seed
-        </div>
-        <div
-          class="sc-bwzfXH xctbO"
-        >
-          Enter the random number to seed the pseudo-random number generator.
-        </div>
-        <div
-          class="sc-htoDjs jjofgS"
-        >
-          <input
-            class="sc-dnqmqq dvJRiU"
-            data-testid="random-seed"
-            disabled=""
-            name="randomSeed"
-            type="text"
-            value="123456789"
-          />
-        </div>
-      </div>
-    </div>
-  </form>
-</div>
-`;
-
-exports[`EstimateSampleSize renders during rounds stage correctly 1`] = `
-<div>
-  <form
-    data-testid="form-one"
-  >
-    <div
-      class="sc-ifAKCX jXnARC"
-    >
-      <div
-        class="sc-bxivhb doxbWk"
-      >
-        Contest Information
-      </div>
-      <div
-        class="sc-bdVaJa fdbLH"
-      >
-        <div
-          class="sc-htpNat gYCOid"
-        >
-          Election Name
-        </div>
-        <div
-          class="sc-htoDjs jjofgS"
-        >
-          <input
-            class="sc-dnqmqq dvJRiU"
-            data-testid="audit-name"
-            disabled=""
-            name="name"
-            value="contest name"
-          />
-        </div>
-      </div>
-      <div
-        class="sc-bdVaJa fdbLH"
-      >
-        <div
-          class="sc-htpNat gYCOid"
-        >
-          Contest  Name
-        </div>
-        <div
-          class="sc-bwzfXH xctbO"
-        >
-          Enter the name of the contest that will drive the audit.
-        </div>
-        <div
-          class="sc-htoDjs jjofgS"
-        >
-          <input
-            class="sc-dnqmqq dvJRiU"
-            data-testid="contest-1-name"
-            disabled=""
-            name="contests[0].name"
-            value="contest name"
-          />
-        </div>
-      </div>
-      <div
-        class="sc-bdVaJa fdbLH"
-      >
-        <div
-          class="sc-htpNat gYCOid"
-        >
-          Candidates/Choices & Vote Totals
-        </div>
-        <div
-          class="sc-bwzfXH xctbO"
-        >
-          Enter the name of each candidate choice that appears on the ballot for this contest.
-        </div>
-        <div
-          class="sc-VigVT gSWWKv"
-        >
-          <div
-            class="sc-jTzLTM kHOUMK"
-          >
-            <label
-              class="sc-kAzzGY kQOXij"
-            >
-              Name of Candidate/Choice 
-              1
-            </label>
-            <label
-              class="sc-kAzzGY sc-chPdSV gzFJUu"
-            >
-              Votes for Candidate/Choice 
-              1
-            </label>
-          </div>
-          <div
-            class="sc-fjdhpX gYcVlS"
-          >
-            <div
-              class="sc-jzJRlG jxSbtE sc-htoDjs jjofgS"
-            >
-              <input
-                class="sc-dnqmqq dvJRiU"
-                data-testid="contest-1-choice-1-name"
-                disabled=""
-                name="contests[0].choices[0].name"
-                value="choice one"
-              />
-            </div>
-            <div
-              class="sc-jzJRlG sc-cSHVUG cDvPFF sc-htoDjs jjofgS"
-            >
-              <input
-                class="sc-dnqmqq dvJRiU"
-                data-testid="contest-1-choice-1-votes"
-                disabled=""
-                name="contests[0].choices[0].numVotes"
-                type="number"
-                value="792"
-              />
-            </div>
-          </div>
-          <div
-            class="sc-jTzLTM kHOUMK"
-          >
-            <label
-              class="sc-kAzzGY kQOXij"
-            >
-              Name of Candidate/Choice 
-              2
-            </label>
-            <label
-              class="sc-kAzzGY sc-chPdSV gzFJUu"
-            >
-              Votes for Candidate/Choice 
-              2
-            </label>
-          </div>
-          <div
-            class="sc-fjdhpX gYcVlS"
-          >
-            <div
-              class="sc-jzJRlG jxSbtE sc-htoDjs jjofgS"
-            >
-              <input
-                class="sc-dnqmqq dvJRiU"
-                data-testid="contest-1-choice-2-name"
-                disabled=""
-                name="contests[0].choices[1].name"
-                value="choice two"
-              />
-            </div>
-            <div
-              class="sc-jzJRlG sc-cSHVUG cDvPFF sc-htoDjs jjofgS"
-            >
-              <input
-                class="sc-dnqmqq dvJRiU"
-                data-testid="contest-1-choice-2-votes"
-                disabled=""
-                name="contests[0].choices[1].numVotes"
-                type="number"
-                value="1325"
-              />
-            </div>
-          </div>
-        </div>
-      </div>
-      <div
-        class="sc-bdVaJa fdbLH"
-      >
-        <div
-          class="sc-htpNat gYCOid"
-        >
-          Total Ballots Cast
-        </div>
-        <div
-          class="sc-bwzfXH xctbO"
-        >
-          Enter the overall number of ballot cards cast in jurisdictions containing this contest.
-        </div>
-        <div
-          class="sc-htoDjs jjofgS"
-        >
-          <input
-            class="sc-dnqmqq dvJRiU"
-            data-testid="contest-1-total-ballots"
-            disabled=""
-            name="contests[0].totalBallotsCast"
-            type="number"
-            value="2123"
-          />
-        </div>
-      </div>
-      <div
-        class="sc-bxivhb doxbWk"
-      >
-        Audit Settings
-      </div>
-      <div
-        class="sc-bdVaJa fdbLH"
-      >
-        <div
-          class="sc-htpNat gYCOid"
-        >
-          Desired Risk Limit
-        </div>
-        <div
-          class="sc-bwzfXH xctbO"
-        >
-          Set the risk for the audit as a percentage (e.g. "5" = 5%)
-        </div>
-        <select
-          data-testid="risk-limit"
-          disabled=""
-          name="riskLimit"
-        >
-          <option>
-            1
-          </option>
-          <option>
-            2
-          </option>
-          <option>
-            3
-          </option>
-          <option>
-            4
-          </option>
-          <option>
-            5
-          </option>
-          <option>
-            6
-          </option>
-          <option>
-            7
-          </option>
-          <option>
-            8
-          </option>
-          <option>
-            9
-          </option>
-          <option>
-            10
-          </option>
-          <option>
-            11
-          </option>
-          <option>
-            12
-          </option>
-          <option>
-            13
-          </option>
-          <option>
-            14
-          </option>
-          <option>
-            15
-          </option>
-          <option>
-            16
-          </option>
-          <option>
-            17
-          </option>
-          <option>
-            18
-          </option>
-          <option>
-            19
-          </option>
-          <option>
-            20
-          </option>
-        </select>
-      </div>
-      <div
-        class="sc-bdVaJa fdbLH"
-      >
-        <div
-          class="sc-htpNat gYCOid"
-        >
-          Random Seed
-        </div>
-        <div
-          class="sc-bwzfXH xctbO"
-        >
-          Enter the random number to seed the pseudo-random number generator.
-        </div>
-        <div
-          class="sc-htoDjs jjofgS"
-        >
-          <input
-            class="sc-dnqmqq dvJRiU"
-            data-testid="random-seed"
-            disabled=""
-            name="randomSeed"
-            type="text"
-            value="123456789"
-          />
-        </div>
-      </div>
-    </div>
-  </form>
-</div>
-`;
-
-exports[`EstimateSampleSize renders during rounds stage correctly 2`] = `
-<div>
-  <form
-    data-testid="form-one"
-  >
-    <div
-      class="sc-ifAKCX jXnARC"
-    >
-      <div
-        class="sc-bxivhb doxbWk"
-      >
-        Contest Information
-      </div>
-      <div
-        class="sc-bdVaJa fdbLH"
-      >
-        <div
-          class="sc-htpNat gYCOid"
-        >
-          Election Name
-        </div>
-        <div
-          class="sc-htoDjs jjofgS"
-        >
-          <input
-            class="sc-dnqmqq dvJRiU"
-            data-testid="audit-name"
-            disabled=""
-            name="name"
-            value="contest name"
-          />
-        </div>
-      </div>
-      <div
-        class="sc-bdVaJa fdbLH"
-      >
-        <div
-          class="sc-htpNat gYCOid"
-        >
-          Contest  Name
-        </div>
-        <div
-          class="sc-bwzfXH xctbO"
-        >
-          Enter the name of the contest that will drive the audit.
-        </div>
->>>>>>> 3d063343
-        <div
-          class="sc-htoDjs jjofgS"
-        >
-<<<<<<< HEAD
-          <div
-            class="sc-htpNat fnydiw"
-          >
-            Desired Risk Limit
-          </div>
-          <div
-            class="sc-bwzfXH jQNUeE"
-          >
-            Set the risk for the audit as a percentage (e.g. "5" = 5%)
-          </div>
-          <div
-            class="bp3-html-select bp3-disabled"
-          >
-            <select
-              data-testid="risk-limit"
-              disabled=""
-              field="[object Object]"
-              form="[object Object]"
-            >
-              <option
-                selected=""
-              >
-                1
-              </option>
-              <option>
-                2
-              </option>
-              <option>
-                3
-              </option>
-              <option>
-                4
-              </option>
-              <option>
-                5
-              </option>
-              <option>
-                6
-              </option>
-              <option>
-                7
-              </option>
-              <option>
-                8
-              </option>
-              <option>
-                9
-              </option>
-              <option>
-                10
-              </option>
-              <option>
-                11
-              </option>
-              <option>
-                12
-              </option>
-              <option>
-                13
-              </option>
-              <option>
-                14
-              </option>
-              <option>
-                15
-              </option>
-              <option>
-                16
-              </option>
-              <option>
-                17
-              </option>
-              <option>
-                18
-              </option>
-              <option>
-                19
-              </option>
-              <option>
-                20
-              </option>
-            </select>
-            <span
-              class="bp3-icon bp3-icon-double-caret-vertical"
-              icon="double-caret-vertical"
-            >
-              <svg
-                data-icon="double-caret-vertical"
-                height="16"
-                viewBox="0 0 16 16"
-                width="16"
-              >
-                <desc>
-                  double-caret-vertical
-                </desc>
-                <path
-                  d="M5 7h6a1.003 1.003 0 00.71-1.71l-3-3C8.53 2.11 8.28 2 8 2s-.53.11-.71.29l-3 3A1.003 1.003 0 005 7zm6 2H5a1.003 1.003 0 00-.71 1.71l3 3c.18.18.43.29.71.29s.53-.11.71-.29l3-3A1.003 1.003 0 0011 9z"
-                  fill-rule="evenodd"
-                />
-              </svg>
-            </span>
-          </div>
-        </div>
-        <div
-          class="sc-bdVaJa fdbLH"
-        >
-          <div
-            class="sc-htpNat fnydiw"
-          >
-            Random Seed
-          </div>
-          <div
-            class="sc-bwzfXH jQNUeE"
-          >
-            Enter the random number to seed the pseudo-random number generator.
-          </div>
-          <div
-            class="sc-EHOje bXavad"
-          >
-            <div
-              class="bp3-input-group bp3-disabled sc-bZQynM EvJhB"
-            >
-              <input
-                class="bp3-input"
-                data-testid="random-seed"
-                disabled=""
-                name="randomSeed"
-                style="padding-right: 10px;"
-                type="text"
-                value="123456789"
-              />
-            </div>
-          </div>
-=======
-          <input
-            class="sc-dnqmqq dvJRiU"
-            data-testid="contest-1-name"
-            disabled=""
-            name="contests[0].name"
-            value="contest name"
-          />
->>>>>>> 3d063343
-        </div>
-      </div>
-      <div
-        class="sc-bdVaJa fdbLH"
-      >
-        <div
-          class="sc-htpNat gYCOid"
-        >
-          Candidates/Choices & Vote Totals
-        </div>
-        <div
-          class="sc-bwzfXH xctbO"
-        >
-          Enter the name of each candidate choice that appears on the ballot for this contest.
-        </div>
-        <div
-          class="sc-VigVT gSWWKv"
-        >
-<<<<<<< HEAD
-          <h2
-            class="bp3-heading sc-bxivhb dxnZc"
-          >
-            Contest Information
-          </h2>
-=======
-          <div
-            class="sc-jTzLTM kHOUMK"
-          >
-            <label
-              class="sc-kAzzGY kQOXij"
-            >
-              Name of Candidate/Choice 
-              1
-            </label>
-            <label
-              class="sc-kAzzGY sc-chPdSV gzFJUu"
-            >
-              Votes for Candidate/Choice 
-              1
-            </label>
-          </div>
->>>>>>> 3d063343
-          <div
-            class="sc-fjdhpX gYcVlS"
-          >
-            <div
-<<<<<<< HEAD
-              class="sc-htpNat fnydiw"
-            >
-              Election Name
-            </div>
-            <div
-              class="sc-EHOje bXavad"
-            >
-              <div
-                class="bp3-input-group bp3-disabled sc-bZQynM EvJhB"
-              >
-                <input
-                  class="bp3-input"
-                  data-testid="audit-name"
-                  disabled=""
-                  name="name"
-                  style="padding-right: 10px;"
-                  type="text"
-                  value="contest name"
-                />
-              </div>
-            </div>
-          </div>
-          <div
-            class="sc-bdVaJa fdbLH"
-          >
-            <div
-              class="sc-htpNat fnydiw"
-            >
-              Contest  Name
-            </div>
-            <div
-              class="sc-bwzfXH jQNUeE"
-            >
-              Enter the name of the contest that will drive the audit.
-            </div>
-            <div
-              class="sc-EHOje bXavad"
-            >
-              <div
-                class="bp3-input-group bp3-disabled sc-bZQynM EvJhB"
-              >
-                <input
-                  class="bp3-input"
-                  data-testid="contest-1-name"
-                  disabled=""
-                  name="contests[0].name"
-                  style="padding-right: 10px;"
-                  type="text"
-                  value="contest name"
-                />
-              </div>
-=======
-              class="sc-jzJRlG jxSbtE sc-htoDjs jjofgS"
-            >
-              <input
-                class="sc-dnqmqq dvJRiU"
-                data-testid="contest-1-choice-1-name"
-                disabled=""
-                name="contests[0].choices[0].name"
-                value="choice one"
-              />
-            </div>
-            <div
-              class="sc-jzJRlG sc-cSHVUG cDvPFF sc-htoDjs jjofgS"
-            >
-              <input
-                class="sc-dnqmqq dvJRiU"
-                data-testid="contest-1-choice-1-votes"
-                disabled=""
-                name="contests[0].choices[0].numVotes"
-                type="number"
-                value="792"
-              />
->>>>>>> 3d063343
-            </div>
-          </div>
-          <div
-            class="sc-jTzLTM kHOUMK"
-          >
-<<<<<<< HEAD
-            <div
-              class="sc-htpNat fnydiw"
-            >
-              Candidates/Choices & Vote Totals
-            </div>
-            <div
-              class="sc-bwzfXH jQNUeE"
-            >
-              Enter the name of each candidate choice that appears on the ballot for this contest.
-            </div>
-            <div
-              class="sc-gZMcBi cQokFm"
-            >
-              <div
-                class="sc-gqjmRU cRqxXY"
-              >
-                <label
-                  class="bp3-label sc-jzJRlG kILPnr"
-                >
-                  Name of Candidate/Choice 
-                  1
-                </label>
-                <label
-                  class="bp3-label sc-jzJRlG sc-cSHVUG bOKdYI"
-                >
-                  Votes for Candidate/Choice 
-                  1
-                </label>
-              </div>
-              <div
-                class="sc-VigVT grTkFz"
-              >
-                <div
-                  class="sc-jTzLTM iSArEf sc-EHOje bXavad"
-                >
-                  <div
-                    class="bp3-input-group bp3-disabled sc-bZQynM EvJhB"
-                  >
-                    <input
-                      class="bp3-input"
-                      data-testid="contest-1-choice-1-name"
-                      disabled=""
-                      name="contests[0].choices[0].name"
-                      style="padding-right: 10px;"
-                      type="text"
-                      value="choice one"
-                    />
-                  </div>
-                </div>
-                <div
-                  class="sc-jTzLTM sc-fjdhpX fBjAIn sc-EHOje bXavad"
-                >
-                  <div
-                    class="bp3-control-group bp3-numeric-input sc-gzVnrw lfdfns"
-                  >
-                    <div
-                      class="bp3-input-group bp3-disabled"
-                    >
-                      <input
-                        autocomplete="off"
-                        class="bp3-input"
-                        data-testid="contest-1-choice-1-votes"
-                        disabled=""
-                        name="contests[0].choices[0].numVotes"
-                        style="padding-right: 10px;"
-                        type="number"
-                        value="792"
-                      />
-                    </div>
-                    <div
-                      class="bp3-button-group bp3-vertical bp3-fixed"
-                    >
-                      <button
-                        class="bp3-button bp3-disabled"
-                        disabled=""
-                        tabindex="-1"
-                        type="button"
-                      >
-                        <span
-                          class="bp3-icon bp3-icon-chevron-up"
-                          icon="chevron-up"
-                        >
-                          <svg
-                            data-icon="chevron-up"
-                            height="16"
-                            viewBox="0 0 16 16"
-                            width="16"
-                          >
-                            <desc>
-                              chevron-up
-                            </desc>
-                            <path
-                              d="M12.71 9.29l-4-4C8.53 5.11 8.28 5 8 5s-.53.11-.71.29l-4 4a1.003 1.003 0 001.42 1.42L8 7.41l3.29 3.29c.18.19.43.3.71.3a1.003 1.003 0 00.71-1.71z"
-                              fill-rule="evenodd"
-                            />
-                          </svg>
-                        </span>
-                      </button>
-                      <button
-                        class="bp3-button bp3-disabled"
-                        disabled=""
-                        tabindex="-1"
-                        type="button"
-                      >
-                        <span
-                          class="bp3-icon bp3-icon-chevron-down"
-                          icon="chevron-down"
-                        >
-                          <svg
-                            data-icon="chevron-down"
-                            height="16"
-                            viewBox="0 0 16 16"
-                            width="16"
-                          >
-                            <desc>
-                              chevron-down
-                            </desc>
-                            <path
-                              d="M12 5c-.28 0-.53.11-.71.29L8 8.59l-3.29-3.3a1.003 1.003 0 00-1.42 1.42l4 4c.18.18.43.29.71.29s.53-.11.71-.29l4-4A1.003 1.003 0 0012 5z"
-                              fill-rule="evenodd"
-                            />
-                          </svg>
-                        </span>
-                      </button>
-                    </div>
-                  </div>
-                </div>
-              </div>
-              <div
-                class="sc-gqjmRU cRqxXY"
-              >
-                <label
-                  class="bp3-label sc-jzJRlG kILPnr"
-                >
-                  Name of Candidate/Choice 
-                  2
-                </label>
-                <label
-                  class="bp3-label sc-jzJRlG sc-cSHVUG bOKdYI"
-                >
-                  Votes for Candidate/Choice 
-                  2
-                </label>
-              </div>
-              <div
-                class="sc-VigVT grTkFz"
-              >
-                <div
-                  class="sc-jTzLTM iSArEf sc-EHOje bXavad"
-                >
-                  <div
-                    class="bp3-input-group bp3-disabled sc-bZQynM EvJhB"
-                  >
-                    <input
-                      class="bp3-input"
-                      data-testid="contest-1-choice-2-name"
-                      disabled=""
-                      name="contests[0].choices[1].name"
-                      style="padding-right: 10px;"
-                      type="text"
-                      value="choice two"
-                    />
-                  </div>
-                </div>
-                <div
-                  class="sc-jTzLTM sc-fjdhpX fBjAIn sc-EHOje bXavad"
-                >
-                  <div
-                    class="bp3-control-group bp3-numeric-input sc-gzVnrw lfdfns"
-                  >
-                    <div
-                      class="bp3-input-group bp3-disabled"
-                    >
-                      <input
-                        autocomplete="off"
-                        class="bp3-input"
-                        data-testid="contest-1-choice-2-votes"
-                        disabled=""
-                        name="contests[0].choices[1].numVotes"
-                        style="padding-right: 10px;"
-                        type="number"
-                        value="1325"
-                      />
-                    </div>
-                    <div
-                      class="bp3-button-group bp3-vertical bp3-fixed"
-                    >
-                      <button
-                        class="bp3-button bp3-disabled"
-                        disabled=""
-                        tabindex="-1"
-                        type="button"
-                      >
-                        <span
-                          class="bp3-icon bp3-icon-chevron-up"
-                          icon="chevron-up"
-                        >
-                          <svg
-                            data-icon="chevron-up"
-                            height="16"
-                            viewBox="0 0 16 16"
-                            width="16"
-                          >
-                            <desc>
-                              chevron-up
-                            </desc>
-                            <path
-                              d="M12.71 9.29l-4-4C8.53 5.11 8.28 5 8 5s-.53.11-.71.29l-4 4a1.003 1.003 0 001.42 1.42L8 7.41l3.29 3.29c.18.19.43.3.71.3a1.003 1.003 0 00.71-1.71z"
-                              fill-rule="evenodd"
-                            />
-                          </svg>
-                        </span>
-                      </button>
-                      <button
-                        class="bp3-button bp3-disabled"
-                        disabled=""
-                        tabindex="-1"
-                        type="button"
-                      >
-                        <span
-                          class="bp3-icon bp3-icon-chevron-down"
-                          icon="chevron-down"
-                        >
-                          <svg
-                            data-icon="chevron-down"
-                            height="16"
-                            viewBox="0 0 16 16"
-                            width="16"
-                          >
-                            <desc>
-                              chevron-down
-                            </desc>
-                            <path
-                              d="M12 5c-.28 0-.53.11-.71.29L8 8.59l-3.29-3.3a1.003 1.003 0 00-1.42 1.42l4 4c.18.18.43.29.71.29s.53-.11.71-.29l4-4A1.003 1.003 0 0012 5z"
-                              fill-rule="evenodd"
-                            />
-                          </svg>
-                        </span>
-                      </button>
-                    </div>
-                  </div>
-                </div>
-              </div>
-            </div>
-=======
-            <label
-              class="sc-kAzzGY kQOXij"
-            >
-              Name of Candidate/Choice 
-              2
-            </label>
-            <label
-              class="sc-kAzzGY sc-chPdSV gzFJUu"
-            >
-              Votes for Candidate/Choice 
-              2
-            </label>
->>>>>>> 3d063343
-          </div>
-          <div
-            class="sc-fjdhpX gYcVlS"
-          >
-            <div
-<<<<<<< HEAD
-              class="sc-htpNat fnydiw"
-            >
-              Total Ballots Cast
-            </div>
-            <div
-              class="sc-bwzfXH jQNUeE"
-            >
-              Enter the overall number of ballot cards cast in jurisdictions containing this contest.
-            </div>
-            <div
-              class="sc-EHOje bXavad"
+            </div>
+            <div
+              class="sc-jTzLTM sc-fjdhpX fBjAIn sc-EHOje bXavad"
             >
               <div
                 class="bp3-control-group bp3-numeric-input sc-gzVnrw lfdfns"
@@ -4772,12 +707,12 @@
                   <input
                     autocomplete="off"
                     class="bp3-input"
-                    data-testid="contest-1-total-ballots"
+                    data-testid="contest-1-choice-1-votes"
                     disabled=""
-                    name="contests[0].totalBallotsCast"
+                    name="contests[0].choices[0].numVotes"
                     style="padding-right: 10px;"
                     type="number"
-                    value="2123"
+                    value="792"
                   />
                 </div>
                 <div
@@ -4839,1274 +774,44 @@
               </div>
             </div>
           </div>
-          <h2
-            class="bp3-heading sc-bxivhb dxnZc"
-          >
-            Audit Settings
-          </h2>
-          <div
-            class="sc-bdVaJa fdbLH"
-          >
-            <div
-              class="sc-htpNat fnydiw"
-            >
-              Desired Risk Limit
-            </div>
-            <div
-              class="sc-bwzfXH jQNUeE"
-            >
-              Set the risk for the audit as a percentage (e.g. "5" = 5%)
-            </div>
-            <div
-              class="bp3-html-select bp3-disabled"
-            >
-              <select
-                data-testid="risk-limit"
-                disabled=""
-                field="[object Object]"
-                form="[object Object]"
-              >
-                <option
-                  selected=""
-                >
-                  1
-                </option>
-                <option>
-                  2
-                </option>
-                <option>
-                  3
-                </option>
-                <option>
-                  4
-                </option>
-                <option>
-                  5
-                </option>
-                <option>
-                  6
-                </option>
-                <option>
-                  7
-                </option>
-                <option>
-                  8
-                </option>
-                <option>
-                  9
-                </option>
-                <option>
-                  10
-                </option>
-                <option>
-                  11
-                </option>
-                <option>
-                  12
-                </option>
-                <option>
-                  13
-                </option>
-                <option>
-                  14
-                </option>
-                <option>
-                  15
-                </option>
-                <option>
-                  16
-                </option>
-                <option>
-                  17
-                </option>
-                <option>
-                  18
-                </option>
-                <option>
-                  19
-                </option>
-                <option>
-                  20
-                </option>
-              </select>
-              <span
-                class="bp3-icon bp3-icon-double-caret-vertical"
-                icon="double-caret-vertical"
-              >
-                <svg
-                  data-icon="double-caret-vertical"
-                  height="16"
-                  viewBox="0 0 16 16"
-                  width="16"
-                >
-                  <desc>
-                    double-caret-vertical
-                  </desc>
-                  <path
-                    d="M5 7h6a1.003 1.003 0 00.71-1.71l-3-3C8.53 2.11 8.28 2 8 2s-.53.11-.71.29l-3 3A1.003 1.003 0 005 7zm6 2H5a1.003 1.003 0 00-.71 1.71l3 3c.18.18.43.29.71.29s.53-.11.71-.29l3-3A1.003 1.003 0 0011 9z"
-                    fill-rule="evenodd"
-                  />
-                </svg>
-              </span>
-            </div>
-          </div>
-          <div
-            class="sc-bdVaJa fdbLH"
-          >
-            <div
-              class="sc-htpNat fnydiw"
-            >
-              Random Seed
-            </div>
-            <div
-              class="sc-bwzfXH jQNUeE"
-            >
-              Enter the random number to seed the pseudo-random number generator.
-            </div>
-            <div
-              class="sc-EHOje bXavad"
+          <div
+            class="sc-gqjmRU cRqxXY"
+          >
+            <label
+              class="bp3-label sc-jzJRlG kILPnr"
+            >
+              Name of Candidate/Choice 
+              2
+            </label>
+            <label
+              class="bp3-label sc-jzJRlG sc-cSHVUG bOKdYI"
+            >
+              Votes for Candidate/Choice 
+              2
+            </label>
+          </div>
+          <div
+            class="sc-VigVT grTkFz"
+          >
+            <div
+              class="sc-jTzLTM iSArEf sc-EHOje bXavad"
             >
               <div
                 class="bp3-input-group bp3-disabled sc-bZQynM EvJhB"
               >
                 <input
                   class="bp3-input"
-                  data-testid="random-seed"
+                  data-testid="contest-1-choice-2-name"
                   disabled=""
-                  name="randomSeed"
+                  name="contests[0].choices[1].name"
                   style="padding-right: 10px;"
                   type="text"
-                  value="123456789"
+                  value="choice two"
                 />
               </div>
-=======
-              class="sc-jzJRlG jxSbtE sc-htoDjs jjofgS"
-            >
-              <input
-                class="sc-dnqmqq dvJRiU"
-                data-testid="contest-1-choice-2-name"
-                disabled=""
-                name="contests[0].choices[1].name"
-                value="choice two"
-              />
-            </div>
-            <div
-              class="sc-jzJRlG sc-cSHVUG cDvPFF sc-htoDjs jjofgS"
-            >
-              <input
-                class="sc-dnqmqq dvJRiU"
-                data-testid="contest-1-choice-2-votes"
-                disabled=""
-                name="contests[0].choices[1].numVotes"
-                type="number"
-                value="1325"
-              />
->>>>>>> 3d063343
-            </div>
-          </div>
-        </div>
-      </div>
-      <div
-        class="sc-bdVaJa fdbLH"
-      >
-<<<<<<< HEAD
-        <h2
-          class="bp3-heading sc-bxivhb dxnZc"
-        >
-          Contest Information
-        </h2>
-=======
-        <div
-          class="sc-htpNat gYCOid"
-        >
-          Total Ballots Cast
-        </div>
->>>>>>> 3d063343
-        <div
-          class="sc-bwzfXH xctbO"
-        >
-<<<<<<< HEAD
-          <div
-            class="sc-htpNat fnydiw"
-          >
-            Election Name
-          </div>
-          <div
-            class="sc-EHOje bXavad"
-          >
-            <div
-              class="bp3-input-group bp3-disabled sc-bZQynM EvJhB"
-            >
-              <input
-                class="bp3-input"
-                data-testid="audit-name"
-                disabled=""
-                name="name"
-                style="padding-right: 10px;"
-                type="text"
-                value="contest name"
-              />
-            </div>
-          </div>
-=======
-          Enter the overall number of ballot cards cast in jurisdictions containing this contest.
->>>>>>> 3d063343
-        </div>
-        <div
-          class="sc-htoDjs jjofgS"
-        >
-<<<<<<< HEAD
-          <div
-            class="sc-htpNat fnydiw"
-          >
-            Contest  Name
-          </div>
-          <div
-            class="sc-bwzfXH jQNUeE"
-          >
-            Enter the name of the contest that will drive the audit.
-          </div>
-          <div
-            class="sc-EHOje bXavad"
-          >
-            <div
-              class="bp3-input-group bp3-disabled sc-bZQynM EvJhB"
-            >
-              <input
-                class="bp3-input"
-                data-testid="contest-1-name"
-                disabled=""
-                name="contests[0].name"
-                style="padding-right: 10px;"
-                type="text"
-                value="contest name"
-              />
-            </div>
-          </div>
-=======
-          <input
-            class="sc-dnqmqq dvJRiU"
-            data-testid="contest-1-total-ballots"
-            disabled=""
-            name="contests[0].totalBallotsCast"
-            type="number"
-            value="2123"
-          />
->>>>>>> 3d063343
-        </div>
-      </div>
-      <div
-        class="sc-bxivhb doxbWk"
-      >
-        Audit Settings
-      </div>
-      <div
-        class="sc-bdVaJa fdbLH"
-      >
-        <div
-          class="sc-htpNat gYCOid"
-        >
-<<<<<<< HEAD
-          <div
-            class="sc-htpNat fnydiw"
-          >
-            Candidates/Choices & Vote Totals
-          </div>
-          <div
-            class="sc-bwzfXH jQNUeE"
-          >
-            Enter the name of each candidate choice that appears on the ballot for this contest.
-          </div>
-          <div
-            class="sc-gZMcBi cQokFm"
-          >
-            <div
-              class="sc-gqjmRU cRqxXY"
-            >
-              <label
-                class="bp3-label sc-jzJRlG kILPnr"
-              >
-                Name of Candidate/Choice 
-                1
-              </label>
-              <label
-                class="bp3-label sc-jzJRlG sc-cSHVUG bOKdYI"
-              >
-                Votes for Candidate/Choice 
-                1
-              </label>
-            </div>
-            <div
-              class="sc-VigVT grTkFz"
-            >
-              <div
-                class="sc-jTzLTM iSArEf sc-EHOje bXavad"
-              >
-                <div
-                  class="bp3-input-group bp3-disabled sc-bZQynM EvJhB"
-                >
-                  <input
-                    class="bp3-input"
-                    data-testid="contest-1-choice-1-name"
-                    disabled=""
-                    name="contests[0].choices[0].name"
-                    style="padding-right: 10px;"
-                    type="text"
-                    value="choice one"
-                  />
-                </div>
-              </div>
-              <div
-                class="sc-jTzLTM sc-fjdhpX fBjAIn sc-EHOje bXavad"
-              >
-                <div
-                  class="bp3-control-group bp3-numeric-input sc-gzVnrw lfdfns"
-                >
-                  <div
-                    class="bp3-input-group bp3-disabled"
-                  >
-                    <input
-                      autocomplete="off"
-                      class="bp3-input"
-                      data-testid="contest-1-choice-1-votes"
-                      disabled=""
-                      name="contests[0].choices[0].numVotes"
-                      style="padding-right: 10px;"
-                      type="number"
-                      value="792"
-                    />
-                  </div>
-                  <div
-                    class="bp3-button-group bp3-vertical bp3-fixed"
-                  >
-                    <button
-                      class="bp3-button bp3-disabled"
-                      disabled=""
-                      tabindex="-1"
-                      type="button"
-                    >
-                      <span
-                        class="bp3-icon bp3-icon-chevron-up"
-                        icon="chevron-up"
-                      >
-                        <svg
-                          data-icon="chevron-up"
-                          height="16"
-                          viewBox="0 0 16 16"
-                          width="16"
-                        >
-                          <desc>
-                            chevron-up
-                          </desc>
-                          <path
-                            d="M12.71 9.29l-4-4C8.53 5.11 8.28 5 8 5s-.53.11-.71.29l-4 4a1.003 1.003 0 001.42 1.42L8 7.41l3.29 3.29c.18.19.43.3.71.3a1.003 1.003 0 00.71-1.71z"
-                            fill-rule="evenodd"
-                          />
-                        </svg>
-                      </span>
-                    </button>
-                    <button
-                      class="bp3-button bp3-disabled"
-                      disabled=""
-                      tabindex="-1"
-                      type="button"
-                    >
-                      <span
-                        class="bp3-icon bp3-icon-chevron-down"
-                        icon="chevron-down"
-                      >
-                        <svg
-                          data-icon="chevron-down"
-                          height="16"
-                          viewBox="0 0 16 16"
-                          width="16"
-                        >
-                          <desc>
-                            chevron-down
-                          </desc>
-                          <path
-                            d="M12 5c-.28 0-.53.11-.71.29L8 8.59l-3.29-3.3a1.003 1.003 0 00-1.42 1.42l4 4c.18.18.43.29.71.29s.53-.11.71-.29l4-4A1.003 1.003 0 0012 5z"
-                            fill-rule="evenodd"
-                          />
-                        </svg>
-                      </span>
-                    </button>
-                  </div>
-                </div>
-              </div>
-            </div>
-            <div
-              class="sc-gqjmRU cRqxXY"
-            >
-              <label
-                class="bp3-label sc-jzJRlG kILPnr"
-              >
-                Name of Candidate/Choice 
-                2
-              </label>
-              <label
-                class="bp3-label sc-jzJRlG sc-cSHVUG bOKdYI"
-              >
-                Votes for Candidate/Choice 
-                2
-              </label>
-            </div>
-            <div
-              class="sc-VigVT grTkFz"
-            >
-              <div
-                class="sc-jTzLTM iSArEf sc-EHOje bXavad"
-              >
-                <div
-                  class="bp3-input-group bp3-disabled sc-bZQynM EvJhB"
-                >
-                  <input
-                    class="bp3-input"
-                    data-testid="contest-1-choice-2-name"
-                    disabled=""
-                    name="contests[0].choices[1].name"
-                    style="padding-right: 10px;"
-                    type="text"
-                    value="choice two"
-                  />
-                </div>
-              </div>
-              <div
-                class="sc-jTzLTM sc-fjdhpX fBjAIn sc-EHOje bXavad"
-              >
-                <div
-                  class="bp3-control-group bp3-numeric-input sc-gzVnrw lfdfns"
-                >
-                  <div
-                    class="bp3-input-group bp3-disabled"
-                  >
-                    <input
-                      autocomplete="off"
-                      class="bp3-input"
-                      data-testid="contest-1-choice-2-votes"
-                      disabled=""
-                      name="contests[0].choices[1].numVotes"
-                      style="padding-right: 10px;"
-                      type="number"
-                      value="1325"
-                    />
-                  </div>
-                  <div
-                    class="bp3-button-group bp3-vertical bp3-fixed"
-                  >
-                    <button
-                      class="bp3-button bp3-disabled"
-                      disabled=""
-                      tabindex="-1"
-                      type="button"
-                    >
-                      <span
-                        class="bp3-icon bp3-icon-chevron-up"
-                        icon="chevron-up"
-                      >
-                        <svg
-                          data-icon="chevron-up"
-                          height="16"
-                          viewBox="0 0 16 16"
-                          width="16"
-                        >
-                          <desc>
-                            chevron-up
-                          </desc>
-                          <path
-                            d="M12.71 9.29l-4-4C8.53 5.11 8.28 5 8 5s-.53.11-.71.29l-4 4a1.003 1.003 0 001.42 1.42L8 7.41l3.29 3.29c.18.19.43.3.71.3a1.003 1.003 0 00.71-1.71z"
-                            fill-rule="evenodd"
-                          />
-                        </svg>
-                      </span>
-                    </button>
-                    <button
-                      class="bp3-button bp3-disabled"
-                      disabled=""
-                      tabindex="-1"
-                      type="button"
-                    >
-                      <span
-                        class="bp3-icon bp3-icon-chevron-down"
-                        icon="chevron-down"
-                      >
-                        <svg
-                          data-icon="chevron-down"
-                          height="16"
-                          viewBox="0 0 16 16"
-                          width="16"
-                        >
-                          <desc>
-                            chevron-down
-                          </desc>
-                          <path
-                            d="M12 5c-.28 0-.53.11-.71.29L8 8.59l-3.29-3.3a1.003 1.003 0 00-1.42 1.42l4 4c.18.18.43.29.71.29s.53-.11.71-.29l4-4A1.003 1.003 0 0012 5z"
-                            fill-rule="evenodd"
-                          />
-                        </svg>
-                      </span>
-                    </button>
-                  </div>
-                </div>
-              </div>
-            </div>
-          </div>
-=======
-          Desired Risk Limit
->>>>>>> 3d063343
-        </div>
-        <div
-          class="sc-bwzfXH xctbO"
-        >
-<<<<<<< HEAD
-          <div
-            class="sc-htpNat fnydiw"
-          >
-            Total Ballots Cast
-          </div>
-          <div
-            class="sc-bwzfXH jQNUeE"
-          >
-            Enter the overall number of ballot cards cast in jurisdictions containing this contest.
-          </div>
-          <div
-            class="sc-EHOje bXavad"
-          >
-            <div
-              class="bp3-control-group bp3-numeric-input sc-gzVnrw lfdfns"
-            >
-              <div
-                class="bp3-input-group bp3-disabled"
-              >
-                <input
-                  autocomplete="off"
-                  class="bp3-input"
-                  data-testid="contest-1-total-ballots"
-                  disabled=""
-                  name="contests[0].totalBallotsCast"
-                  style="padding-right: 10px;"
-                  type="number"
-                  value="2123"
-                />
-              </div>
-              <div
-                class="bp3-button-group bp3-vertical bp3-fixed"
-              >
-                <button
-                  class="bp3-button bp3-disabled"
-                  disabled=""
-                  tabindex="-1"
-                  type="button"
-                >
-                  <span
-                    class="bp3-icon bp3-icon-chevron-up"
-                    icon="chevron-up"
-                  >
-                    <svg
-                      data-icon="chevron-up"
-                      height="16"
-                      viewBox="0 0 16 16"
-                      width="16"
-                    >
-                      <desc>
-                        chevron-up
-                      </desc>
-                      <path
-                        d="M12.71 9.29l-4-4C8.53 5.11 8.28 5 8 5s-.53.11-.71.29l-4 4a1.003 1.003 0 001.42 1.42L8 7.41l3.29 3.29c.18.19.43.3.71.3a1.003 1.003 0 00.71-1.71z"
-                        fill-rule="evenodd"
-                      />
-                    </svg>
-                  </span>
-                </button>
-                <button
-                  class="bp3-button bp3-disabled"
-                  disabled=""
-                  tabindex="-1"
-                  type="button"
-                >
-                  <span
-                    class="bp3-icon bp3-icon-chevron-down"
-                    icon="chevron-down"
-                  >
-                    <svg
-                      data-icon="chevron-down"
-                      height="16"
-                      viewBox="0 0 16 16"
-                      width="16"
-                    >
-                      <desc>
-                        chevron-down
-                      </desc>
-                      <path
-                        d="M12 5c-.28 0-.53.11-.71.29L8 8.59l-3.29-3.3a1.003 1.003 0 00-1.42 1.42l4 4c.18.18.43.29.71.29s.53-.11.71-.29l4-4A1.003 1.003 0 0012 5z"
-                        fill-rule="evenodd"
-                      />
-                    </svg>
-                  </span>
-                </button>
-              </div>
-            </div>
-          </div>
-        </div>
-        <h2
-          class="bp3-heading sc-bxivhb dxnZc"
-        >
-          Audit Settings
-        </h2>
-=======
-          Set the risk for the audit as a percentage (e.g. "5" = 5%)
-        </div>
-        <select
-          data-testid="risk-limit"
-          disabled=""
-          name="riskLimit"
-        >
-          <option>
-            1
-          </option>
-          <option>
-            2
-          </option>
-          <option>
-            3
-          </option>
-          <option>
-            4
-          </option>
-          <option>
-            5
-          </option>
-          <option>
-            6
-          </option>
-          <option>
-            7
-          </option>
-          <option>
-            8
-          </option>
-          <option>
-            9
-          </option>
-          <option>
-            10
-          </option>
-          <option>
-            11
-          </option>
-          <option>
-            12
-          </option>
-          <option>
-            13
-          </option>
-          <option>
-            14
-          </option>
-          <option>
-            15
-          </option>
-          <option>
-            16
-          </option>
-          <option>
-            17
-          </option>
-          <option>
-            18
-          </option>
-          <option>
-            19
-          </option>
-          <option>
-            20
-          </option>
-        </select>
-      </div>
-      <div
-        class="sc-bdVaJa fdbLH"
-      >
-        <div
-          class="sc-htpNat gYCOid"
-        >
-          Random Seed
-        </div>
->>>>>>> 3d063343
-        <div
-          class="sc-bwzfXH xctbO"
-        >
-<<<<<<< HEAD
-          <div
-            class="sc-htpNat fnydiw"
-          >
-            Desired Risk Limit
-          </div>
-          <div
-            class="sc-bwzfXH jQNUeE"
-          >
-            Set the risk for the audit as a percentage (e.g. "5" = 5%)
-          </div>
-          <div
-            class="bp3-html-select bp3-disabled"
-          >
-            <select
-              data-testid="risk-limit"
-              disabled=""
-              field="[object Object]"
-              form="[object Object]"
-            >
-              <option
-                selected=""
-              >
-                1
-              </option>
-              <option>
-                2
-              </option>
-              <option>
-                3
-              </option>
-              <option>
-                4
-              </option>
-              <option>
-                5
-              </option>
-              <option>
-                6
-              </option>
-              <option>
-                7
-              </option>
-              <option>
-                8
-              </option>
-              <option>
-                9
-              </option>
-              <option>
-                10
-              </option>
-              <option>
-                11
-              </option>
-              <option>
-                12
-              </option>
-              <option>
-                13
-              </option>
-              <option>
-                14
-              </option>
-              <option>
-                15
-              </option>
-              <option>
-                16
-              </option>
-              <option>
-                17
-              </option>
-              <option>
-                18
-              </option>
-              <option>
-                19
-              </option>
-              <option>
-                20
-              </option>
-            </select>
-            <span
-              class="bp3-icon bp3-icon-double-caret-vertical"
-              icon="double-caret-vertical"
-            >
-              <svg
-                data-icon="double-caret-vertical"
-                height="16"
-                viewBox="0 0 16 16"
-                width="16"
-              >
-                <desc>
-                  double-caret-vertical
-                </desc>
-                <path
-                  d="M5 7h6a1.003 1.003 0 00.71-1.71l-3-3C8.53 2.11 8.28 2 8 2s-.53.11-.71.29l-3 3A1.003 1.003 0 005 7zm6 2H5a1.003 1.003 0 00-.71 1.71l3 3c.18.18.43.29.71.29s.53-.11.71-.29l3-3A1.003 1.003 0 0011 9z"
-                  fill-rule="evenodd"
-                />
-              </svg>
-            </span>
-          </div>
-        </div>
-        <div
-          class="sc-bdVaJa fdbLH"
-        >
-          <div
-            class="sc-htpNat fnydiw"
-          >
-            Random Seed
-          </div>
-          <div
-            class="sc-bwzfXH jQNUeE"
-          >
-            Enter the random number to seed the pseudo-random number generator.
-          </div>
-          <div
-            class="sc-EHOje bXavad"
-          >
-            <div
-              class="bp3-input-group bp3-disabled sc-bZQynM EvJhB"
-            >
-              <input
-                class="bp3-input"
-                data-testid="random-seed"
-                disabled=""
-                name="randomSeed"
-                style="padding-right: 10px;"
-                type="text"
-                value="123456789"
-              />
-            </div>
-          </div>
-=======
-          Enter the random number to seed the pseudo-random number generator.
-        </div>
-        <div
-          class="sc-htoDjs jjofgS"
-        >
-          <input
-            class="sc-dnqmqq dvJRiU"
-            data-testid="random-seed"
-            disabled=""
-            name="randomSeed"
-            type="text"
-            value="123456789"
-          />
->>>>>>> 3d063343
-        </div>
-      </div>
-    </div>
-  </form>
-</div>
-`;
-
-exports[`EstimateSampleSize renders empty state correctly 1`] = `
-<div>
-  <form
-    data-testid="form-one"
-  >
-    <div
-      class="sc-ifAKCX jXnARC"
-    >
-      <div
-        class="sc-bxivhb doxbWk"
-      >
-        Contest Information
-      </div>
-      <div
-        class="sc-bdVaJa fdbLH"
-      >
-        <div
-          class="sc-htpNat gYCOid"
-        >
-          Election Name
-        </div>
-        <div
-          class="sc-htoDjs jjofgS"
-        >
-          <input
-            class="sc-dnqmqq dvJRiU"
-            data-testid="audit-name"
-            name="name"
-            value=""
-          />
-        </div>
-      </div>
-      <div
-        class="sc-bdVaJa fdbLH"
-      >
-        <div
-          class="sc-htpNat gYCOid"
-        >
-          Contest  Name
-        </div>
-        <div
-          class="sc-bwzfXH xctbO"
-        >
-          Enter the name of the contest that will drive the audit.
-        </div>
-        <div
-          class="sc-htoDjs jjofgS"
-        >
-          <input
-            class="sc-dnqmqq dvJRiU"
-            data-testid="contest-1-name"
-            name="contests[0].name"
-            value=""
-          />
-        </div>
-      </div>
-      <div
-        class="sc-bdVaJa fdbLH"
-      >
-        <div
-          class="sc-htpNat gYCOid"
-        >
-          Candidates/Choices & Vote Totals
-        </div>
-        <div
-          class="sc-bwzfXH xctbO"
-        >
-          Enter the name of each candidate choice that appears on the ballot for this contest.
-        </div>
-        <div
-          class="sc-VigVT gSWWKv"
-        >
-<<<<<<< HEAD
-          <h2
-            class="bp3-heading sc-bxivhb dxnZc"
-          >
-            Contest Information
-          </h2>
-          <div
-            class="sc-bdVaJa fdbLH"
-          >
-            <div
-              class="sc-htpNat fnydiw"
-            >
-              Election Name
-            </div>
-            <div
-              class="sc-EHOje bXavad"
-            >
-              <div
-                class="bp3-input-group bp3-disabled sc-bZQynM EvJhB"
-              >
-                <input
-                  class="bp3-input"
-                  data-testid="audit-name"
-                  disabled=""
-                  name="name"
-                  style="padding-right: 10px;"
-                  type="text"
-                  value="contest name"
-                />
-              </div>
-            </div>
-=======
-          <div
-            class="sc-jTzLTM kHOUMK"
-          >
-            <label
-              class="sc-kAzzGY kQOXij"
-            >
-              Name of Candidate/Choice 
-              1
-            </label>
-            <label
-              class="sc-kAzzGY sc-chPdSV gzFJUu"
-            >
-              Votes for Candidate/Choice 
-              1
-            </label>
->>>>>>> 3d063343
-          </div>
-          <div
-            class="sc-fjdhpX gYcVlS"
-          >
-            <div
-<<<<<<< HEAD
-              class="sc-htpNat fnydiw"
-            >
-              Contest  Name
-            </div>
-            <div
-              class="sc-bwzfXH jQNUeE"
-            >
-              Enter the name of the contest that will drive the audit.
-            </div>
-            <div
-              class="sc-EHOje bXavad"
-            >
-              <div
-                class="bp3-input-group bp3-disabled sc-bZQynM EvJhB"
-              >
-                <input
-                  class="bp3-input"
-                  data-testid="contest-1-name"
-                  disabled=""
-                  name="contests[0].name"
-                  style="padding-right: 10px;"
-                  type="text"
-                  value="contest name"
-                />
-              </div>
-            </div>
-          </div>
-          <div
-            class="sc-bdVaJa fdbLH"
-          >
-            <div
-              class="sc-htpNat fnydiw"
-            >
-              Candidates/Choices & Vote Totals
-            </div>
-            <div
-              class="sc-bwzfXH jQNUeE"
-            >
-              Enter the name of each candidate choice that appears on the ballot for this contest.
-            </div>
-            <div
-              class="sc-gZMcBi cQokFm"
-            >
-              <div
-                class="sc-gqjmRU cRqxXY"
-              >
-                <label
-                  class="bp3-label sc-jzJRlG kILPnr"
-                >
-                  Name of Candidate/Choice 
-                  1
-                </label>
-                <label
-                  class="bp3-label sc-jzJRlG sc-cSHVUG bOKdYI"
-                >
-                  Votes for Candidate/Choice 
-                  1
-                </label>
-              </div>
-              <div
-                class="sc-VigVT grTkFz"
-              >
-                <div
-                  class="sc-jTzLTM iSArEf sc-EHOje bXavad"
-                >
-                  <div
-                    class="bp3-input-group bp3-disabled sc-bZQynM EvJhB"
-                  >
-                    <input
-                      class="bp3-input"
-                      data-testid="contest-1-choice-1-name"
-                      disabled=""
-                      name="contests[0].choices[0].name"
-                      style="padding-right: 10px;"
-                      type="text"
-                      value="choice one"
-                    />
-                  </div>
-                </div>
-                <div
-                  class="sc-jTzLTM sc-fjdhpX fBjAIn sc-EHOje bXavad"
-                >
-                  <div
-                    class="bp3-control-group bp3-numeric-input sc-gzVnrw lfdfns"
-                  >
-                    <div
-                      class="bp3-input-group bp3-disabled"
-                    >
-                      <input
-                        autocomplete="off"
-                        class="bp3-input"
-                        data-testid="contest-1-choice-1-votes"
-                        disabled=""
-                        name="contests[0].choices[0].numVotes"
-                        style="padding-right: 10px;"
-                        type="number"
-                        value="792"
-                      />
-                    </div>
-                    <div
-                      class="bp3-button-group bp3-vertical bp3-fixed"
-                    >
-                      <button
-                        class="bp3-button bp3-disabled"
-                        disabled=""
-                        tabindex="-1"
-                        type="button"
-                      >
-                        <span
-                          class="bp3-icon bp3-icon-chevron-up"
-                          icon="chevron-up"
-                        >
-                          <svg
-                            data-icon="chevron-up"
-                            height="16"
-                            viewBox="0 0 16 16"
-                            width="16"
-                          >
-                            <desc>
-                              chevron-up
-                            </desc>
-                            <path
-                              d="M12.71 9.29l-4-4C8.53 5.11 8.28 5 8 5s-.53.11-.71.29l-4 4a1.003 1.003 0 001.42 1.42L8 7.41l3.29 3.29c.18.19.43.3.71.3a1.003 1.003 0 00.71-1.71z"
-                              fill-rule="evenodd"
-                            />
-                          </svg>
-                        </span>
-                      </button>
-                      <button
-                        class="bp3-button bp3-disabled"
-                        disabled=""
-                        tabindex="-1"
-                        type="button"
-                      >
-                        <span
-                          class="bp3-icon bp3-icon-chevron-down"
-                          icon="chevron-down"
-                        >
-                          <svg
-                            data-icon="chevron-down"
-                            height="16"
-                            viewBox="0 0 16 16"
-                            width="16"
-                          >
-                            <desc>
-                              chevron-down
-                            </desc>
-                            <path
-                              d="M12 5c-.28 0-.53.11-.71.29L8 8.59l-3.29-3.3a1.003 1.003 0 00-1.42 1.42l4 4c.18.18.43.29.71.29s.53-.11.71-.29l4-4A1.003 1.003 0 0012 5z"
-                              fill-rule="evenodd"
-                            />
-                          </svg>
-                        </span>
-                      </button>
-                    </div>
-                  </div>
-                </div>
-              </div>
-              <div
-                class="sc-gqjmRU cRqxXY"
-              >
-                <label
-                  class="bp3-label sc-jzJRlG kILPnr"
-                >
-                  Name of Candidate/Choice 
-                  2
-                </label>
-                <label
-                  class="bp3-label sc-jzJRlG sc-cSHVUG bOKdYI"
-                >
-                  Votes for Candidate/Choice 
-                  2
-                </label>
-              </div>
-              <div
-                class="sc-VigVT grTkFz"
-              >
-                <div
-                  class="sc-jTzLTM iSArEf sc-EHOje bXavad"
-                >
-                  <div
-                    class="bp3-input-group bp3-disabled sc-bZQynM EvJhB"
-                  >
-                    <input
-                      class="bp3-input"
-                      data-testid="contest-1-choice-2-name"
-                      disabled=""
-                      name="contests[0].choices[1].name"
-                      style="padding-right: 10px;"
-                      type="text"
-                      value="choice two"
-                    />
-                  </div>
-                </div>
-                <div
-                  class="sc-jTzLTM sc-fjdhpX fBjAIn sc-EHOje bXavad"
-                >
-                  <div
-                    class="bp3-control-group bp3-numeric-input sc-gzVnrw lfdfns"
-                  >
-                    <div
-                      class="bp3-input-group bp3-disabled"
-                    >
-                      <input
-                        autocomplete="off"
-                        class="bp3-input"
-                        data-testid="contest-1-choice-2-votes"
-                        disabled=""
-                        name="contests[0].choices[1].numVotes"
-                        style="padding-right: 10px;"
-                        type="number"
-                        value="1325"
-                      />
-                    </div>
-                    <div
-                      class="bp3-button-group bp3-vertical bp3-fixed"
-                    >
-                      <button
-                        class="bp3-button bp3-disabled"
-                        disabled=""
-                        tabindex="-1"
-                        type="button"
-                      >
-                        <span
-                          class="bp3-icon bp3-icon-chevron-up"
-                          icon="chevron-up"
-                        >
-                          <svg
-                            data-icon="chevron-up"
-                            height="16"
-                            viewBox="0 0 16 16"
-                            width="16"
-                          >
-                            <desc>
-                              chevron-up
-                            </desc>
-                            <path
-                              d="M12.71 9.29l-4-4C8.53 5.11 8.28 5 8 5s-.53.11-.71.29l-4 4a1.003 1.003 0 001.42 1.42L8 7.41l3.29 3.29c.18.19.43.3.71.3a1.003 1.003 0 00.71-1.71z"
-                              fill-rule="evenodd"
-                            />
-                          </svg>
-                        </span>
-                      </button>
-                      <button
-                        class="bp3-button bp3-disabled"
-                        disabled=""
-                        tabindex="-1"
-                        type="button"
-                      >
-                        <span
-                          class="bp3-icon bp3-icon-chevron-down"
-                          icon="chevron-down"
-                        >
-                          <svg
-                            data-icon="chevron-down"
-                            height="16"
-                            viewBox="0 0 16 16"
-                            width="16"
-                          >
-                            <desc>
-                              chevron-down
-                            </desc>
-                            <path
-                              d="M12 5c-.28 0-.53.11-.71.29L8 8.59l-3.29-3.3a1.003 1.003 0 00-1.42 1.42l4 4c.18.18.43.29.71.29s.53-.11.71-.29l4-4A1.003 1.003 0 0012 5z"
-                              fill-rule="evenodd"
-                            />
-                          </svg>
-                        </span>
-                      </button>
-                    </div>
-                  </div>
-                </div>
-              </div>
-            </div>
-          </div>
-          <div
-            class="sc-bdVaJa fdbLH"
-          >
-            <div
-              class="sc-htpNat fnydiw"
-            >
-              Total Ballots Cast
-            </div>
-            <div
-              class="sc-bwzfXH jQNUeE"
-            >
-              Enter the overall number of ballot cards cast in jurisdictions containing this contest.
-            </div>
-            <div
-              class="sc-EHOje bXavad"
+            </div>
+            <div
+              class="sc-jTzLTM sc-fjdhpX fBjAIn sc-EHOje bXavad"
             >
               <div
                 class="bp3-control-group bp3-numeric-input sc-gzVnrw lfdfns"
@@ -6117,12 +822,12 @@
                   <input
                     autocomplete="off"
                     class="bp3-input"
-                    data-testid="contest-1-total-ballots"
+                    data-testid="contest-1-choice-2-votes"
                     disabled=""
-                    name="contests[0].totalBallotsCast"
+                    name="contests[0].choices[1].numVotes"
                     style="padding-right: 10px;"
                     type="number"
-                    value="2123"
+                    value="1325"
                   />
                 </div>
                 <div
@@ -6184,1353 +889,3710 @@
               </div>
             </div>
           </div>
-          <h2
-            class="bp3-heading sc-bxivhb dxnZc"
-          >
-            Audit Settings
-          </h2>
-          <div
-            class="sc-bdVaJa fdbLH"
-          >
-            <div
-              class="sc-htpNat fnydiw"
-            >
-              Desired Risk Limit
-            </div>
-            <div
-              class="sc-bwzfXH jQNUeE"
-            >
-              Set the risk for the audit as a percentage (e.g. "5" = 5%)
-            </div>
-            <div
-              class="bp3-html-select bp3-disabled"
-            >
-              <select
-                data-testid="risk-limit"
+        </div>
+      </div>
+      <div
+        class="sc-bdVaJa fdbLH"
+      >
+        <div
+          class="sc-htpNat fnydiw"
+        >
+          Total Ballots Cast
+        </div>
+        <div
+          class="sc-bwzfXH izcbHX"
+        >
+          Enter the overall number of ballot cards cast in jurisdictions containing this contest.
+        </div>
+        <div
+          class="sc-EHOje bXavad"
+        >
+          <div
+            class="bp3-control-group bp3-numeric-input sc-gzVnrw lfdfns"
+          >
+            <div
+              class="bp3-input-group bp3-disabled"
+            >
+              <input
+                autocomplete="off"
+                class="bp3-input"
+                data-testid="contest-1-total-ballots"
                 disabled=""
-                field="[object Object]"
-                form="[object Object]"
-              >
-                <option
-                  selected=""
-                >
-                  1
-                </option>
-                <option>
-                  2
-                </option>
-                <option>
-                  3
-                </option>
-                <option>
-                  4
-                </option>
-                <option>
-                  5
-                </option>
-                <option>
-                  6
-                </option>
-                <option>
-                  7
-                </option>
-                <option>
-                  8
-                </option>
-                <option>
-                  9
-                </option>
-                <option>
-                  10
-                </option>
-                <option>
-                  11
-                </option>
-                <option>
-                  12
-                </option>
-                <option>
-                  13
-                </option>
-                <option>
-                  14
-                </option>
-                <option>
-                  15
-                </option>
-                <option>
-                  16
-                </option>
-                <option>
-                  17
-                </option>
-                <option>
-                  18
-                </option>
-                <option>
-                  19
-                </option>
-                <option>
-                  20
-                </option>
-              </select>
-              <span
-                class="bp3-icon bp3-icon-double-caret-vertical"
-                icon="double-caret-vertical"
-              >
-                <svg
-                  data-icon="double-caret-vertical"
-                  height="16"
-                  viewBox="0 0 16 16"
-                  width="16"
-                >
-                  <desc>
-                    double-caret-vertical
-                  </desc>
-                  <path
-                    d="M5 7h6a1.003 1.003 0 00.71-1.71l-3-3C8.53 2.11 8.28 2 8 2s-.53.11-.71.29l-3 3A1.003 1.003 0 005 7zm6 2H5a1.003 1.003 0 00-.71 1.71l3 3c.18.18.43.29.71.29s.53-.11.71-.29l3-3A1.003 1.003 0 0011 9z"
-                    fill-rule="evenodd"
-                  />
-                </svg>
-              </span>
-            </div>
-=======
-              class="sc-jzJRlG jxSbtE sc-htoDjs jjofgS"
-            >
-              <input
-                class="sc-dnqmqq dvJRiU"
-                data-testid="contest-1-choice-1-name"
-                name="contests[0].choices[0].name"
-                value=""
+                name="contests[0].totalBallotsCast"
+                style="padding-right: 10px;"
+                type="number"
+                value="2123"
               />
             </div>
             <div
-              class="sc-jzJRlG sc-cSHVUG cDvPFF sc-htoDjs jjofgS"
-            >
-              <input
-                class="sc-dnqmqq dvJRiU"
-                data-testid="contest-1-choice-1-votes"
-                name="contests[0].choices[0].numVotes"
-                type="number"
-                value=""
+              class="bp3-button-group bp3-vertical bp3-fixed"
+            >
+              <button
+                class="bp3-button bp3-disabled"
+                disabled=""
+                tabindex="-1"
+                type="button"
+              >
+                <span
+                  class="bp3-icon bp3-icon-chevron-up"
+                  icon="chevron-up"
+                >
+                  <svg
+                    data-icon="chevron-up"
+                    height="16"
+                    viewBox="0 0 16 16"
+                    width="16"
+                  >
+                    <desc>
+                      chevron-up
+                    </desc>
+                    <path
+                      d="M12.71 9.29l-4-4C8.53 5.11 8.28 5 8 5s-.53.11-.71.29l-4 4a1.003 1.003 0 001.42 1.42L8 7.41l3.29 3.29c.18.19.43.3.71.3a1.003 1.003 0 00.71-1.71z"
+                      fill-rule="evenodd"
+                    />
+                  </svg>
+                </span>
+              </button>
+              <button
+                class="bp3-button bp3-disabled"
+                disabled=""
+                tabindex="-1"
+                type="button"
+              >
+                <span
+                  class="bp3-icon bp3-icon-chevron-down"
+                  icon="chevron-down"
+                >
+                  <svg
+                    data-icon="chevron-down"
+                    height="16"
+                    viewBox="0 0 16 16"
+                    width="16"
+                  >
+                    <desc>
+                      chevron-down
+                    </desc>
+                    <path
+                      d="M12 5c-.28 0-.53.11-.71.29L8 8.59l-3.29-3.3a1.003 1.003 0 00-1.42 1.42l4 4c.18.18.43.29.71.29s.53-.11.71-.29l4-4A1.003 1.003 0 0012 5z"
+                      fill-rule="evenodd"
+                    />
+                  </svg>
+                </span>
+              </button>
+            </div>
+          </div>
+        </div>
+      </div>
+      <h2
+        class="bp3-heading sc-bxivhb blucNT"
+      >
+        Audit Settings
+      </h2>
+      <div
+        class="sc-bdVaJa fdbLH"
+      >
+        <div
+          class="sc-htpNat fnydiw"
+        >
+          Desired Risk Limit
+        </div>
+        <div
+          class="sc-bwzfXH izcbHX"
+        >
+          Set the risk for the audit as a percentage (e.g. "5" = 5%)
+        </div>
+        <div
+          class="bp3-html-select bp3-disabled"
+        >
+          <select
+            data-testid="risk-limit"
+            disabled=""
+            field="[object Object]"
+            form="[object Object]"
+          >
+            <option
+              selected=""
+            >
+              1
+            </option>
+            <option>
+              2
+            </option>
+            <option>
+              3
+            </option>
+            <option>
+              4
+            </option>
+            <option>
+              5
+            </option>
+            <option>
+              6
+            </option>
+            <option>
+              7
+            </option>
+            <option>
+              8
+            </option>
+            <option>
+              9
+            </option>
+            <option>
+              10
+            </option>
+            <option>
+              11
+            </option>
+            <option>
+              12
+            </option>
+            <option>
+              13
+            </option>
+            <option>
+              14
+            </option>
+            <option>
+              15
+            </option>
+            <option>
+              16
+            </option>
+            <option>
+              17
+            </option>
+            <option>
+              18
+            </option>
+            <option>
+              19
+            </option>
+            <option>
+              20
+            </option>
+          </select>
+          <span
+            class="bp3-icon bp3-icon-double-caret-vertical"
+            icon="double-caret-vertical"
+          >
+            <svg
+              data-icon="double-caret-vertical"
+              height="16"
+              viewBox="0 0 16 16"
+              width="16"
+            >
+              <desc>
+                double-caret-vertical
+              </desc>
+              <path
+                d="M5 7h6a1.003 1.003 0 00.71-1.71l-3-3C8.53 2.11 8.28 2 8 2s-.53.11-.71.29l-3 3A1.003 1.003 0 005 7zm6 2H5a1.003 1.003 0 00-.71 1.71l3 3c.18.18.43.29.71.29s.53-.11.71-.29l3-3A1.003 1.003 0 0011 9z"
+                fill-rule="evenodd"
               />
-            </div>
-          </div>
-          <div
-            class="sc-jTzLTM kHOUMK"
-          >
-            <label
-              class="sc-kAzzGY kQOXij"
-            >
-              Name of Candidate/Choice 
-              2
-            </label>
-            <label
-              class="sc-kAzzGY sc-chPdSV gzFJUu"
-            >
-              Votes for Candidate/Choice 
-              2
-            </label>
->>>>>>> 3d063343
-          </div>
-          <div
-            class="sc-fjdhpX gYcVlS"
-          >
-            <div
-<<<<<<< HEAD
-              class="sc-htpNat fnydiw"
-            >
-              Random Seed
-            </div>
-            <div
-              class="sc-bwzfXH jQNUeE"
-            >
-              Enter the random number to seed the pseudo-random number generator.
-            </div>
-            <div
-              class="sc-EHOje bXavad"
-            >
-              <div
-                class="bp3-input-group bp3-disabled sc-bZQynM EvJhB"
-              >
-                <input
-                  class="bp3-input"
-                  data-testid="random-seed"
-                  disabled=""
-                  name="randomSeed"
-                  style="padding-right: 10px;"
-                  type="text"
-                  value="123456789"
-                />
-              </div>
-=======
-              class="sc-jzJRlG jxSbtE sc-htoDjs jjofgS"
-            >
-              <input
-                class="sc-dnqmqq dvJRiU"
-                data-testid="contest-1-choice-2-name"
-                name="contests[0].choices[1].name"
-                value=""
-              />
-            </div>
-            <div
-              class="sc-jzJRlG sc-cSHVUG cDvPFF sc-htoDjs jjofgS"
-            >
-              <input
-                class="sc-dnqmqq dvJRiU"
-                data-testid="contest-1-choice-2-votes"
-                name="contests[0].choices[1].numVotes"
-                type="number"
-                value=""
-              />
->>>>>>> 3d063343
-            </div>
-          </div>
-          <p
-            class="sc-kgoBCf ehqtTc"
-          >
-            Add a new candidate/choice
-          </p>
-        </div>
-      </div>
-      <div
-        class="sc-bdVaJa fdbLH"
-      >
-<<<<<<< HEAD
-        <h2
-          class="bp3-heading sc-bxivhb dxnZc"
-        >
-          Contest Information
-        </h2>
-=======
-        <div
-          class="sc-htpNat gYCOid"
-        >
-          Total Ballots Cast
-        </div>
->>>>>>> 3d063343
-        <div
-          class="sc-bwzfXH xctbO"
-        >
-<<<<<<< HEAD
-          <div
-            class="sc-htpNat fnydiw"
-          >
-            Election Name
-          </div>
-          <div
-            class="sc-EHOje bXavad"
-          >
-            <div
-              class="bp3-input-group bp3-disabled sc-bZQynM EvJhB"
-            >
-              <input
-                class="bp3-input"
-                data-testid="audit-name"
-                disabled=""
-                name="name"
-                style="padding-right: 10px;"
-                type="text"
-                value="contest name"
-              />
-            </div>
-          </div>
-=======
-          Enter the overall number of ballot cards cast in jurisdictions containing this contest.
->>>>>>> 3d063343
-        </div>
-        <div
-          class="sc-htoDjs jjofgS"
-        >
-<<<<<<< HEAD
-          <div
-            class="sc-htpNat fnydiw"
-          >
-            Contest  Name
-          </div>
-          <div
-            class="sc-bwzfXH jQNUeE"
-          >
-            Enter the name of the contest that will drive the audit.
-          </div>
-          <div
-            class="sc-EHOje bXavad"
-          >
-            <div
-              class="bp3-input-group bp3-disabled sc-bZQynM EvJhB"
-            >
-              <input
-                class="bp3-input"
-                data-testid="contest-1-name"
-                disabled=""
-                name="contests[0].name"
-                style="padding-right: 10px;"
-                type="text"
-                value="contest name"
-              />
-            </div>
-          </div>
-=======
-          <input
-            class="sc-dnqmqq dvJRiU"
-            data-testid="contest-1-total-ballots"
-            name="contests[0].totalBallotsCast"
-            type="number"
-            value=""
-          />
->>>>>>> 3d063343
-        </div>
-      </div>
-      <div
-        class="sc-bxivhb doxbWk"
-      >
-        Audit Settings
-      </div>
-      <div
-        class="sc-bdVaJa fdbLH"
-      >
-        <div
-          class="sc-htpNat gYCOid"
-        >
-<<<<<<< HEAD
-          <div
-            class="sc-htpNat fnydiw"
-          >
-            Candidates/Choices & Vote Totals
-          </div>
-          <div
-            class="sc-bwzfXH jQNUeE"
-          >
-            Enter the name of each candidate choice that appears on the ballot for this contest.
-          </div>
-          <div
-            class="sc-gZMcBi cQokFm"
-          >
-            <div
-              class="sc-gqjmRU cRqxXY"
-            >
-              <label
-                class="bp3-label sc-jzJRlG kILPnr"
-              >
-                Name of Candidate/Choice 
-                1
-              </label>
-              <label
-                class="bp3-label sc-jzJRlG sc-cSHVUG bOKdYI"
-              >
-                Votes for Candidate/Choice 
-                1
-              </label>
-            </div>
-            <div
-              class="sc-VigVT grTkFz"
-            >
-              <div
-                class="sc-jTzLTM iSArEf sc-EHOje bXavad"
-              >
-                <div
-                  class="bp3-input-group bp3-disabled sc-bZQynM EvJhB"
-                >
-                  <input
-                    class="bp3-input"
-                    data-testid="contest-1-choice-1-name"
-                    disabled=""
-                    name="contests[0].choices[0].name"
-                    style="padding-right: 10px;"
-                    type="text"
-                    value="choice one"
-                  />
-                </div>
-              </div>
-              <div
-                class="sc-jTzLTM sc-fjdhpX fBjAIn sc-EHOje bXavad"
-              >
-                <div
-                  class="bp3-control-group bp3-numeric-input sc-gzVnrw lfdfns"
-                >
-                  <div
-                    class="bp3-input-group bp3-disabled"
-                  >
-                    <input
-                      autocomplete="off"
-                      class="bp3-input"
-                      data-testid="contest-1-choice-1-votes"
-                      disabled=""
-                      name="contests[0].choices[0].numVotes"
-                      style="padding-right: 10px;"
-                      type="number"
-                      value="792"
-                    />
-                  </div>
-                  <div
-                    class="bp3-button-group bp3-vertical bp3-fixed"
-                  >
-                    <button
-                      class="bp3-button bp3-disabled"
-                      disabled=""
-                      tabindex="-1"
-                      type="button"
-                    >
-                      <span
-                        class="bp3-icon bp3-icon-chevron-up"
-                        icon="chevron-up"
-                      >
-                        <svg
-                          data-icon="chevron-up"
-                          height="16"
-                          viewBox="0 0 16 16"
-                          width="16"
-                        >
-                          <desc>
-                            chevron-up
-                          </desc>
-                          <path
-                            d="M12.71 9.29l-4-4C8.53 5.11 8.28 5 8 5s-.53.11-.71.29l-4 4a1.003 1.003 0 001.42 1.42L8 7.41l3.29 3.29c.18.19.43.3.71.3a1.003 1.003 0 00.71-1.71z"
-                            fill-rule="evenodd"
-                          />
-                        </svg>
-                      </span>
-                    </button>
-                    <button
-                      class="bp3-button bp3-disabled"
-                      disabled=""
-                      tabindex="-1"
-                      type="button"
-                    >
-                      <span
-                        class="bp3-icon bp3-icon-chevron-down"
-                        icon="chevron-down"
-                      >
-                        <svg
-                          data-icon="chevron-down"
-                          height="16"
-                          viewBox="0 0 16 16"
-                          width="16"
-                        >
-                          <desc>
-                            chevron-down
-                          </desc>
-                          <path
-                            d="M12 5c-.28 0-.53.11-.71.29L8 8.59l-3.29-3.3a1.003 1.003 0 00-1.42 1.42l4 4c.18.18.43.29.71.29s.53-.11.71-.29l4-4A1.003 1.003 0 0012 5z"
-                            fill-rule="evenodd"
-                          />
-                        </svg>
-                      </span>
-                    </button>
-                  </div>
-                </div>
-              </div>
-            </div>
-            <div
-              class="sc-gqjmRU cRqxXY"
-            >
-              <label
-                class="bp3-label sc-jzJRlG kILPnr"
-              >
-                Name of Candidate/Choice 
-                2
-              </label>
-              <label
-                class="bp3-label sc-jzJRlG sc-cSHVUG bOKdYI"
-              >
-                Votes for Candidate/Choice 
-                2
-              </label>
-            </div>
-            <div
-              class="sc-VigVT grTkFz"
-            >
-              <div
-                class="sc-jTzLTM iSArEf sc-EHOje bXavad"
-              >
-                <div
-                  class="bp3-input-group bp3-disabled sc-bZQynM EvJhB"
-                >
-                  <input
-                    class="bp3-input"
-                    data-testid="contest-1-choice-2-name"
-                    disabled=""
-                    name="contests[0].choices[1].name"
-                    style="padding-right: 10px;"
-                    type="text"
-                    value="choice two"
-                  />
-                </div>
-              </div>
-              <div
-                class="sc-jTzLTM sc-fjdhpX fBjAIn sc-EHOje bXavad"
-              >
-                <div
-                  class="bp3-control-group bp3-numeric-input sc-gzVnrw lfdfns"
-                >
-                  <div
-                    class="bp3-input-group bp3-disabled"
-                  >
-                    <input
-                      autocomplete="off"
-                      class="bp3-input"
-                      data-testid="contest-1-choice-2-votes"
-                      disabled=""
-                      name="contests[0].choices[1].numVotes"
-                      style="padding-right: 10px;"
-                      type="number"
-                      value="1325"
-                    />
-                  </div>
-                  <div
-                    class="bp3-button-group bp3-vertical bp3-fixed"
-                  >
-                    <button
-                      class="bp3-button bp3-disabled"
-                      disabled=""
-                      tabindex="-1"
-                      type="button"
-                    >
-                      <span
-                        class="bp3-icon bp3-icon-chevron-up"
-                        icon="chevron-up"
-                      >
-                        <svg
-                          data-icon="chevron-up"
-                          height="16"
-                          viewBox="0 0 16 16"
-                          width="16"
-                        >
-                          <desc>
-                            chevron-up
-                          </desc>
-                          <path
-                            d="M12.71 9.29l-4-4C8.53 5.11 8.28 5 8 5s-.53.11-.71.29l-4 4a1.003 1.003 0 001.42 1.42L8 7.41l3.29 3.29c.18.19.43.3.71.3a1.003 1.003 0 00.71-1.71z"
-                            fill-rule="evenodd"
-                          />
-                        </svg>
-                      </span>
-                    </button>
-                    <button
-                      class="bp3-button bp3-disabled"
-                      disabled=""
-                      tabindex="-1"
-                      type="button"
-                    >
-                      <span
-                        class="bp3-icon bp3-icon-chevron-down"
-                        icon="chevron-down"
-                      >
-                        <svg
-                          data-icon="chevron-down"
-                          height="16"
-                          viewBox="0 0 16 16"
-                          width="16"
-                        >
-                          <desc>
-                            chevron-down
-                          </desc>
-                          <path
-                            d="M12 5c-.28 0-.53.11-.71.29L8 8.59l-3.29-3.3a1.003 1.003 0 00-1.42 1.42l4 4c.18.18.43.29.71.29s.53-.11.71-.29l4-4A1.003 1.003 0 0012 5z"
-                            fill-rule="evenodd"
-                          />
-                        </svg>
-                      </span>
-                    </button>
-                  </div>
-                </div>
-              </div>
-            </div>
-          </div>
-=======
-          Desired Risk Limit
->>>>>>> 3d063343
-        </div>
-        <div
-          class="sc-bwzfXH xctbO"
-        >
-<<<<<<< HEAD
-          <div
-            class="sc-htpNat fnydiw"
-          >
-            Total Ballots Cast
-          </div>
-          <div
-            class="sc-bwzfXH jQNUeE"
-          >
-            Enter the overall number of ballot cards cast in jurisdictions containing this contest.
-          </div>
-          <div
-            class="sc-EHOje bXavad"
-          >
-            <div
-              class="bp3-control-group bp3-numeric-input sc-gzVnrw lfdfns"
-            >
-              <div
-                class="bp3-input-group bp3-disabled"
-              >
-                <input
-                  autocomplete="off"
-                  class="bp3-input"
-                  data-testid="contest-1-total-ballots"
-                  disabled=""
-                  name="contests[0].totalBallotsCast"
-                  style="padding-right: 10px;"
-                  type="number"
-                  value="2123"
-                />
-              </div>
-              <div
-                class="bp3-button-group bp3-vertical bp3-fixed"
-              >
-                <button
-                  class="bp3-button bp3-disabled"
-                  disabled=""
-                  tabindex="-1"
-                  type="button"
-                >
-                  <span
-                    class="bp3-icon bp3-icon-chevron-up"
-                    icon="chevron-up"
-                  >
-                    <svg
-                      data-icon="chevron-up"
-                      height="16"
-                      viewBox="0 0 16 16"
-                      width="16"
-                    >
-                      <desc>
-                        chevron-up
-                      </desc>
-                      <path
-                        d="M12.71 9.29l-4-4C8.53 5.11 8.28 5 8 5s-.53.11-.71.29l-4 4a1.003 1.003 0 001.42 1.42L8 7.41l3.29 3.29c.18.19.43.3.71.3a1.003 1.003 0 00.71-1.71z"
-                        fill-rule="evenodd"
-                      />
-                    </svg>
-                  </span>
-                </button>
-                <button
-                  class="bp3-button bp3-disabled"
-                  disabled=""
-                  tabindex="-1"
-                  type="button"
-                >
-                  <span
-                    class="bp3-icon bp3-icon-chevron-down"
-                    icon="chevron-down"
-                  >
-                    <svg
-                      data-icon="chevron-down"
-                      height="16"
-                      viewBox="0 0 16 16"
-                      width="16"
-                    >
-                      <desc>
-                        chevron-down
-                      </desc>
-                      <path
-                        d="M12 5c-.28 0-.53.11-.71.29L8 8.59l-3.29-3.3a1.003 1.003 0 00-1.42 1.42l4 4c.18.18.43.29.71.29s.53-.11.71-.29l4-4A1.003 1.003 0 0012 5z"
-                        fill-rule="evenodd"
-                      />
-                    </svg>
-                  </span>
-                </button>
-              </div>
-            </div>
-          </div>
-        </div>
-        <h2
-          class="bp3-heading sc-bxivhb dxnZc"
-        >
-          Audit Settings
-        </h2>
-=======
-          Set the risk for the audit as a percentage (e.g. "5" = 5%)
-        </div>
-        <select
-          data-testid="risk-limit"
-          name="riskLimit"
-        >
-          <option>
-            1
-          </option>
-          <option>
-            2
-          </option>
-          <option>
-            3
-          </option>
-          <option>
-            4
-          </option>
-          <option>
-            5
-          </option>
-          <option>
-            6
-          </option>
-          <option>
-            7
-          </option>
-          <option>
-            8
-          </option>
-          <option>
-            9
-          </option>
-          <option>
-            10
-          </option>
-          <option>
-            11
-          </option>
-          <option>
-            12
-          </option>
-          <option>
-            13
-          </option>
-          <option>
-            14
-          </option>
-          <option>
-            15
-          </option>
-          <option>
-            16
-          </option>
-          <option>
-            17
-          </option>
-          <option>
-            18
-          </option>
-          <option>
-            19
-          </option>
-          <option>
-            20
-          </option>
-        </select>
-      </div>
-      <div
-        class="sc-bdVaJa fdbLH"
-      >
-        <div
-          class="sc-htpNat gYCOid"
+            </svg>
+          </span>
+        </div>
+      </div>
+      <div
+        class="sc-bdVaJa fdbLH"
+      >
+        <div
+          class="sc-htpNat fnydiw"
         >
           Random Seed
         </div>
->>>>>>> 3d063343
-        <div
-          class="sc-bwzfXH xctbO"
-        >
-<<<<<<< HEAD
-          <div
-            class="sc-htpNat fnydiw"
-          >
-            Desired Risk Limit
-          </div>
-          <div
-            class="sc-bwzfXH jQNUeE"
-          >
-            Set the risk for the audit as a percentage (e.g. "5" = 5%)
-          </div>
-          <div
-            class="bp3-html-select bp3-disabled"
-          >
-            <select
-              data-testid="risk-limit"
+        <div
+          class="sc-bwzfXH izcbHX"
+        >
+          Enter the random number to seed the pseudo-random number generator.
+        </div>
+        <div
+          class="sc-EHOje bXavad"
+        >
+          <div
+            class="bp3-input-group bp3-disabled sc-bZQynM EvJhB"
+          >
+            <input
+              class="bp3-input"
+              data-testid="random-seed"
               disabled=""
-              field="[object Object]"
-              form="[object Object]"
-            >
-              <option
-                selected=""
-              >
-                1
-              </option>
-              <option>
-                2
-              </option>
-              <option>
-                3
-              </option>
-              <option>
-                4
-              </option>
-              <option>
-                5
-              </option>
-              <option>
-                6
-              </option>
-              <option>
-                7
-              </option>
-              <option>
-                8
-              </option>
-              <option>
-                9
-              </option>
-              <option>
-                10
-              </option>
-              <option>
-                11
-              </option>
-              <option>
-                12
-              </option>
-              <option>
-                13
-              </option>
-              <option>
-                14
-              </option>
-              <option>
-                15
-              </option>
-              <option>
-                16
-              </option>
-              <option>
-                17
-              </option>
-              <option>
-                18
-              </option>
-              <option>
-                19
-              </option>
-              <option>
-                20
-              </option>
-            </select>
-            <span
-              class="bp3-icon bp3-icon-double-caret-vertical"
-              icon="double-caret-vertical"
-            >
-              <svg
-                data-icon="double-caret-vertical"
-                height="16"
-                viewBox="0 0 16 16"
-                width="16"
-              >
-                <desc>
-                  double-caret-vertical
-                </desc>
-                <path
-                  d="M5 7h6a1.003 1.003 0 00.71-1.71l-3-3C8.53 2.11 8.28 2 8 2s-.53.11-.71.29l-3 3A1.003 1.003 0 005 7zm6 2H5a1.003 1.003 0 00-.71 1.71l3 3c.18.18.43.29.71.29s.53-.11.71-.29l3-3A1.003 1.003 0 0011 9z"
-                  fill-rule="evenodd"
-                />
-              </svg>
-            </span>
-          </div>
-        </div>
-        <div
-          class="sc-bdVaJa fdbLH"
-        >
-          <div
-            class="sc-htpNat fnydiw"
-          >
-            Random Seed
-          </div>
-          <div
-            class="sc-bwzfXH jQNUeE"
-          >
-            Enter the random number to seed the pseudo-random number generator.
-          </div>
-          <div
-            class="sc-EHOje bXavad"
-          >
-            <div
-              class="bp3-input-group bp3-disabled sc-bZQynM EvJhB"
-            >
-              <input
-                class="bp3-input"
-                data-testid="random-seed"
-                disabled=""
-                name="randomSeed"
-                style="padding-right: 10px;"
-                type="text"
-                value="123456789"
-              />
-            </div>
-          </div>
-=======
-          Enter the random number to seed the pseudo-random number generator.
-        </div>
-        <div
-          class="sc-htoDjs jjofgS"
-        >
-          <input
-            class="sc-dnqmqq dvJRiU"
-            data-testid="random-seed"
-            name="randomSeed"
-            type="text"
-            value=""
-          />
->>>>>>> 3d063343
-        </div>
-      </div>
-    </div>
-    <div
-      class="sc-gZMcBi DmELe"
-    >
-      <button
-        class="sc-EHOje iYzqVS"
-        data-testid="submit-form-one"
-        type="submit"
-      >
-        Estimate Sample Size
-      </button>
+              name="randomSeed"
+              style="padding-right: 10px;"
+              type="text"
+              value="123456789"
+            />
+          </div>
+        </div>
+      </div>
     </div>
   </form>
 </div>
 `;
 
-exports[`EstimateSampleSize renders empty state correctly 2`] = `
+exports[`EstimateSampleSize renders after manifest is uploaded correctly 1`] = `
 <div>
   <form
     data-testid="form-one"
   >
     <div
-      class="sc-ifAKCX jXnARC"
+      class="sc-ifAKCX dUfgxM"
     >
-      <div
-        class="sc-bxivhb doxbWk"
+      <h2
+        class="bp3-heading sc-bxivhb blucNT"
       >
         Contest Information
-      </div>
-      <div
-        class="sc-bdVaJa fdbLH"
-      >
-        <div
-          class="sc-htpNat gYCOid"
+      </h2>
+      <div
+        class="sc-bdVaJa fdbLH"
+      >
+        <div
+          class="sc-htpNat fnydiw"
         >
           Election Name
         </div>
         <div
-          class="sc-htoDjs jjofgS"
-        >
-          <input
-            class="sc-dnqmqq dvJRiU"
-            data-testid="audit-name"
-            name="name"
-            value=""
-          />
-        </div>
-      </div>
-      <div
-        class="sc-bdVaJa fdbLH"
-      >
-        <div
-          class="sc-htpNat gYCOid"
+          class="sc-EHOje bXavad"
+        >
+          <div
+            class="bp3-input-group bp3-disabled sc-bZQynM EvJhB"
+          >
+            <input
+              class="bp3-input"
+              data-testid="audit-name"
+              disabled=""
+              name="name"
+              style="padding-right: 10px;"
+              type="text"
+              value="contest name"
+            />
+          </div>
+        </div>
+      </div>
+      <div
+        class="sc-bdVaJa fdbLH"
+      >
+        <div
+          class="sc-htpNat fnydiw"
         >
           Contest  Name
         </div>
         <div
-          class="sc-bwzfXH xctbO"
+          class="sc-bwzfXH izcbHX"
         >
           Enter the name of the contest that will drive the audit.
         </div>
         <div
-          class="sc-htoDjs jjofgS"
-        >
-          <input
-            class="sc-dnqmqq dvJRiU"
-            data-testid="contest-1-name"
-            name="contests[0].name"
-            value=""
-          />
-        </div>
-      </div>
-      <div
-        class="sc-bdVaJa fdbLH"
-      >
-        <div
-          class="sc-htpNat gYCOid"
+          class="sc-EHOje bXavad"
+        >
+          <div
+            class="bp3-input-group bp3-disabled sc-bZQynM EvJhB"
+          >
+            <input
+              class="bp3-input"
+              data-testid="contest-1-name"
+              disabled=""
+              name="contests[0].name"
+              style="padding-right: 10px;"
+              type="text"
+              value="contest name"
+            />
+          </div>
+        </div>
+      </div>
+      <div
+        class="sc-bdVaJa fdbLH"
+      >
+        <div
+          class="sc-htpNat fnydiw"
         >
           Candidates/Choices & Vote Totals
         </div>
         <div
-          class="sc-bwzfXH xctbO"
+          class="sc-bwzfXH izcbHX"
         >
           Enter the name of each candidate choice that appears on the ballot for this contest.
         </div>
         <div
-          class="sc-VigVT gSWWKv"
-        >
-<<<<<<< HEAD
-          <h2
-            class="bp3-heading sc-bxivhb dxnZc"
-          >
-            Contest Information
-          </h2>
-=======
-          <div
-            class="sc-jTzLTM kHOUMK"
+          class="sc-gZMcBi cQokFm"
+        >
+          <div
+            class="sc-gqjmRU cRqxXY"
           >
             <label
-              class="sc-kAzzGY kQOXij"
+              class="bp3-label sc-jzJRlG kILPnr"
             >
               Name of Candidate/Choice 
               1
             </label>
             <label
-              class="sc-kAzzGY sc-chPdSV gzFJUu"
+              class="bp3-label sc-jzJRlG sc-cSHVUG bOKdYI"
             >
               Votes for Candidate/Choice 
               1
             </label>
           </div>
->>>>>>> 3d063343
-          <div
-            class="sc-fjdhpX gYcVlS"
-          >
-            <div
-<<<<<<< HEAD
-              class="sc-htpNat fnydiw"
-            >
-              Election Name
-            </div>
-            <div
-              class="sc-EHOje bXavad"
+          <div
+            class="sc-VigVT grTkFz"
+          >
+            <div
+              class="sc-jTzLTM iSArEf sc-EHOje bXavad"
+            >
+              <div
+                class="bp3-input-group bp3-disabled sc-bZQynM EvJhB"
+              >
+                <input
+                  class="bp3-input"
+                  data-testid="contest-1-choice-1-name"
+                  disabled=""
+                  name="contests[0].choices[0].name"
+                  style="padding-right: 10px;"
+                  type="text"
+                  value="choice one"
+                />
+              </div>
+            </div>
+            <div
+              class="sc-jTzLTM sc-fjdhpX fBjAIn sc-EHOje bXavad"
+            >
+              <div
+                class="bp3-control-group bp3-numeric-input sc-gzVnrw lfdfns"
+              >
+                <div
+                  class="bp3-input-group bp3-disabled"
+                >
+                  <input
+                    autocomplete="off"
+                    class="bp3-input"
+                    data-testid="contest-1-choice-1-votes"
+                    disabled=""
+                    name="contests[0].choices[0].numVotes"
+                    style="padding-right: 10px;"
+                    type="number"
+                    value="792"
+                  />
+                </div>
+                <div
+                  class="bp3-button-group bp3-vertical bp3-fixed"
+                >
+                  <button
+                    class="bp3-button bp3-disabled"
+                    disabled=""
+                    tabindex="-1"
+                    type="button"
+                  >
+                    <span
+                      class="bp3-icon bp3-icon-chevron-up"
+                      icon="chevron-up"
+                    >
+                      <svg
+                        data-icon="chevron-up"
+                        height="16"
+                        viewBox="0 0 16 16"
+                        width="16"
+                      >
+                        <desc>
+                          chevron-up
+                        </desc>
+                        <path
+                          d="M12.71 9.29l-4-4C8.53 5.11 8.28 5 8 5s-.53.11-.71.29l-4 4a1.003 1.003 0 001.42 1.42L8 7.41l3.29 3.29c.18.19.43.3.71.3a1.003 1.003 0 00.71-1.71z"
+                          fill-rule="evenodd"
+                        />
+                      </svg>
+                    </span>
+                  </button>
+                  <button
+                    class="bp3-button bp3-disabled"
+                    disabled=""
+                    tabindex="-1"
+                    type="button"
+                  >
+                    <span
+                      class="bp3-icon bp3-icon-chevron-down"
+                      icon="chevron-down"
+                    >
+                      <svg
+                        data-icon="chevron-down"
+                        height="16"
+                        viewBox="0 0 16 16"
+                        width="16"
+                      >
+                        <desc>
+                          chevron-down
+                        </desc>
+                        <path
+                          d="M12 5c-.28 0-.53.11-.71.29L8 8.59l-3.29-3.3a1.003 1.003 0 00-1.42 1.42l4 4c.18.18.43.29.71.29s.53-.11.71-.29l4-4A1.003 1.003 0 0012 5z"
+                          fill-rule="evenodd"
+                        />
+                      </svg>
+                    </span>
+                  </button>
+                </div>
+              </div>
+            </div>
+          </div>
+          <div
+            class="sc-gqjmRU cRqxXY"
+          >
+            <label
+              class="bp3-label sc-jzJRlG kILPnr"
+            >
+              Name of Candidate/Choice 
+              2
+            </label>
+            <label
+              class="bp3-label sc-jzJRlG sc-cSHVUG bOKdYI"
+            >
+              Votes for Candidate/Choice 
+              2
+            </label>
+          </div>
+          <div
+            class="sc-VigVT grTkFz"
+          >
+            <div
+              class="sc-jTzLTM iSArEf sc-EHOje bXavad"
+            >
+              <div
+                class="bp3-input-group bp3-disabled sc-bZQynM EvJhB"
+              >
+                <input
+                  class="bp3-input"
+                  data-testid="contest-1-choice-2-name"
+                  disabled=""
+                  name="contests[0].choices[1].name"
+                  style="padding-right: 10px;"
+                  type="text"
+                  value="choice two"
+                />
+              </div>
+            </div>
+            <div
+              class="sc-jTzLTM sc-fjdhpX fBjAIn sc-EHOje bXavad"
+            >
+              <div
+                class="bp3-control-group bp3-numeric-input sc-gzVnrw lfdfns"
+              >
+                <div
+                  class="bp3-input-group bp3-disabled"
+                >
+                  <input
+                    autocomplete="off"
+                    class="bp3-input"
+                    data-testid="contest-1-choice-2-votes"
+                    disabled=""
+                    name="contests[0].choices[1].numVotes"
+                    style="padding-right: 10px;"
+                    type="number"
+                    value="1325"
+                  />
+                </div>
+                <div
+                  class="bp3-button-group bp3-vertical bp3-fixed"
+                >
+                  <button
+                    class="bp3-button bp3-disabled"
+                    disabled=""
+                    tabindex="-1"
+                    type="button"
+                  >
+                    <span
+                      class="bp3-icon bp3-icon-chevron-up"
+                      icon="chevron-up"
+                    >
+                      <svg
+                        data-icon="chevron-up"
+                        height="16"
+                        viewBox="0 0 16 16"
+                        width="16"
+                      >
+                        <desc>
+                          chevron-up
+                        </desc>
+                        <path
+                          d="M12.71 9.29l-4-4C8.53 5.11 8.28 5 8 5s-.53.11-.71.29l-4 4a1.003 1.003 0 001.42 1.42L8 7.41l3.29 3.29c.18.19.43.3.71.3a1.003 1.003 0 00.71-1.71z"
+                          fill-rule="evenodd"
+                        />
+                      </svg>
+                    </span>
+                  </button>
+                  <button
+                    class="bp3-button bp3-disabled"
+                    disabled=""
+                    tabindex="-1"
+                    type="button"
+                  >
+                    <span
+                      class="bp3-icon bp3-icon-chevron-down"
+                      icon="chevron-down"
+                    >
+                      <svg
+                        data-icon="chevron-down"
+                        height="16"
+                        viewBox="0 0 16 16"
+                        width="16"
+                      >
+                        <desc>
+                          chevron-down
+                        </desc>
+                        <path
+                          d="M12 5c-.28 0-.53.11-.71.29L8 8.59l-3.29-3.3a1.003 1.003 0 00-1.42 1.42l4 4c.18.18.43.29.71.29s.53-.11.71-.29l4-4A1.003 1.003 0 0012 5z"
+                          fill-rule="evenodd"
+                        />
+                      </svg>
+                    </span>
+                  </button>
+                </div>
+              </div>
+            </div>
+          </div>
+        </div>
+      </div>
+      <div
+        class="sc-bdVaJa fdbLH"
+      >
+        <div
+          class="sc-htpNat fnydiw"
+        >
+          Total Ballots Cast
+        </div>
+        <div
+          class="sc-bwzfXH izcbHX"
+        >
+          Enter the overall number of ballot cards cast in jurisdictions containing this contest.
+        </div>
+        <div
+          class="sc-EHOje bXavad"
+        >
+          <div
+            class="bp3-control-group bp3-numeric-input sc-gzVnrw lfdfns"
+          >
+            <div
+              class="bp3-input-group bp3-disabled"
+            >
+              <input
+                autocomplete="off"
+                class="bp3-input"
+                data-testid="contest-1-total-ballots"
+                disabled=""
+                name="contests[0].totalBallotsCast"
+                style="padding-right: 10px;"
+                type="number"
+                value="2123"
+              />
+            </div>
+            <div
+              class="bp3-button-group bp3-vertical bp3-fixed"
+            >
+              <button
+                class="bp3-button bp3-disabled"
+                disabled=""
+                tabindex="-1"
+                type="button"
+              >
+                <span
+                  class="bp3-icon bp3-icon-chevron-up"
+                  icon="chevron-up"
+                >
+                  <svg
+                    data-icon="chevron-up"
+                    height="16"
+                    viewBox="0 0 16 16"
+                    width="16"
+                  >
+                    <desc>
+                      chevron-up
+                    </desc>
+                    <path
+                      d="M12.71 9.29l-4-4C8.53 5.11 8.28 5 8 5s-.53.11-.71.29l-4 4a1.003 1.003 0 001.42 1.42L8 7.41l3.29 3.29c.18.19.43.3.71.3a1.003 1.003 0 00.71-1.71z"
+                      fill-rule="evenodd"
+                    />
+                  </svg>
+                </span>
+              </button>
+              <button
+                class="bp3-button bp3-disabled"
+                disabled=""
+                tabindex="-1"
+                type="button"
+              >
+                <span
+                  class="bp3-icon bp3-icon-chevron-down"
+                  icon="chevron-down"
+                >
+                  <svg
+                    data-icon="chevron-down"
+                    height="16"
+                    viewBox="0 0 16 16"
+                    width="16"
+                  >
+                    <desc>
+                      chevron-down
+                    </desc>
+                    <path
+                      d="M12 5c-.28 0-.53.11-.71.29L8 8.59l-3.29-3.3a1.003 1.003 0 00-1.42 1.42l4 4c.18.18.43.29.71.29s.53-.11.71-.29l4-4A1.003 1.003 0 0012 5z"
+                      fill-rule="evenodd"
+                    />
+                  </svg>
+                </span>
+              </button>
+            </div>
+          </div>
+        </div>
+      </div>
+      <h2
+        class="bp3-heading sc-bxivhb blucNT"
+      >
+        Audit Settings
+      </h2>
+      <div
+        class="sc-bdVaJa fdbLH"
+      >
+        <div
+          class="sc-htpNat fnydiw"
+        >
+          Desired Risk Limit
+        </div>
+        <div
+          class="sc-bwzfXH izcbHX"
+        >
+          Set the risk for the audit as a percentage (e.g. "5" = 5%)
+        </div>
+        <div
+          class="bp3-html-select bp3-disabled"
+        >
+          <select
+            data-testid="risk-limit"
+            disabled=""
+            field="[object Object]"
+            form="[object Object]"
+          >
+            <option
+              selected=""
+            >
+              1
+            </option>
+            <option>
+              2
+            </option>
+            <option>
+              3
+            </option>
+            <option>
+              4
+            </option>
+            <option>
+              5
+            </option>
+            <option>
+              6
+            </option>
+            <option>
+              7
+            </option>
+            <option>
+              8
+            </option>
+            <option>
+              9
+            </option>
+            <option>
+              10
+            </option>
+            <option>
+              11
+            </option>
+            <option>
+              12
+            </option>
+            <option>
+              13
+            </option>
+            <option>
+              14
+            </option>
+            <option>
+              15
+            </option>
+            <option>
+              16
+            </option>
+            <option>
+              17
+            </option>
+            <option>
+              18
+            </option>
+            <option>
+              19
+            </option>
+            <option>
+              20
+            </option>
+          </select>
+          <span
+            class="bp3-icon bp3-icon-double-caret-vertical"
+            icon="double-caret-vertical"
+          >
+            <svg
+              data-icon="double-caret-vertical"
+              height="16"
+              viewBox="0 0 16 16"
+              width="16"
+            >
+              <desc>
+                double-caret-vertical
+              </desc>
+              <path
+                d="M5 7h6a1.003 1.003 0 00.71-1.71l-3-3C8.53 2.11 8.28 2 8 2s-.53.11-.71.29l-3 3A1.003 1.003 0 005 7zm6 2H5a1.003 1.003 0 00-.71 1.71l3 3c.18.18.43.29.71.29s.53-.11.71-.29l3-3A1.003 1.003 0 0011 9z"
+                fill-rule="evenodd"
+              />
+            </svg>
+          </span>
+        </div>
+      </div>
+      <div
+        class="sc-bdVaJa fdbLH"
+      >
+        <div
+          class="sc-htpNat fnydiw"
+        >
+          Random Seed
+        </div>
+        <div
+          class="sc-bwzfXH izcbHX"
+        >
+          Enter the random number to seed the pseudo-random number generator.
+        </div>
+        <div
+          class="sc-EHOje bXavad"
+        >
+          <div
+            class="bp3-input-group bp3-disabled sc-bZQynM EvJhB"
+          >
+            <input
+              class="bp3-input"
+              data-testid="random-seed"
+              disabled=""
+              name="randomSeed"
+              style="padding-right: 10px;"
+              type="text"
+              value="123456789"
+            />
+          </div>
+        </div>
+      </div>
+    </div>
+  </form>
+</div>
+`;
+
+exports[`EstimateSampleSize renders after manifest is uploaded correctly 2`] = `
+<div>
+  <form
+    data-testid="form-one"
+  >
+    <div
+      class="sc-ifAKCX dUfgxM"
+    >
+      <h2
+        class="bp3-heading sc-bxivhb blucNT"
+      >
+        Contest Information
+      </h2>
+      <div
+        class="sc-bdVaJa fdbLH"
+      >
+        <div
+          class="sc-htpNat fnydiw"
+        >
+          Election Name
+        </div>
+        <div
+          class="sc-EHOje bXavad"
+        >
+          <div
+            class="bp3-input-group bp3-disabled sc-bZQynM EvJhB"
+          >
+            <input
+              class="bp3-input"
+              data-testid="audit-name"
+              disabled=""
+              name="name"
+              style="padding-right: 10px;"
+              type="text"
+              value="contest name"
+            />
+          </div>
+        </div>
+      </div>
+      <div
+        class="sc-bdVaJa fdbLH"
+      >
+        <div
+          class="sc-htpNat fnydiw"
+        >
+          Contest  Name
+        </div>
+        <div
+          class="sc-bwzfXH izcbHX"
+        >
+          Enter the name of the contest that will drive the audit.
+        </div>
+        <div
+          class="sc-EHOje bXavad"
+        >
+          <div
+            class="bp3-input-group bp3-disabled sc-bZQynM EvJhB"
+          >
+            <input
+              class="bp3-input"
+              data-testid="contest-1-name"
+              disabled=""
+              name="contests[0].name"
+              style="padding-right: 10px;"
+              type="text"
+              value="contest name"
+            />
+          </div>
+        </div>
+      </div>
+      <div
+        class="sc-bdVaJa fdbLH"
+      >
+        <div
+          class="sc-htpNat fnydiw"
+        >
+          Candidates/Choices & Vote Totals
+        </div>
+        <div
+          class="sc-bwzfXH izcbHX"
+        >
+          Enter the name of each candidate choice that appears on the ballot for this contest.
+        </div>
+        <div
+          class="sc-gZMcBi cQokFm"
+        >
+          <div
+            class="sc-gqjmRU cRqxXY"
+          >
+            <label
+              class="bp3-label sc-jzJRlG kILPnr"
+            >
+              Name of Candidate/Choice 
+              1
+            </label>
+            <label
+              class="bp3-label sc-jzJRlG sc-cSHVUG bOKdYI"
+            >
+              Votes for Candidate/Choice 
+              1
+            </label>
+          </div>
+          <div
+            class="sc-VigVT grTkFz"
+          >
+            <div
+              class="sc-jTzLTM iSArEf sc-EHOje bXavad"
+            >
+              <div
+                class="bp3-input-group bp3-disabled sc-bZQynM EvJhB"
+              >
+                <input
+                  class="bp3-input"
+                  data-testid="contest-1-choice-1-name"
+                  disabled=""
+                  name="contests[0].choices[0].name"
+                  style="padding-right: 10px;"
+                  type="text"
+                  value="choice one"
+                />
+              </div>
+            </div>
+            <div
+              class="sc-jTzLTM sc-fjdhpX fBjAIn sc-EHOje bXavad"
+            >
+              <div
+                class="bp3-control-group bp3-numeric-input sc-gzVnrw lfdfns"
+              >
+                <div
+                  class="bp3-input-group bp3-disabled"
+                >
+                  <input
+                    autocomplete="off"
+                    class="bp3-input"
+                    data-testid="contest-1-choice-1-votes"
+                    disabled=""
+                    name="contests[0].choices[0].numVotes"
+                    style="padding-right: 10px;"
+                    type="number"
+                    value="792"
+                  />
+                </div>
+                <div
+                  class="bp3-button-group bp3-vertical bp3-fixed"
+                >
+                  <button
+                    class="bp3-button bp3-disabled"
+                    disabled=""
+                    tabindex="-1"
+                    type="button"
+                  >
+                    <span
+                      class="bp3-icon bp3-icon-chevron-up"
+                      icon="chevron-up"
+                    >
+                      <svg
+                        data-icon="chevron-up"
+                        height="16"
+                        viewBox="0 0 16 16"
+                        width="16"
+                      >
+                        <desc>
+                          chevron-up
+                        </desc>
+                        <path
+                          d="M12.71 9.29l-4-4C8.53 5.11 8.28 5 8 5s-.53.11-.71.29l-4 4a1.003 1.003 0 001.42 1.42L8 7.41l3.29 3.29c.18.19.43.3.71.3a1.003 1.003 0 00.71-1.71z"
+                          fill-rule="evenodd"
+                        />
+                      </svg>
+                    </span>
+                  </button>
+                  <button
+                    class="bp3-button bp3-disabled"
+                    disabled=""
+                    tabindex="-1"
+                    type="button"
+                  >
+                    <span
+                      class="bp3-icon bp3-icon-chevron-down"
+                      icon="chevron-down"
+                    >
+                      <svg
+                        data-icon="chevron-down"
+                        height="16"
+                        viewBox="0 0 16 16"
+                        width="16"
+                      >
+                        <desc>
+                          chevron-down
+                        </desc>
+                        <path
+                          d="M12 5c-.28 0-.53.11-.71.29L8 8.59l-3.29-3.3a1.003 1.003 0 00-1.42 1.42l4 4c.18.18.43.29.71.29s.53-.11.71-.29l4-4A1.003 1.003 0 0012 5z"
+                          fill-rule="evenodd"
+                        />
+                      </svg>
+                    </span>
+                  </button>
+                </div>
+              </div>
+            </div>
+          </div>
+          <div
+            class="sc-gqjmRU cRqxXY"
+          >
+            <label
+              class="bp3-label sc-jzJRlG kILPnr"
+            >
+              Name of Candidate/Choice 
+              2
+            </label>
+            <label
+              class="bp3-label sc-jzJRlG sc-cSHVUG bOKdYI"
+            >
+              Votes for Candidate/Choice 
+              2
+            </label>
+          </div>
+          <div
+            class="sc-VigVT grTkFz"
+          >
+            <div
+              class="sc-jTzLTM iSArEf sc-EHOje bXavad"
+            >
+              <div
+                class="bp3-input-group bp3-disabled sc-bZQynM EvJhB"
+              >
+                <input
+                  class="bp3-input"
+                  data-testid="contest-1-choice-2-name"
+                  disabled=""
+                  name="contests[0].choices[1].name"
+                  style="padding-right: 10px;"
+                  type="text"
+                  value="choice two"
+                />
+              </div>
+            </div>
+            <div
+              class="sc-jTzLTM sc-fjdhpX fBjAIn sc-EHOje bXavad"
+            >
+              <div
+                class="bp3-control-group bp3-numeric-input sc-gzVnrw lfdfns"
+              >
+                <div
+                  class="bp3-input-group bp3-disabled"
+                >
+                  <input
+                    autocomplete="off"
+                    class="bp3-input"
+                    data-testid="contest-1-choice-2-votes"
+                    disabled=""
+                    name="contests[0].choices[1].numVotes"
+                    style="padding-right: 10px;"
+                    type="number"
+                    value="1325"
+                  />
+                </div>
+                <div
+                  class="bp3-button-group bp3-vertical bp3-fixed"
+                >
+                  <button
+                    class="bp3-button bp3-disabled"
+                    disabled=""
+                    tabindex="-1"
+                    type="button"
+                  >
+                    <span
+                      class="bp3-icon bp3-icon-chevron-up"
+                      icon="chevron-up"
+                    >
+                      <svg
+                        data-icon="chevron-up"
+                        height="16"
+                        viewBox="0 0 16 16"
+                        width="16"
+                      >
+                        <desc>
+                          chevron-up
+                        </desc>
+                        <path
+                          d="M12.71 9.29l-4-4C8.53 5.11 8.28 5 8 5s-.53.11-.71.29l-4 4a1.003 1.003 0 001.42 1.42L8 7.41l3.29 3.29c.18.19.43.3.71.3a1.003 1.003 0 00.71-1.71z"
+                          fill-rule="evenodd"
+                        />
+                      </svg>
+                    </span>
+                  </button>
+                  <button
+                    class="bp3-button bp3-disabled"
+                    disabled=""
+                    tabindex="-1"
+                    type="button"
+                  >
+                    <span
+                      class="bp3-icon bp3-icon-chevron-down"
+                      icon="chevron-down"
+                    >
+                      <svg
+                        data-icon="chevron-down"
+                        height="16"
+                        viewBox="0 0 16 16"
+                        width="16"
+                      >
+                        <desc>
+                          chevron-down
+                        </desc>
+                        <path
+                          d="M12 5c-.28 0-.53.11-.71.29L8 8.59l-3.29-3.3a1.003 1.003 0 00-1.42 1.42l4 4c.18.18.43.29.71.29s.53-.11.71-.29l4-4A1.003 1.003 0 0012 5z"
+                          fill-rule="evenodd"
+                        />
+                      </svg>
+                    </span>
+                  </button>
+                </div>
+              </div>
+            </div>
+          </div>
+        </div>
+      </div>
+      <div
+        class="sc-bdVaJa fdbLH"
+      >
+        <div
+          class="sc-htpNat fnydiw"
+        >
+          Total Ballots Cast
+        </div>
+        <div
+          class="sc-bwzfXH izcbHX"
+        >
+          Enter the overall number of ballot cards cast in jurisdictions containing this contest.
+        </div>
+        <div
+          class="sc-EHOje bXavad"
+        >
+          <div
+            class="bp3-control-group bp3-numeric-input sc-gzVnrw lfdfns"
+          >
+            <div
+              class="bp3-input-group bp3-disabled"
+            >
+              <input
+                autocomplete="off"
+                class="bp3-input"
+                data-testid="contest-1-total-ballots"
+                disabled=""
+                name="contests[0].totalBallotsCast"
+                style="padding-right: 10px;"
+                type="number"
+                value="2123"
+              />
+            </div>
+            <div
+              class="bp3-button-group bp3-vertical bp3-fixed"
+            >
+              <button
+                class="bp3-button bp3-disabled"
+                disabled=""
+                tabindex="-1"
+                type="button"
+              >
+                <span
+                  class="bp3-icon bp3-icon-chevron-up"
+                  icon="chevron-up"
+                >
+                  <svg
+                    data-icon="chevron-up"
+                    height="16"
+                    viewBox="0 0 16 16"
+                    width="16"
+                  >
+                    <desc>
+                      chevron-up
+                    </desc>
+                    <path
+                      d="M12.71 9.29l-4-4C8.53 5.11 8.28 5 8 5s-.53.11-.71.29l-4 4a1.003 1.003 0 001.42 1.42L8 7.41l3.29 3.29c.18.19.43.3.71.3a1.003 1.003 0 00.71-1.71z"
+                      fill-rule="evenodd"
+                    />
+                  </svg>
+                </span>
+              </button>
+              <button
+                class="bp3-button bp3-disabled"
+                disabled=""
+                tabindex="-1"
+                type="button"
+              >
+                <span
+                  class="bp3-icon bp3-icon-chevron-down"
+                  icon="chevron-down"
+                >
+                  <svg
+                    data-icon="chevron-down"
+                    height="16"
+                    viewBox="0 0 16 16"
+                    width="16"
+                  >
+                    <desc>
+                      chevron-down
+                    </desc>
+                    <path
+                      d="M12 5c-.28 0-.53.11-.71.29L8 8.59l-3.29-3.3a1.003 1.003 0 00-1.42 1.42l4 4c.18.18.43.29.71.29s.53-.11.71-.29l4-4A1.003 1.003 0 0012 5z"
+                      fill-rule="evenodd"
+                    />
+                  </svg>
+                </span>
+              </button>
+            </div>
+          </div>
+        </div>
+      </div>
+      <h2
+        class="bp3-heading sc-bxivhb blucNT"
+      >
+        Audit Settings
+      </h2>
+      <div
+        class="sc-bdVaJa fdbLH"
+      >
+        <div
+          class="sc-htpNat fnydiw"
+        >
+          Desired Risk Limit
+        </div>
+        <div
+          class="sc-bwzfXH izcbHX"
+        >
+          Set the risk for the audit as a percentage (e.g. "5" = 5%)
+        </div>
+        <div
+          class="bp3-html-select bp3-disabled"
+        >
+          <select
+            data-testid="risk-limit"
+            disabled=""
+            field="[object Object]"
+            form="[object Object]"
+          >
+            <option
+              selected=""
+            >
+              1
+            </option>
+            <option>
+              2
+            </option>
+            <option>
+              3
+            </option>
+            <option>
+              4
+            </option>
+            <option>
+              5
+            </option>
+            <option>
+              6
+            </option>
+            <option>
+              7
+            </option>
+            <option>
+              8
+            </option>
+            <option>
+              9
+            </option>
+            <option>
+              10
+            </option>
+            <option>
+              11
+            </option>
+            <option>
+              12
+            </option>
+            <option>
+              13
+            </option>
+            <option>
+              14
+            </option>
+            <option>
+              15
+            </option>
+            <option>
+              16
+            </option>
+            <option>
+              17
+            </option>
+            <option>
+              18
+            </option>
+            <option>
+              19
+            </option>
+            <option>
+              20
+            </option>
+          </select>
+          <span
+            class="bp3-icon bp3-icon-double-caret-vertical"
+            icon="double-caret-vertical"
+          >
+            <svg
+              data-icon="double-caret-vertical"
+              height="16"
+              viewBox="0 0 16 16"
+              width="16"
+            >
+              <desc>
+                double-caret-vertical
+              </desc>
+              <path
+                d="M5 7h6a1.003 1.003 0 00.71-1.71l-3-3C8.53 2.11 8.28 2 8 2s-.53.11-.71.29l-3 3A1.003 1.003 0 005 7zm6 2H5a1.003 1.003 0 00-.71 1.71l3 3c.18.18.43.29.71.29s.53-.11.71-.29l3-3A1.003 1.003 0 0011 9z"
+                fill-rule="evenodd"
+              />
+            </svg>
+          </span>
+        </div>
+      </div>
+      <div
+        class="sc-bdVaJa fdbLH"
+      >
+        <div
+          class="sc-htpNat fnydiw"
+        >
+          Random Seed
+        </div>
+        <div
+          class="sc-bwzfXH izcbHX"
+        >
+          Enter the random number to seed the pseudo-random number generator.
+        </div>
+        <div
+          class="sc-EHOje bXavad"
+        >
+          <div
+            class="bp3-input-group bp3-disabled sc-bZQynM EvJhB"
+          >
+            <input
+              class="bp3-input"
+              data-testid="random-seed"
+              disabled=""
+              name="randomSeed"
+              style="padding-right: 10px;"
+              type="text"
+              value="123456789"
+            />
+          </div>
+        </div>
+      </div>
+    </div>
+  </form>
+</div>
+`;
+
+exports[`EstimateSampleSize renders after sample size is estimated correctly 1`] = `
+<div>
+  <form
+    data-testid="form-one"
+  >
+    <div
+      class="sc-ifAKCX dUfgxM"
+    >
+      <h2
+        class="bp3-heading sc-bxivhb blucNT"
+      >
+        Contest Information
+      </h2>
+      <div
+        class="sc-bdVaJa fdbLH"
+      >
+        <div
+          class="sc-htpNat fnydiw"
+        >
+          Election Name
+        </div>
+        <div
+          class="sc-EHOje bXavad"
+        >
+          <div
+            class="bp3-input-group bp3-disabled sc-bZQynM EvJhB"
+          >
+            <input
+              class="bp3-input"
+              data-testid="audit-name"
+              disabled=""
+              name="name"
+              style="padding-right: 10px;"
+              type="text"
+              value="contest name"
+            />
+          </div>
+        </div>
+      </div>
+      <div
+        class="sc-bdVaJa fdbLH"
+      >
+        <div
+          class="sc-htpNat fnydiw"
+        >
+          Contest  Name
+        </div>
+        <div
+          class="sc-bwzfXH izcbHX"
+        >
+          Enter the name of the contest that will drive the audit.
+        </div>
+        <div
+          class="sc-EHOje bXavad"
+        >
+          <div
+            class="bp3-input-group bp3-disabled sc-bZQynM EvJhB"
+          >
+            <input
+              class="bp3-input"
+              data-testid="contest-1-name"
+              disabled=""
+              name="contests[0].name"
+              style="padding-right: 10px;"
+              type="text"
+              value="contest name"
+            />
+          </div>
+        </div>
+      </div>
+      <div
+        class="sc-bdVaJa fdbLH"
+      >
+        <div
+          class="sc-htpNat fnydiw"
+        >
+          Candidates/Choices & Vote Totals
+        </div>
+        <div
+          class="sc-bwzfXH izcbHX"
+        >
+          Enter the name of each candidate choice that appears on the ballot for this contest.
+        </div>
+        <div
+          class="sc-gZMcBi cQokFm"
+        >
+          <div
+            class="sc-gqjmRU cRqxXY"
+          >
+            <label
+              class="bp3-label sc-jzJRlG kILPnr"
+            >
+              Name of Candidate/Choice 
+              1
+            </label>
+            <label
+              class="bp3-label sc-jzJRlG sc-cSHVUG bOKdYI"
+            >
+              Votes for Candidate/Choice 
+              1
+            </label>
+          </div>
+          <div
+            class="sc-VigVT grTkFz"
+          >
+            <div
+              class="sc-jTzLTM iSArEf sc-EHOje bXavad"
+            >
+              <div
+                class="bp3-input-group bp3-disabled sc-bZQynM EvJhB"
+              >
+                <input
+                  class="bp3-input"
+                  data-testid="contest-1-choice-1-name"
+                  disabled=""
+                  name="contests[0].choices[0].name"
+                  style="padding-right: 10px;"
+                  type="text"
+                  value="choice one"
+                />
+              </div>
+            </div>
+            <div
+              class="sc-jTzLTM sc-fjdhpX fBjAIn sc-EHOje bXavad"
+            >
+              <div
+                class="bp3-control-group bp3-numeric-input sc-gzVnrw lfdfns"
+              >
+                <div
+                  class="bp3-input-group bp3-disabled"
+                >
+                  <input
+                    autocomplete="off"
+                    class="bp3-input"
+                    data-testid="contest-1-choice-1-votes"
+                    disabled=""
+                    name="contests[0].choices[0].numVotes"
+                    style="padding-right: 10px;"
+                    type="number"
+                    value="792"
+                  />
+                </div>
+                <div
+                  class="bp3-button-group bp3-vertical bp3-fixed"
+                >
+                  <button
+                    class="bp3-button bp3-disabled"
+                    disabled=""
+                    tabindex="-1"
+                    type="button"
+                  >
+                    <span
+                      class="bp3-icon bp3-icon-chevron-up"
+                      icon="chevron-up"
+                    >
+                      <svg
+                        data-icon="chevron-up"
+                        height="16"
+                        viewBox="0 0 16 16"
+                        width="16"
+                      >
+                        <desc>
+                          chevron-up
+                        </desc>
+                        <path
+                          d="M12.71 9.29l-4-4C8.53 5.11 8.28 5 8 5s-.53.11-.71.29l-4 4a1.003 1.003 0 001.42 1.42L8 7.41l3.29 3.29c.18.19.43.3.71.3a1.003 1.003 0 00.71-1.71z"
+                          fill-rule="evenodd"
+                        />
+                      </svg>
+                    </span>
+                  </button>
+                  <button
+                    class="bp3-button bp3-disabled"
+                    disabled=""
+                    tabindex="-1"
+                    type="button"
+                  >
+                    <span
+                      class="bp3-icon bp3-icon-chevron-down"
+                      icon="chevron-down"
+                    >
+                      <svg
+                        data-icon="chevron-down"
+                        height="16"
+                        viewBox="0 0 16 16"
+                        width="16"
+                      >
+                        <desc>
+                          chevron-down
+                        </desc>
+                        <path
+                          d="M12 5c-.28 0-.53.11-.71.29L8 8.59l-3.29-3.3a1.003 1.003 0 00-1.42 1.42l4 4c.18.18.43.29.71.29s.53-.11.71-.29l4-4A1.003 1.003 0 0012 5z"
+                          fill-rule="evenodd"
+                        />
+                      </svg>
+                    </span>
+                  </button>
+                </div>
+              </div>
+            </div>
+          </div>
+          <div
+            class="sc-gqjmRU cRqxXY"
+          >
+            <label
+              class="bp3-label sc-jzJRlG kILPnr"
+            >
+              Name of Candidate/Choice 
+              2
+            </label>
+            <label
+              class="bp3-label sc-jzJRlG sc-cSHVUG bOKdYI"
+            >
+              Votes for Candidate/Choice 
+              2
+            </label>
+          </div>
+          <div
+            class="sc-VigVT grTkFz"
+          >
+            <div
+              class="sc-jTzLTM iSArEf sc-EHOje bXavad"
+            >
+              <div
+                class="bp3-input-group bp3-disabled sc-bZQynM EvJhB"
+              >
+                <input
+                  class="bp3-input"
+                  data-testid="contest-1-choice-2-name"
+                  disabled=""
+                  name="contests[0].choices[1].name"
+                  style="padding-right: 10px;"
+                  type="text"
+                  value="choice two"
+                />
+              </div>
+            </div>
+            <div
+              class="sc-jTzLTM sc-fjdhpX fBjAIn sc-EHOje bXavad"
+            >
+              <div
+                class="bp3-control-group bp3-numeric-input sc-gzVnrw lfdfns"
+              >
+                <div
+                  class="bp3-input-group bp3-disabled"
+                >
+                  <input
+                    autocomplete="off"
+                    class="bp3-input"
+                    data-testid="contest-1-choice-2-votes"
+                    disabled=""
+                    name="contests[0].choices[1].numVotes"
+                    style="padding-right: 10px;"
+                    type="number"
+                    value="1325"
+                  />
+                </div>
+                <div
+                  class="bp3-button-group bp3-vertical bp3-fixed"
+                >
+                  <button
+                    class="bp3-button bp3-disabled"
+                    disabled=""
+                    tabindex="-1"
+                    type="button"
+                  >
+                    <span
+                      class="bp3-icon bp3-icon-chevron-up"
+                      icon="chevron-up"
+                    >
+                      <svg
+                        data-icon="chevron-up"
+                        height="16"
+                        viewBox="0 0 16 16"
+                        width="16"
+                      >
+                        <desc>
+                          chevron-up
+                        </desc>
+                        <path
+                          d="M12.71 9.29l-4-4C8.53 5.11 8.28 5 8 5s-.53.11-.71.29l-4 4a1.003 1.003 0 001.42 1.42L8 7.41l3.29 3.29c.18.19.43.3.71.3a1.003 1.003 0 00.71-1.71z"
+                          fill-rule="evenodd"
+                        />
+                      </svg>
+                    </span>
+                  </button>
+                  <button
+                    class="bp3-button bp3-disabled"
+                    disabled=""
+                    tabindex="-1"
+                    type="button"
+                  >
+                    <span
+                      class="bp3-icon bp3-icon-chevron-down"
+                      icon="chevron-down"
+                    >
+                      <svg
+                        data-icon="chevron-down"
+                        height="16"
+                        viewBox="0 0 16 16"
+                        width="16"
+                      >
+                        <desc>
+                          chevron-down
+                        </desc>
+                        <path
+                          d="M12 5c-.28 0-.53.11-.71.29L8 8.59l-3.29-3.3a1.003 1.003 0 00-1.42 1.42l4 4c.18.18.43.29.71.29s.53-.11.71-.29l4-4A1.003 1.003 0 0012 5z"
+                          fill-rule="evenodd"
+                        />
+                      </svg>
+                    </span>
+                  </button>
+                </div>
+              </div>
+            </div>
+          </div>
+        </div>
+      </div>
+      <div
+        class="sc-bdVaJa fdbLH"
+      >
+        <div
+          class="sc-htpNat fnydiw"
+        >
+          Total Ballots Cast
+        </div>
+        <div
+          class="sc-bwzfXH izcbHX"
+        >
+          Enter the overall number of ballot cards cast in jurisdictions containing this contest.
+        </div>
+        <div
+          class="sc-EHOje bXavad"
+        >
+          <div
+            class="bp3-control-group bp3-numeric-input sc-gzVnrw lfdfns"
+          >
+            <div
+              class="bp3-input-group bp3-disabled"
+            >
+              <input
+                autocomplete="off"
+                class="bp3-input"
+                data-testid="contest-1-total-ballots"
+                disabled=""
+                name="contests[0].totalBallotsCast"
+                style="padding-right: 10px;"
+                type="number"
+                value="2123"
+              />
+            </div>
+            <div
+              class="bp3-button-group bp3-vertical bp3-fixed"
+            >
+              <button
+                class="bp3-button bp3-disabled"
+                disabled=""
+                tabindex="-1"
+                type="button"
+              >
+                <span
+                  class="bp3-icon bp3-icon-chevron-up"
+                  icon="chevron-up"
+                >
+                  <svg
+                    data-icon="chevron-up"
+                    height="16"
+                    viewBox="0 0 16 16"
+                    width="16"
+                  >
+                    <desc>
+                      chevron-up
+                    </desc>
+                    <path
+                      d="M12.71 9.29l-4-4C8.53 5.11 8.28 5 8 5s-.53.11-.71.29l-4 4a1.003 1.003 0 001.42 1.42L8 7.41l3.29 3.29c.18.19.43.3.71.3a1.003 1.003 0 00.71-1.71z"
+                      fill-rule="evenodd"
+                    />
+                  </svg>
+                </span>
+              </button>
+              <button
+                class="bp3-button bp3-disabled"
+                disabled=""
+                tabindex="-1"
+                type="button"
+              >
+                <span
+                  class="bp3-icon bp3-icon-chevron-down"
+                  icon="chevron-down"
+                >
+                  <svg
+                    data-icon="chevron-down"
+                    height="16"
+                    viewBox="0 0 16 16"
+                    width="16"
+                  >
+                    <desc>
+                      chevron-down
+                    </desc>
+                    <path
+                      d="M12 5c-.28 0-.53.11-.71.29L8 8.59l-3.29-3.3a1.003 1.003 0 00-1.42 1.42l4 4c.18.18.43.29.71.29s.53-.11.71-.29l4-4A1.003 1.003 0 0012 5z"
+                      fill-rule="evenodd"
+                    />
+                  </svg>
+                </span>
+              </button>
+            </div>
+          </div>
+        </div>
+      </div>
+      <h2
+        class="bp3-heading sc-bxivhb blucNT"
+      >
+        Audit Settings
+      </h2>
+      <div
+        class="sc-bdVaJa fdbLH"
+      >
+        <div
+          class="sc-htpNat fnydiw"
+        >
+          Desired Risk Limit
+        </div>
+        <div
+          class="sc-bwzfXH izcbHX"
+        >
+          Set the risk for the audit as a percentage (e.g. "5" = 5%)
+        </div>
+        <div
+          class="bp3-html-select bp3-disabled"
+        >
+          <select
+            data-testid="risk-limit"
+            disabled=""
+            field="[object Object]"
+            form="[object Object]"
+          >
+            <option
+              selected=""
+            >
+              1
+            </option>
+            <option>
+              2
+            </option>
+            <option>
+              3
+            </option>
+            <option>
+              4
+            </option>
+            <option>
+              5
+            </option>
+            <option>
+              6
+            </option>
+            <option>
+              7
+            </option>
+            <option>
+              8
+            </option>
+            <option>
+              9
+            </option>
+            <option>
+              10
+            </option>
+            <option>
+              11
+            </option>
+            <option>
+              12
+            </option>
+            <option>
+              13
+            </option>
+            <option>
+              14
+            </option>
+            <option>
+              15
+            </option>
+            <option>
+              16
+            </option>
+            <option>
+              17
+            </option>
+            <option>
+              18
+            </option>
+            <option>
+              19
+            </option>
+            <option>
+              20
+            </option>
+          </select>
+          <span
+            class="bp3-icon bp3-icon-double-caret-vertical"
+            icon="double-caret-vertical"
+          >
+            <svg
+              data-icon="double-caret-vertical"
+              height="16"
+              viewBox="0 0 16 16"
+              width="16"
+            >
+              <desc>
+                double-caret-vertical
+              </desc>
+              <path
+                d="M5 7h6a1.003 1.003 0 00.71-1.71l-3-3C8.53 2.11 8.28 2 8 2s-.53.11-.71.29l-3 3A1.003 1.003 0 005 7zm6 2H5a1.003 1.003 0 00-.71 1.71l3 3c.18.18.43.29.71.29s.53-.11.71-.29l3-3A1.003 1.003 0 0011 9z"
+                fill-rule="evenodd"
+              />
+            </svg>
+          </span>
+        </div>
+      </div>
+      <div
+        class="sc-bdVaJa fdbLH"
+      >
+        <div
+          class="sc-htpNat fnydiw"
+        >
+          Random Seed
+        </div>
+        <div
+          class="sc-bwzfXH izcbHX"
+        >
+          Enter the random number to seed the pseudo-random number generator.
+        </div>
+        <div
+          class="sc-EHOje bXavad"
+        >
+          <div
+            class="bp3-input-group bp3-disabled sc-bZQynM EvJhB"
+          >
+            <input
+              class="bp3-input"
+              data-testid="random-seed"
+              disabled=""
+              name="randomSeed"
+              style="padding-right: 10px;"
+              type="text"
+              value="123456789"
+            />
+          </div>
+        </div>
+      </div>
+    </div>
+  </form>
+</div>
+`;
+
+exports[`EstimateSampleSize renders after sample size is estimated correctly 2`] = `
+<div>
+  <form
+    data-testid="form-one"
+  >
+    <div
+      class="sc-ifAKCX dUfgxM"
+    >
+      <h2
+        class="bp3-heading sc-bxivhb blucNT"
+      >
+        Contest Information
+      </h2>
+      <div
+        class="sc-bdVaJa fdbLH"
+      >
+        <div
+          class="sc-htpNat fnydiw"
+        >
+          Election Name
+        </div>
+        <div
+          class="sc-EHOje bXavad"
+        >
+          <div
+            class="bp3-input-group bp3-disabled sc-bZQynM EvJhB"
+          >
+            <input
+              class="bp3-input"
+              data-testid="audit-name"
+              disabled=""
+              name="name"
+              style="padding-right: 10px;"
+              type="text"
+              value="contest name"
+            />
+          </div>
+        </div>
+      </div>
+      <div
+        class="sc-bdVaJa fdbLH"
+      >
+        <div
+          class="sc-htpNat fnydiw"
+        >
+          Contest  Name
+        </div>
+        <div
+          class="sc-bwzfXH izcbHX"
+        >
+          Enter the name of the contest that will drive the audit.
+        </div>
+        <div
+          class="sc-EHOje bXavad"
+        >
+          <div
+            class="bp3-input-group bp3-disabled sc-bZQynM EvJhB"
+          >
+            <input
+              class="bp3-input"
+              data-testid="contest-1-name"
+              disabled=""
+              name="contests[0].name"
+              style="padding-right: 10px;"
+              type="text"
+              value="contest name"
+            />
+          </div>
+        </div>
+      </div>
+      <div
+        class="sc-bdVaJa fdbLH"
+      >
+        <div
+          class="sc-htpNat fnydiw"
+        >
+          Candidates/Choices & Vote Totals
+        </div>
+        <div
+          class="sc-bwzfXH izcbHX"
+        >
+          Enter the name of each candidate choice that appears on the ballot for this contest.
+        </div>
+        <div
+          class="sc-gZMcBi cQokFm"
+        >
+          <div
+            class="sc-gqjmRU cRqxXY"
+          >
+            <label
+              class="bp3-label sc-jzJRlG kILPnr"
+            >
+              Name of Candidate/Choice 
+              1
+            </label>
+            <label
+              class="bp3-label sc-jzJRlG sc-cSHVUG bOKdYI"
+            >
+              Votes for Candidate/Choice 
+              1
+            </label>
+          </div>
+          <div
+            class="sc-VigVT grTkFz"
+          >
+            <div
+              class="sc-jTzLTM iSArEf sc-EHOje bXavad"
+            >
+              <div
+                class="bp3-input-group bp3-disabled sc-bZQynM EvJhB"
+              >
+                <input
+                  class="bp3-input"
+                  data-testid="contest-1-choice-1-name"
+                  disabled=""
+                  name="contests[0].choices[0].name"
+                  style="padding-right: 10px;"
+                  type="text"
+                  value="choice one"
+                />
+              </div>
+            </div>
+            <div
+              class="sc-jTzLTM sc-fjdhpX fBjAIn sc-EHOje bXavad"
+            >
+              <div
+                class="bp3-control-group bp3-numeric-input sc-gzVnrw lfdfns"
+              >
+                <div
+                  class="bp3-input-group bp3-disabled"
+                >
+                  <input
+                    autocomplete="off"
+                    class="bp3-input"
+                    data-testid="contest-1-choice-1-votes"
+                    disabled=""
+                    name="contests[0].choices[0].numVotes"
+                    style="padding-right: 10px;"
+                    type="number"
+                    value="792"
+                  />
+                </div>
+                <div
+                  class="bp3-button-group bp3-vertical bp3-fixed"
+                >
+                  <button
+                    class="bp3-button bp3-disabled"
+                    disabled=""
+                    tabindex="-1"
+                    type="button"
+                  >
+                    <span
+                      class="bp3-icon bp3-icon-chevron-up"
+                      icon="chevron-up"
+                    >
+                      <svg
+                        data-icon="chevron-up"
+                        height="16"
+                        viewBox="0 0 16 16"
+                        width="16"
+                      >
+                        <desc>
+                          chevron-up
+                        </desc>
+                        <path
+                          d="M12.71 9.29l-4-4C8.53 5.11 8.28 5 8 5s-.53.11-.71.29l-4 4a1.003 1.003 0 001.42 1.42L8 7.41l3.29 3.29c.18.19.43.3.71.3a1.003 1.003 0 00.71-1.71z"
+                          fill-rule="evenodd"
+                        />
+                      </svg>
+                    </span>
+                  </button>
+                  <button
+                    class="bp3-button bp3-disabled"
+                    disabled=""
+                    tabindex="-1"
+                    type="button"
+                  >
+                    <span
+                      class="bp3-icon bp3-icon-chevron-down"
+                      icon="chevron-down"
+                    >
+                      <svg
+                        data-icon="chevron-down"
+                        height="16"
+                        viewBox="0 0 16 16"
+                        width="16"
+                      >
+                        <desc>
+                          chevron-down
+                        </desc>
+                        <path
+                          d="M12 5c-.28 0-.53.11-.71.29L8 8.59l-3.29-3.3a1.003 1.003 0 00-1.42 1.42l4 4c.18.18.43.29.71.29s.53-.11.71-.29l4-4A1.003 1.003 0 0012 5z"
+                          fill-rule="evenodd"
+                        />
+                      </svg>
+                    </span>
+                  </button>
+                </div>
+              </div>
+            </div>
+          </div>
+          <div
+            class="sc-gqjmRU cRqxXY"
+          >
+            <label
+              class="bp3-label sc-jzJRlG kILPnr"
+            >
+              Name of Candidate/Choice 
+              2
+            </label>
+            <label
+              class="bp3-label sc-jzJRlG sc-cSHVUG bOKdYI"
+            >
+              Votes for Candidate/Choice 
+              2
+            </label>
+          </div>
+          <div
+            class="sc-VigVT grTkFz"
+          >
+            <div
+              class="sc-jTzLTM iSArEf sc-EHOje bXavad"
+            >
+              <div
+                class="bp3-input-group bp3-disabled sc-bZQynM EvJhB"
+              >
+                <input
+                  class="bp3-input"
+                  data-testid="contest-1-choice-2-name"
+                  disabled=""
+                  name="contests[0].choices[1].name"
+                  style="padding-right: 10px;"
+                  type="text"
+                  value="choice two"
+                />
+              </div>
+            </div>
+            <div
+              class="sc-jTzLTM sc-fjdhpX fBjAIn sc-EHOje bXavad"
+            >
+              <div
+                class="bp3-control-group bp3-numeric-input sc-gzVnrw lfdfns"
+              >
+                <div
+                  class="bp3-input-group bp3-disabled"
+                >
+                  <input
+                    autocomplete="off"
+                    class="bp3-input"
+                    data-testid="contest-1-choice-2-votes"
+                    disabled=""
+                    name="contests[0].choices[1].numVotes"
+                    style="padding-right: 10px;"
+                    type="number"
+                    value="1325"
+                  />
+                </div>
+                <div
+                  class="bp3-button-group bp3-vertical bp3-fixed"
+                >
+                  <button
+                    class="bp3-button bp3-disabled"
+                    disabled=""
+                    tabindex="-1"
+                    type="button"
+                  >
+                    <span
+                      class="bp3-icon bp3-icon-chevron-up"
+                      icon="chevron-up"
+                    >
+                      <svg
+                        data-icon="chevron-up"
+                        height="16"
+                        viewBox="0 0 16 16"
+                        width="16"
+                      >
+                        <desc>
+                          chevron-up
+                        </desc>
+                        <path
+                          d="M12.71 9.29l-4-4C8.53 5.11 8.28 5 8 5s-.53.11-.71.29l-4 4a1.003 1.003 0 001.42 1.42L8 7.41l3.29 3.29c.18.19.43.3.71.3a1.003 1.003 0 00.71-1.71z"
+                          fill-rule="evenodd"
+                        />
+                      </svg>
+                    </span>
+                  </button>
+                  <button
+                    class="bp3-button bp3-disabled"
+                    disabled=""
+                    tabindex="-1"
+                    type="button"
+                  >
+                    <span
+                      class="bp3-icon bp3-icon-chevron-down"
+                      icon="chevron-down"
+                    >
+                      <svg
+                        data-icon="chevron-down"
+                        height="16"
+                        viewBox="0 0 16 16"
+                        width="16"
+                      >
+                        <desc>
+                          chevron-down
+                        </desc>
+                        <path
+                          d="M12 5c-.28 0-.53.11-.71.29L8 8.59l-3.29-3.3a1.003 1.003 0 00-1.42 1.42l4 4c.18.18.43.29.71.29s.53-.11.71-.29l4-4A1.003 1.003 0 0012 5z"
+                          fill-rule="evenodd"
+                        />
+                      </svg>
+                    </span>
+                  </button>
+                </div>
+              </div>
+            </div>
+          </div>
+        </div>
+      </div>
+      <div
+        class="sc-bdVaJa fdbLH"
+      >
+        <div
+          class="sc-htpNat fnydiw"
+        >
+          Total Ballots Cast
+        </div>
+        <div
+          class="sc-bwzfXH izcbHX"
+        >
+          Enter the overall number of ballot cards cast in jurisdictions containing this contest.
+        </div>
+        <div
+          class="sc-EHOje bXavad"
+        >
+          <div
+            class="bp3-control-group bp3-numeric-input sc-gzVnrw lfdfns"
+          >
+            <div
+              class="bp3-input-group bp3-disabled"
+            >
+              <input
+                autocomplete="off"
+                class="bp3-input"
+                data-testid="contest-1-total-ballots"
+                disabled=""
+                name="contests[0].totalBallotsCast"
+                style="padding-right: 10px;"
+                type="number"
+                value="2123"
+              />
+            </div>
+            <div
+              class="bp3-button-group bp3-vertical bp3-fixed"
+            >
+              <button
+                class="bp3-button bp3-disabled"
+                disabled=""
+                tabindex="-1"
+                type="button"
+              >
+                <span
+                  class="bp3-icon bp3-icon-chevron-up"
+                  icon="chevron-up"
+                >
+                  <svg
+                    data-icon="chevron-up"
+                    height="16"
+                    viewBox="0 0 16 16"
+                    width="16"
+                  >
+                    <desc>
+                      chevron-up
+                    </desc>
+                    <path
+                      d="M12.71 9.29l-4-4C8.53 5.11 8.28 5 8 5s-.53.11-.71.29l-4 4a1.003 1.003 0 001.42 1.42L8 7.41l3.29 3.29c.18.19.43.3.71.3a1.003 1.003 0 00.71-1.71z"
+                      fill-rule="evenodd"
+                    />
+                  </svg>
+                </span>
+              </button>
+              <button
+                class="bp3-button bp3-disabled"
+                disabled=""
+                tabindex="-1"
+                type="button"
+              >
+                <span
+                  class="bp3-icon bp3-icon-chevron-down"
+                  icon="chevron-down"
+                >
+                  <svg
+                    data-icon="chevron-down"
+                    height="16"
+                    viewBox="0 0 16 16"
+                    width="16"
+                  >
+                    <desc>
+                      chevron-down
+                    </desc>
+                    <path
+                      d="M12 5c-.28 0-.53.11-.71.29L8 8.59l-3.29-3.3a1.003 1.003 0 00-1.42 1.42l4 4c.18.18.43.29.71.29s.53-.11.71-.29l4-4A1.003 1.003 0 0012 5z"
+                      fill-rule="evenodd"
+                    />
+                  </svg>
+                </span>
+              </button>
+            </div>
+          </div>
+        </div>
+      </div>
+      <h2
+        class="bp3-heading sc-bxivhb blucNT"
+      >
+        Audit Settings
+      </h2>
+      <div
+        class="sc-bdVaJa fdbLH"
+      >
+        <div
+          class="sc-htpNat fnydiw"
+        >
+          Desired Risk Limit
+        </div>
+        <div
+          class="sc-bwzfXH izcbHX"
+        >
+          Set the risk for the audit as a percentage (e.g. "5" = 5%)
+        </div>
+        <div
+          class="bp3-html-select bp3-disabled"
+        >
+          <select
+            data-testid="risk-limit"
+            disabled=""
+            field="[object Object]"
+            form="[object Object]"
+          >
+            <option
+              selected=""
+            >
+              1
+            </option>
+            <option>
+              2
+            </option>
+            <option>
+              3
+            </option>
+            <option>
+              4
+            </option>
+            <option>
+              5
+            </option>
+            <option>
+              6
+            </option>
+            <option>
+              7
+            </option>
+            <option>
+              8
+            </option>
+            <option>
+              9
+            </option>
+            <option>
+              10
+            </option>
+            <option>
+              11
+            </option>
+            <option>
+              12
+            </option>
+            <option>
+              13
+            </option>
+            <option>
+              14
+            </option>
+            <option>
+              15
+            </option>
+            <option>
+              16
+            </option>
+            <option>
+              17
+            </option>
+            <option>
+              18
+            </option>
+            <option>
+              19
+            </option>
+            <option>
+              20
+            </option>
+          </select>
+          <span
+            class="bp3-icon bp3-icon-double-caret-vertical"
+            icon="double-caret-vertical"
+          >
+            <svg
+              data-icon="double-caret-vertical"
+              height="16"
+              viewBox="0 0 16 16"
+              width="16"
+            >
+              <desc>
+                double-caret-vertical
+              </desc>
+              <path
+                d="M5 7h6a1.003 1.003 0 00.71-1.71l-3-3C8.53 2.11 8.28 2 8 2s-.53.11-.71.29l-3 3A1.003 1.003 0 005 7zm6 2H5a1.003 1.003 0 00-.71 1.71l3 3c.18.18.43.29.71.29s.53-.11.71-.29l3-3A1.003 1.003 0 0011 9z"
+                fill-rule="evenodd"
+              />
+            </svg>
+          </span>
+        </div>
+      </div>
+      <div
+        class="sc-bdVaJa fdbLH"
+      >
+        <div
+          class="sc-htpNat fnydiw"
+        >
+          Random Seed
+        </div>
+        <div
+          class="sc-bwzfXH izcbHX"
+        >
+          Enter the random number to seed the pseudo-random number generator.
+        </div>
+        <div
+          class="sc-EHOje bXavad"
+        >
+          <div
+            class="bp3-input-group bp3-disabled sc-bZQynM EvJhB"
+          >
+            <input
+              class="bp3-input"
+              data-testid="random-seed"
+              disabled=""
+              name="randomSeed"
+              style="padding-right: 10px;"
+              type="text"
+              value="123456789"
+            />
+          </div>
+        </div>
+      </div>
+    </div>
+  </form>
+</div>
+`;
+
+exports[`EstimateSampleSize renders during rounds stage correctly 1`] = `
+<div>
+  <form
+    data-testid="form-one"
+  >
+    <div
+      class="sc-ifAKCX dUfgxM"
+    >
+      <h2
+        class="bp3-heading sc-bxivhb blucNT"
+      >
+        Contest Information
+      </h2>
+      <div
+        class="sc-bdVaJa fdbLH"
+      >
+        <div
+          class="sc-htpNat fnydiw"
+        >
+          Election Name
+        </div>
+        <div
+          class="sc-EHOje bXavad"
+        >
+          <div
+            class="bp3-input-group bp3-disabled sc-bZQynM EvJhB"
+          >
+            <input
+              class="bp3-input"
+              data-testid="audit-name"
+              disabled=""
+              name="name"
+              style="padding-right: 10px;"
+              type="text"
+              value="contest name"
+            />
+          </div>
+        </div>
+      </div>
+      <div
+        class="sc-bdVaJa fdbLH"
+      >
+        <div
+          class="sc-htpNat fnydiw"
+        >
+          Contest  Name
+        </div>
+        <div
+          class="sc-bwzfXH izcbHX"
+        >
+          Enter the name of the contest that will drive the audit.
+        </div>
+        <div
+          class="sc-EHOje bXavad"
+        >
+          <div
+            class="bp3-input-group bp3-disabled sc-bZQynM EvJhB"
+          >
+            <input
+              class="bp3-input"
+              data-testid="contest-1-name"
+              disabled=""
+              name="contests[0].name"
+              style="padding-right: 10px;"
+              type="text"
+              value="contest name"
+            />
+          </div>
+        </div>
+      </div>
+      <div
+        class="sc-bdVaJa fdbLH"
+      >
+        <div
+          class="sc-htpNat fnydiw"
+        >
+          Candidates/Choices & Vote Totals
+        </div>
+        <div
+          class="sc-bwzfXH izcbHX"
+        >
+          Enter the name of each candidate choice that appears on the ballot for this contest.
+        </div>
+        <div
+          class="sc-gZMcBi cQokFm"
+        >
+          <div
+            class="sc-gqjmRU cRqxXY"
+          >
+            <label
+              class="bp3-label sc-jzJRlG kILPnr"
+            >
+              Name of Candidate/Choice 
+              1
+            </label>
+            <label
+              class="bp3-label sc-jzJRlG sc-cSHVUG bOKdYI"
+            >
+              Votes for Candidate/Choice 
+              1
+            </label>
+          </div>
+          <div
+            class="sc-VigVT grTkFz"
+          >
+            <div
+              class="sc-jTzLTM iSArEf sc-EHOje bXavad"
+            >
+              <div
+                class="bp3-input-group bp3-disabled sc-bZQynM EvJhB"
+              >
+                <input
+                  class="bp3-input"
+                  data-testid="contest-1-choice-1-name"
+                  disabled=""
+                  name="contests[0].choices[0].name"
+                  style="padding-right: 10px;"
+                  type="text"
+                  value="choice one"
+                />
+              </div>
+            </div>
+            <div
+              class="sc-jTzLTM sc-fjdhpX fBjAIn sc-EHOje bXavad"
+            >
+              <div
+                class="bp3-control-group bp3-numeric-input sc-gzVnrw lfdfns"
+              >
+                <div
+                  class="bp3-input-group bp3-disabled"
+                >
+                  <input
+                    autocomplete="off"
+                    class="bp3-input"
+                    data-testid="contest-1-choice-1-votes"
+                    disabled=""
+                    name="contests[0].choices[0].numVotes"
+                    style="padding-right: 10px;"
+                    type="number"
+                    value="792"
+                  />
+                </div>
+                <div
+                  class="bp3-button-group bp3-vertical bp3-fixed"
+                >
+                  <button
+                    class="bp3-button bp3-disabled"
+                    disabled=""
+                    tabindex="-1"
+                    type="button"
+                  >
+                    <span
+                      class="bp3-icon bp3-icon-chevron-up"
+                      icon="chevron-up"
+                    >
+                      <svg
+                        data-icon="chevron-up"
+                        height="16"
+                        viewBox="0 0 16 16"
+                        width="16"
+                      >
+                        <desc>
+                          chevron-up
+                        </desc>
+                        <path
+                          d="M12.71 9.29l-4-4C8.53 5.11 8.28 5 8 5s-.53.11-.71.29l-4 4a1.003 1.003 0 001.42 1.42L8 7.41l3.29 3.29c.18.19.43.3.71.3a1.003 1.003 0 00.71-1.71z"
+                          fill-rule="evenodd"
+                        />
+                      </svg>
+                    </span>
+                  </button>
+                  <button
+                    class="bp3-button bp3-disabled"
+                    disabled=""
+                    tabindex="-1"
+                    type="button"
+                  >
+                    <span
+                      class="bp3-icon bp3-icon-chevron-down"
+                      icon="chevron-down"
+                    >
+                      <svg
+                        data-icon="chevron-down"
+                        height="16"
+                        viewBox="0 0 16 16"
+                        width="16"
+                      >
+                        <desc>
+                          chevron-down
+                        </desc>
+                        <path
+                          d="M12 5c-.28 0-.53.11-.71.29L8 8.59l-3.29-3.3a1.003 1.003 0 00-1.42 1.42l4 4c.18.18.43.29.71.29s.53-.11.71-.29l4-4A1.003 1.003 0 0012 5z"
+                          fill-rule="evenodd"
+                        />
+                      </svg>
+                    </span>
+                  </button>
+                </div>
+              </div>
+            </div>
+          </div>
+          <div
+            class="sc-gqjmRU cRqxXY"
+          >
+            <label
+              class="bp3-label sc-jzJRlG kILPnr"
+            >
+              Name of Candidate/Choice 
+              2
+            </label>
+            <label
+              class="bp3-label sc-jzJRlG sc-cSHVUG bOKdYI"
+            >
+              Votes for Candidate/Choice 
+              2
+            </label>
+          </div>
+          <div
+            class="sc-VigVT grTkFz"
+          >
+            <div
+              class="sc-jTzLTM iSArEf sc-EHOje bXavad"
+            >
+              <div
+                class="bp3-input-group bp3-disabled sc-bZQynM EvJhB"
+              >
+                <input
+                  class="bp3-input"
+                  data-testid="contest-1-choice-2-name"
+                  disabled=""
+                  name="contests[0].choices[1].name"
+                  style="padding-right: 10px;"
+                  type="text"
+                  value="choice two"
+                />
+              </div>
+            </div>
+            <div
+              class="sc-jTzLTM sc-fjdhpX fBjAIn sc-EHOje bXavad"
+            >
+              <div
+                class="bp3-control-group bp3-numeric-input sc-gzVnrw lfdfns"
+              >
+                <div
+                  class="bp3-input-group bp3-disabled"
+                >
+                  <input
+                    autocomplete="off"
+                    class="bp3-input"
+                    data-testid="contest-1-choice-2-votes"
+                    disabled=""
+                    name="contests[0].choices[1].numVotes"
+                    style="padding-right: 10px;"
+                    type="number"
+                    value="1325"
+                  />
+                </div>
+                <div
+                  class="bp3-button-group bp3-vertical bp3-fixed"
+                >
+                  <button
+                    class="bp3-button bp3-disabled"
+                    disabled=""
+                    tabindex="-1"
+                    type="button"
+                  >
+                    <span
+                      class="bp3-icon bp3-icon-chevron-up"
+                      icon="chevron-up"
+                    >
+                      <svg
+                        data-icon="chevron-up"
+                        height="16"
+                        viewBox="0 0 16 16"
+                        width="16"
+                      >
+                        <desc>
+                          chevron-up
+                        </desc>
+                        <path
+                          d="M12.71 9.29l-4-4C8.53 5.11 8.28 5 8 5s-.53.11-.71.29l-4 4a1.003 1.003 0 001.42 1.42L8 7.41l3.29 3.29c.18.19.43.3.71.3a1.003 1.003 0 00.71-1.71z"
+                          fill-rule="evenodd"
+                        />
+                      </svg>
+                    </span>
+                  </button>
+                  <button
+                    class="bp3-button bp3-disabled"
+                    disabled=""
+                    tabindex="-1"
+                    type="button"
+                  >
+                    <span
+                      class="bp3-icon bp3-icon-chevron-down"
+                      icon="chevron-down"
+                    >
+                      <svg
+                        data-icon="chevron-down"
+                        height="16"
+                        viewBox="0 0 16 16"
+                        width="16"
+                      >
+                        <desc>
+                          chevron-down
+                        </desc>
+                        <path
+                          d="M12 5c-.28 0-.53.11-.71.29L8 8.59l-3.29-3.3a1.003 1.003 0 00-1.42 1.42l4 4c.18.18.43.29.71.29s.53-.11.71-.29l4-4A1.003 1.003 0 0012 5z"
+                          fill-rule="evenodd"
+                        />
+                      </svg>
+                    </span>
+                  </button>
+                </div>
+              </div>
+            </div>
+          </div>
+        </div>
+      </div>
+      <div
+        class="sc-bdVaJa fdbLH"
+      >
+        <div
+          class="sc-htpNat fnydiw"
+        >
+          Total Ballots Cast
+        </div>
+        <div
+          class="sc-bwzfXH izcbHX"
+        >
+          Enter the overall number of ballot cards cast in jurisdictions containing this contest.
+        </div>
+        <div
+          class="sc-EHOje bXavad"
+        >
+          <div
+            class="bp3-control-group bp3-numeric-input sc-gzVnrw lfdfns"
+          >
+            <div
+              class="bp3-input-group bp3-disabled"
+            >
+              <input
+                autocomplete="off"
+                class="bp3-input"
+                data-testid="contest-1-total-ballots"
+                disabled=""
+                name="contests[0].totalBallotsCast"
+                style="padding-right: 10px;"
+                type="number"
+                value="2123"
+              />
+            </div>
+            <div
+              class="bp3-button-group bp3-vertical bp3-fixed"
+            >
+              <button
+                class="bp3-button bp3-disabled"
+                disabled=""
+                tabindex="-1"
+                type="button"
+              >
+                <span
+                  class="bp3-icon bp3-icon-chevron-up"
+                  icon="chevron-up"
+                >
+                  <svg
+                    data-icon="chevron-up"
+                    height="16"
+                    viewBox="0 0 16 16"
+                    width="16"
+                  >
+                    <desc>
+                      chevron-up
+                    </desc>
+                    <path
+                      d="M12.71 9.29l-4-4C8.53 5.11 8.28 5 8 5s-.53.11-.71.29l-4 4a1.003 1.003 0 001.42 1.42L8 7.41l3.29 3.29c.18.19.43.3.71.3a1.003 1.003 0 00.71-1.71z"
+                      fill-rule="evenodd"
+                    />
+                  </svg>
+                </span>
+              </button>
+              <button
+                class="bp3-button bp3-disabled"
+                disabled=""
+                tabindex="-1"
+                type="button"
+              >
+                <span
+                  class="bp3-icon bp3-icon-chevron-down"
+                  icon="chevron-down"
+                >
+                  <svg
+                    data-icon="chevron-down"
+                    height="16"
+                    viewBox="0 0 16 16"
+                    width="16"
+                  >
+                    <desc>
+                      chevron-down
+                    </desc>
+                    <path
+                      d="M12 5c-.28 0-.53.11-.71.29L8 8.59l-3.29-3.3a1.003 1.003 0 00-1.42 1.42l4 4c.18.18.43.29.71.29s.53-.11.71-.29l4-4A1.003 1.003 0 0012 5z"
+                      fill-rule="evenodd"
+                    />
+                  </svg>
+                </span>
+              </button>
+            </div>
+          </div>
+        </div>
+      </div>
+      <h2
+        class="bp3-heading sc-bxivhb blucNT"
+      >
+        Audit Settings
+      </h2>
+      <div
+        class="sc-bdVaJa fdbLH"
+      >
+        <div
+          class="sc-htpNat fnydiw"
+        >
+          Desired Risk Limit
+        </div>
+        <div
+          class="sc-bwzfXH izcbHX"
+        >
+          Set the risk for the audit as a percentage (e.g. "5" = 5%)
+        </div>
+        <div
+          class="bp3-html-select bp3-disabled"
+        >
+          <select
+            data-testid="risk-limit"
+            disabled=""
+            field="[object Object]"
+            form="[object Object]"
+          >
+            <option
+              selected=""
+            >
+              1
+            </option>
+            <option>
+              2
+            </option>
+            <option>
+              3
+            </option>
+            <option>
+              4
+            </option>
+            <option>
+              5
+            </option>
+            <option>
+              6
+            </option>
+            <option>
+              7
+            </option>
+            <option>
+              8
+            </option>
+            <option>
+              9
+            </option>
+            <option>
+              10
+            </option>
+            <option>
+              11
+            </option>
+            <option>
+              12
+            </option>
+            <option>
+              13
+            </option>
+            <option>
+              14
+            </option>
+            <option>
+              15
+            </option>
+            <option>
+              16
+            </option>
+            <option>
+              17
+            </option>
+            <option>
+              18
+            </option>
+            <option>
+              19
+            </option>
+            <option>
+              20
+            </option>
+          </select>
+          <span
+            class="bp3-icon bp3-icon-double-caret-vertical"
+            icon="double-caret-vertical"
+          >
+            <svg
+              data-icon="double-caret-vertical"
+              height="16"
+              viewBox="0 0 16 16"
+              width="16"
+            >
+              <desc>
+                double-caret-vertical
+              </desc>
+              <path
+                d="M5 7h6a1.003 1.003 0 00.71-1.71l-3-3C8.53 2.11 8.28 2 8 2s-.53.11-.71.29l-3 3A1.003 1.003 0 005 7zm6 2H5a1.003 1.003 0 00-.71 1.71l3 3c.18.18.43.29.71.29s.53-.11.71-.29l3-3A1.003 1.003 0 0011 9z"
+                fill-rule="evenodd"
+              />
+            </svg>
+          </span>
+        </div>
+      </div>
+      <div
+        class="sc-bdVaJa fdbLH"
+      >
+        <div
+          class="sc-htpNat fnydiw"
+        >
+          Random Seed
+        </div>
+        <div
+          class="sc-bwzfXH izcbHX"
+        >
+          Enter the random number to seed the pseudo-random number generator.
+        </div>
+        <div
+          class="sc-EHOje bXavad"
+        >
+          <div
+            class="bp3-input-group bp3-disabled sc-bZQynM EvJhB"
+          >
+            <input
+              class="bp3-input"
+              data-testid="random-seed"
+              disabled=""
+              name="randomSeed"
+              style="padding-right: 10px;"
+              type="text"
+              value="123456789"
+            />
+          </div>
+        </div>
+      </div>
+    </div>
+  </form>
+</div>
+`;
+
+exports[`EstimateSampleSize renders during rounds stage correctly 2`] = `
+<div>
+  <form
+    data-testid="form-one"
+  >
+    <div
+      class="sc-ifAKCX dUfgxM"
+    >
+      <h2
+        class="bp3-heading sc-bxivhb blucNT"
+      >
+        Contest Information
+      </h2>
+      <div
+        class="sc-bdVaJa fdbLH"
+      >
+        <div
+          class="sc-htpNat fnydiw"
+        >
+          Election Name
+        </div>
+        <div
+          class="sc-EHOje bXavad"
+        >
+          <div
+            class="bp3-input-group bp3-disabled sc-bZQynM EvJhB"
+          >
+            <input
+              class="bp3-input"
+              data-testid="audit-name"
+              disabled=""
+              name="name"
+              style="padding-right: 10px;"
+              type="text"
+              value="contest name"
+            />
+          </div>
+        </div>
+      </div>
+      <div
+        class="sc-bdVaJa fdbLH"
+      >
+        <div
+          class="sc-htpNat fnydiw"
+        >
+          Contest  Name
+        </div>
+        <div
+          class="sc-bwzfXH izcbHX"
+        >
+          Enter the name of the contest that will drive the audit.
+        </div>
+        <div
+          class="sc-EHOje bXavad"
+        >
+          <div
+            class="bp3-input-group bp3-disabled sc-bZQynM EvJhB"
+          >
+            <input
+              class="bp3-input"
+              data-testid="contest-1-name"
+              disabled=""
+              name="contests[0].name"
+              style="padding-right: 10px;"
+              type="text"
+              value="contest name"
+            />
+          </div>
+        </div>
+      </div>
+      <div
+        class="sc-bdVaJa fdbLH"
+      >
+        <div
+          class="sc-htpNat fnydiw"
+        >
+          Candidates/Choices & Vote Totals
+        </div>
+        <div
+          class="sc-bwzfXH izcbHX"
+        >
+          Enter the name of each candidate choice that appears on the ballot for this contest.
+        </div>
+        <div
+          class="sc-gZMcBi cQokFm"
+        >
+          <div
+            class="sc-gqjmRU cRqxXY"
+          >
+            <label
+              class="bp3-label sc-jzJRlG kILPnr"
+            >
+              Name of Candidate/Choice 
+              1
+            </label>
+            <label
+              class="bp3-label sc-jzJRlG sc-cSHVUG bOKdYI"
+            >
+              Votes for Candidate/Choice 
+              1
+            </label>
+          </div>
+          <div
+            class="sc-VigVT grTkFz"
+          >
+            <div
+              class="sc-jTzLTM iSArEf sc-EHOje bXavad"
+            >
+              <div
+                class="bp3-input-group bp3-disabled sc-bZQynM EvJhB"
+              >
+                <input
+                  class="bp3-input"
+                  data-testid="contest-1-choice-1-name"
+                  disabled=""
+                  name="contests[0].choices[0].name"
+                  style="padding-right: 10px;"
+                  type="text"
+                  value="choice one"
+                />
+              </div>
+            </div>
+            <div
+              class="sc-jTzLTM sc-fjdhpX fBjAIn sc-EHOje bXavad"
+            >
+              <div
+                class="bp3-control-group bp3-numeric-input sc-gzVnrw lfdfns"
+              >
+                <div
+                  class="bp3-input-group bp3-disabled"
+                >
+                  <input
+                    autocomplete="off"
+                    class="bp3-input"
+                    data-testid="contest-1-choice-1-votes"
+                    disabled=""
+                    name="contests[0].choices[0].numVotes"
+                    style="padding-right: 10px;"
+                    type="number"
+                    value="792"
+                  />
+                </div>
+                <div
+                  class="bp3-button-group bp3-vertical bp3-fixed"
+                >
+                  <button
+                    class="bp3-button bp3-disabled"
+                    disabled=""
+                    tabindex="-1"
+                    type="button"
+                  >
+                    <span
+                      class="bp3-icon bp3-icon-chevron-up"
+                      icon="chevron-up"
+                    >
+                      <svg
+                        data-icon="chevron-up"
+                        height="16"
+                        viewBox="0 0 16 16"
+                        width="16"
+                      >
+                        <desc>
+                          chevron-up
+                        </desc>
+                        <path
+                          d="M12.71 9.29l-4-4C8.53 5.11 8.28 5 8 5s-.53.11-.71.29l-4 4a1.003 1.003 0 001.42 1.42L8 7.41l3.29 3.29c.18.19.43.3.71.3a1.003 1.003 0 00.71-1.71z"
+                          fill-rule="evenodd"
+                        />
+                      </svg>
+                    </span>
+                  </button>
+                  <button
+                    class="bp3-button bp3-disabled"
+                    disabled=""
+                    tabindex="-1"
+                    type="button"
+                  >
+                    <span
+                      class="bp3-icon bp3-icon-chevron-down"
+                      icon="chevron-down"
+                    >
+                      <svg
+                        data-icon="chevron-down"
+                        height="16"
+                        viewBox="0 0 16 16"
+                        width="16"
+                      >
+                        <desc>
+                          chevron-down
+                        </desc>
+                        <path
+                          d="M12 5c-.28 0-.53.11-.71.29L8 8.59l-3.29-3.3a1.003 1.003 0 00-1.42 1.42l4 4c.18.18.43.29.71.29s.53-.11.71-.29l4-4A1.003 1.003 0 0012 5z"
+                          fill-rule="evenodd"
+                        />
+                      </svg>
+                    </span>
+                  </button>
+                </div>
+              </div>
+            </div>
+          </div>
+          <div
+            class="sc-gqjmRU cRqxXY"
+          >
+            <label
+              class="bp3-label sc-jzJRlG kILPnr"
+            >
+              Name of Candidate/Choice 
+              2
+            </label>
+            <label
+              class="bp3-label sc-jzJRlG sc-cSHVUG bOKdYI"
+            >
+              Votes for Candidate/Choice 
+              2
+            </label>
+          </div>
+          <div
+            class="sc-VigVT grTkFz"
+          >
+            <div
+              class="sc-jTzLTM iSArEf sc-EHOje bXavad"
+            >
+              <div
+                class="bp3-input-group bp3-disabled sc-bZQynM EvJhB"
+              >
+                <input
+                  class="bp3-input"
+                  data-testid="contest-1-choice-2-name"
+                  disabled=""
+                  name="contests[0].choices[1].name"
+                  style="padding-right: 10px;"
+                  type="text"
+                  value="choice two"
+                />
+              </div>
+            </div>
+            <div
+              class="sc-jTzLTM sc-fjdhpX fBjAIn sc-EHOje bXavad"
+            >
+              <div
+                class="bp3-control-group bp3-numeric-input sc-gzVnrw lfdfns"
+              >
+                <div
+                  class="bp3-input-group bp3-disabled"
+                >
+                  <input
+                    autocomplete="off"
+                    class="bp3-input"
+                    data-testid="contest-1-choice-2-votes"
+                    disabled=""
+                    name="contests[0].choices[1].numVotes"
+                    style="padding-right: 10px;"
+                    type="number"
+                    value="1325"
+                  />
+                </div>
+                <div
+                  class="bp3-button-group bp3-vertical bp3-fixed"
+                >
+                  <button
+                    class="bp3-button bp3-disabled"
+                    disabled=""
+                    tabindex="-1"
+                    type="button"
+                  >
+                    <span
+                      class="bp3-icon bp3-icon-chevron-up"
+                      icon="chevron-up"
+                    >
+                      <svg
+                        data-icon="chevron-up"
+                        height="16"
+                        viewBox="0 0 16 16"
+                        width="16"
+                      >
+                        <desc>
+                          chevron-up
+                        </desc>
+                        <path
+                          d="M12.71 9.29l-4-4C8.53 5.11 8.28 5 8 5s-.53.11-.71.29l-4 4a1.003 1.003 0 001.42 1.42L8 7.41l3.29 3.29c.18.19.43.3.71.3a1.003 1.003 0 00.71-1.71z"
+                          fill-rule="evenodd"
+                        />
+                      </svg>
+                    </span>
+                  </button>
+                  <button
+                    class="bp3-button bp3-disabled"
+                    disabled=""
+                    tabindex="-1"
+                    type="button"
+                  >
+                    <span
+                      class="bp3-icon bp3-icon-chevron-down"
+                      icon="chevron-down"
+                    >
+                      <svg
+                        data-icon="chevron-down"
+                        height="16"
+                        viewBox="0 0 16 16"
+                        width="16"
+                      >
+                        <desc>
+                          chevron-down
+                        </desc>
+                        <path
+                          d="M12 5c-.28 0-.53.11-.71.29L8 8.59l-3.29-3.3a1.003 1.003 0 00-1.42 1.42l4 4c.18.18.43.29.71.29s.53-.11.71-.29l4-4A1.003 1.003 0 0012 5z"
+                          fill-rule="evenodd"
+                        />
+                      </svg>
+                    </span>
+                  </button>
+                </div>
+              </div>
+            </div>
+          </div>
+        </div>
+      </div>
+      <div
+        class="sc-bdVaJa fdbLH"
+      >
+        <div
+          class="sc-htpNat fnydiw"
+        >
+          Total Ballots Cast
+        </div>
+        <div
+          class="sc-bwzfXH izcbHX"
+        >
+          Enter the overall number of ballot cards cast in jurisdictions containing this contest.
+        </div>
+        <div
+          class="sc-EHOje bXavad"
+        >
+          <div
+            class="bp3-control-group bp3-numeric-input sc-gzVnrw lfdfns"
+          >
+            <div
+              class="bp3-input-group bp3-disabled"
+            >
+              <input
+                autocomplete="off"
+                class="bp3-input"
+                data-testid="contest-1-total-ballots"
+                disabled=""
+                name="contests[0].totalBallotsCast"
+                style="padding-right: 10px;"
+                type="number"
+                value="2123"
+              />
+            </div>
+            <div
+              class="bp3-button-group bp3-vertical bp3-fixed"
+            >
+              <button
+                class="bp3-button bp3-disabled"
+                disabled=""
+                tabindex="-1"
+                type="button"
+              >
+                <span
+                  class="bp3-icon bp3-icon-chevron-up"
+                  icon="chevron-up"
+                >
+                  <svg
+                    data-icon="chevron-up"
+                    height="16"
+                    viewBox="0 0 16 16"
+                    width="16"
+                  >
+                    <desc>
+                      chevron-up
+                    </desc>
+                    <path
+                      d="M12.71 9.29l-4-4C8.53 5.11 8.28 5 8 5s-.53.11-.71.29l-4 4a1.003 1.003 0 001.42 1.42L8 7.41l3.29 3.29c.18.19.43.3.71.3a1.003 1.003 0 00.71-1.71z"
+                      fill-rule="evenodd"
+                    />
+                  </svg>
+                </span>
+              </button>
+              <button
+                class="bp3-button bp3-disabled"
+                disabled=""
+                tabindex="-1"
+                type="button"
+              >
+                <span
+                  class="bp3-icon bp3-icon-chevron-down"
+                  icon="chevron-down"
+                >
+                  <svg
+                    data-icon="chevron-down"
+                    height="16"
+                    viewBox="0 0 16 16"
+                    width="16"
+                  >
+                    <desc>
+                      chevron-down
+                    </desc>
+                    <path
+                      d="M12 5c-.28 0-.53.11-.71.29L8 8.59l-3.29-3.3a1.003 1.003 0 00-1.42 1.42l4 4c.18.18.43.29.71.29s.53-.11.71-.29l4-4A1.003 1.003 0 0012 5z"
+                      fill-rule="evenodd"
+                    />
+                  </svg>
+                </span>
+              </button>
+            </div>
+          </div>
+        </div>
+      </div>
+      <h2
+        class="bp3-heading sc-bxivhb blucNT"
+      >
+        Audit Settings
+      </h2>
+      <div
+        class="sc-bdVaJa fdbLH"
+      >
+        <div
+          class="sc-htpNat fnydiw"
+        >
+          Desired Risk Limit
+        </div>
+        <div
+          class="sc-bwzfXH izcbHX"
+        >
+          Set the risk for the audit as a percentage (e.g. "5" = 5%)
+        </div>
+        <div
+          class="bp3-html-select bp3-disabled"
+        >
+          <select
+            data-testid="risk-limit"
+            disabled=""
+            field="[object Object]"
+            form="[object Object]"
+          >
+            <option
+              selected=""
+            >
+              1
+            </option>
+            <option>
+              2
+            </option>
+            <option>
+              3
+            </option>
+            <option>
+              4
+            </option>
+            <option>
+              5
+            </option>
+            <option>
+              6
+            </option>
+            <option>
+              7
+            </option>
+            <option>
+              8
+            </option>
+            <option>
+              9
+            </option>
+            <option>
+              10
+            </option>
+            <option>
+              11
+            </option>
+            <option>
+              12
+            </option>
+            <option>
+              13
+            </option>
+            <option>
+              14
+            </option>
+            <option>
+              15
+            </option>
+            <option>
+              16
+            </option>
+            <option>
+              17
+            </option>
+            <option>
+              18
+            </option>
+            <option>
+              19
+            </option>
+            <option>
+              20
+            </option>
+          </select>
+          <span
+            class="bp3-icon bp3-icon-double-caret-vertical"
+            icon="double-caret-vertical"
+          >
+            <svg
+              data-icon="double-caret-vertical"
+              height="16"
+              viewBox="0 0 16 16"
+              width="16"
+            >
+              <desc>
+                double-caret-vertical
+              </desc>
+              <path
+                d="M5 7h6a1.003 1.003 0 00.71-1.71l-3-3C8.53 2.11 8.28 2 8 2s-.53.11-.71.29l-3 3A1.003 1.003 0 005 7zm6 2H5a1.003 1.003 0 00-.71 1.71l3 3c.18.18.43.29.71.29s.53-.11.71-.29l3-3A1.003 1.003 0 0011 9z"
+                fill-rule="evenodd"
+              />
+            </svg>
+          </span>
+        </div>
+      </div>
+      <div
+        class="sc-bdVaJa fdbLH"
+      >
+        <div
+          class="sc-htpNat fnydiw"
+        >
+          Random Seed
+        </div>
+        <div
+          class="sc-bwzfXH izcbHX"
+        >
+          Enter the random number to seed the pseudo-random number generator.
+        </div>
+        <div
+          class="sc-EHOje bXavad"
+        >
+          <div
+            class="bp3-input-group bp3-disabled sc-bZQynM EvJhB"
+          >
+            <input
+              class="bp3-input"
+              data-testid="random-seed"
+              disabled=""
+              name="randomSeed"
+              style="padding-right: 10px;"
+              type="text"
+              value="123456789"
+            />
+          </div>
+        </div>
+      </div>
+    </div>
+  </form>
+</div>
+`;
+
+exports[`EstimateSampleSize renders empty state correctly 1`] = `
+<div>
+  <form
+    data-testid="form-one"
+  >
+    <div
+      class="sc-ifAKCX dUfgxM"
+    >
+      <h2
+        class="bp3-heading sc-bxivhb blucNT"
+      >
+        Contest Information
+      </h2>
+      <div
+        class="sc-bdVaJa fdbLH"
+      >
+        <div
+          class="sc-htpNat fnydiw"
+        >
+          Election Name
+        </div>
+        <div
+          class="sc-EHOje bXavad"
+        >
+          <div
+            class="bp3-input-group sc-bZQynM EvJhB"
+          >
+            <input
+              class="bp3-input"
+              data-testid="audit-name"
+              name="name"
+              style="padding-right: 10px;"
+              type="text"
+              value=""
+            />
+          </div>
+        </div>
+      </div>
+      <div
+        class="sc-bdVaJa fdbLH"
+      >
+        <div
+          class="sc-htpNat fnydiw"
+        >
+          Contest  Name
+        </div>
+        <div
+          class="sc-bwzfXH izcbHX"
+        >
+          Enter the name of the contest that will drive the audit.
+        </div>
+        <div
+          class="sc-EHOje bXavad"
+        >
+          <div
+            class="bp3-input-group sc-bZQynM EvJhB"
+          >
+            <input
+              class="bp3-input"
+              data-testid="contest-1-name"
+              name="contests[0].name"
+              style="padding-right: 10px;"
+              type="text"
+              value=""
+            />
+          </div>
+        </div>
+      </div>
+      <div
+        class="sc-bdVaJa fdbLH"
+      >
+        <div
+          class="sc-htpNat fnydiw"
+        >
+          Candidates/Choices & Vote Totals
+        </div>
+        <div
+          class="sc-bwzfXH izcbHX"
+        >
+          Enter the name of each candidate choice that appears on the ballot for this contest.
+        </div>
+        <div
+          class="sc-gZMcBi cQokFm"
+        >
+          <div
+            class="sc-gqjmRU cRqxXY"
+          >
+            <label
+              class="bp3-label sc-jzJRlG kILPnr"
+            >
+              Name of Candidate/Choice 
+              1
+            </label>
+            <label
+              class="bp3-label sc-jzJRlG sc-cSHVUG bOKdYI"
+            >
+              Votes for Candidate/Choice 
+              1
+            </label>
+          </div>
+          <div
+            class="sc-VigVT grTkFz"
+          >
+            <div
+              class="sc-jTzLTM iSArEf sc-EHOje bXavad"
             >
               <div
                 class="bp3-input-group sc-bZQynM EvJhB"
               >
                 <input
                   class="bp3-input"
-                  data-testid="audit-name"
-                  name="name"
+                  data-testid="contest-1-choice-1-name"
+                  name="contests[0].choices[0].name"
                   style="padding-right: 10px;"
                   type="text"
                   value=""
                 />
               </div>
             </div>
-          </div>
-          <div
-            class="sc-bdVaJa fdbLH"
-          >
-            <div
-              class="sc-htpNat fnydiw"
-            >
-              Contest  Name
-            </div>
-            <div
-              class="sc-bwzfXH jQNUeE"
-            >
-              Enter the name of the contest that will drive the audit.
-            </div>
-            <div
-              class="sc-EHOje bXavad"
-            >
-              <div
-                class="bp3-input-group sc-bZQynM EvJhB"
-              >
-                <input
-                  class="bp3-input"
-                  data-testid="contest-1-name"
-                  name="contests[0].name"
-                  style="padding-right: 10px;"
-                  type="text"
-                  value=""
-                />
-              </div>
-=======
-              class="sc-jzJRlG jxSbtE sc-htoDjs jjofgS"
-            >
-              <input
-                class="sc-dnqmqq dvJRiU"
-                data-testid="contest-1-choice-1-name"
-                name="contests[0].choices[0].name"
-                value=""
-              />
-            </div>
-            <div
-              class="sc-jzJRlG sc-cSHVUG cDvPFF sc-htoDjs jjofgS"
-            >
-              <input
-                class="sc-dnqmqq dvJRiU"
-                data-testid="contest-1-choice-1-votes"
-                name="contests[0].choices[0].numVotes"
-                type="number"
-                value=""
-              />
->>>>>>> 3d063343
-            </div>
-          </div>
-          <div
-            class="sc-jTzLTM kHOUMK"
-          >
-<<<<<<< HEAD
-            <div
-              class="sc-htpNat fnydiw"
-            >
-              Candidates/Choices & Vote Totals
-            </div>
-            <div
-              class="sc-bwzfXH jQNUeE"
-            >
-              Enter the name of each candidate choice that appears on the ballot for this contest.
-            </div>
-            <div
-              class="sc-gZMcBi cQokFm"
-            >
-              <div
-                class="sc-gqjmRU cRqxXY"
-              >
-                <label
-                  class="bp3-label sc-jzJRlG kILPnr"
-                >
-                  Name of Candidate/Choice 
-                  1
-                </label>
-                <label
-                  class="bp3-label sc-jzJRlG sc-cSHVUG bOKdYI"
-                >
-                  Votes for Candidate/Choice 
-                  1
-                </label>
-              </div>
-              <div
-                class="sc-VigVT grTkFz"
-              >
-                <div
-                  class="sc-jTzLTM iSArEf sc-EHOje bXavad"
-                >
-                  <div
-                    class="bp3-input-group sc-bZQynM EvJhB"
-                  >
-                    <input
-                      class="bp3-input"
-                      data-testid="contest-1-choice-1-name"
-                      name="contests[0].choices[0].name"
-                      style="padding-right: 10px;"
-                      type="text"
-                      value=""
-                    />
-                  </div>
-                </div>
-                <div
-                  class="sc-jTzLTM sc-fjdhpX fBjAIn sc-EHOje bXavad"
-                >
-                  <div
-                    class="bp3-control-group bp3-numeric-input sc-gzVnrw lfdfns"
-                  >
-                    <div
-                      class="bp3-input-group"
-                    >
-                      <input
-                        autocomplete="off"
-                        class="bp3-input"
-                        data-testid="contest-1-choice-1-votes"
-                        name="contests[0].choices[0].numVotes"
-                        style="padding-right: 10px;"
-                        type="number"
-                        value=""
-                      />
-                    </div>
-                    <div
-                      class="bp3-button-group bp3-vertical bp3-fixed"
-                    >
-                      <button
-                        class="bp3-button"
-                        type="button"
-                      >
-                        <span
-                          class="bp3-icon bp3-icon-chevron-up"
-                          icon="chevron-up"
-                        >
-                          <svg
-                            data-icon="chevron-up"
-                            height="16"
-                            viewBox="0 0 16 16"
-                            width="16"
-                          >
-                            <desc>
-                              chevron-up
-                            </desc>
-                            <path
-                              d="M12.71 9.29l-4-4C8.53 5.11 8.28 5 8 5s-.53.11-.71.29l-4 4a1.003 1.003 0 001.42 1.42L8 7.41l3.29 3.29c.18.19.43.3.71.3a1.003 1.003 0 00.71-1.71z"
-                              fill-rule="evenodd"
-                            />
-                          </svg>
-                        </span>
-                      </button>
-                      <button
-                        class="bp3-button"
-                        type="button"
-                      >
-                        <span
-                          class="bp3-icon bp3-icon-chevron-down"
-                          icon="chevron-down"
-                        >
-                          <svg
-                            data-icon="chevron-down"
-                            height="16"
-                            viewBox="0 0 16 16"
-                            width="16"
-                          >
-                            <desc>
-                              chevron-down
-                            </desc>
-                            <path
-                              d="M12 5c-.28 0-.53.11-.71.29L8 8.59l-3.29-3.3a1.003 1.003 0 00-1.42 1.42l4 4c.18.18.43.29.71.29s.53-.11.71-.29l4-4A1.003 1.003 0 0012 5z"
-                              fill-rule="evenodd"
-                            />
-                          </svg>
-                        </span>
-                      </button>
-                    </div>
-                  </div>
-                </div>
-              </div>
-              <div
-                class="sc-gqjmRU cRqxXY"
-              >
-                <label
-                  class="bp3-label sc-jzJRlG kILPnr"
-                >
-                  Name of Candidate/Choice 
-                  2
-                </label>
-                <label
-                  class="bp3-label sc-jzJRlG sc-cSHVUG bOKdYI"
-                >
-                  Votes for Candidate/Choice 
-                  2
-                </label>
-              </div>
-              <div
-                class="sc-VigVT grTkFz"
-              >
-                <div
-                  class="sc-jTzLTM iSArEf sc-EHOje bXavad"
-                >
-                  <div
-                    class="bp3-input-group sc-bZQynM EvJhB"
-                  >
-                    <input
-                      class="bp3-input"
-                      data-testid="contest-1-choice-2-name"
-                      name="contests[0].choices[1].name"
-                      style="padding-right: 10px;"
-                      type="text"
-                      value=""
-                    />
-                  </div>
-                </div>
-                <div
-                  class="sc-jTzLTM sc-fjdhpX fBjAIn sc-EHOje bXavad"
-                >
-                  <div
-                    class="bp3-control-group bp3-numeric-input sc-gzVnrw lfdfns"
-                  >
-                    <div
-                      class="bp3-input-group"
-                    >
-                      <input
-                        autocomplete="off"
-                        class="bp3-input"
-                        data-testid="contest-1-choice-2-votes"
-                        name="contests[0].choices[1].numVotes"
-                        style="padding-right: 10px;"
-                        type="number"
-                        value=""
-                      />
-                    </div>
-                    <div
-                      class="bp3-button-group bp3-vertical bp3-fixed"
-                    >
-                      <button
-                        class="bp3-button"
-                        type="button"
-                      >
-                        <span
-                          class="bp3-icon bp3-icon-chevron-up"
-                          icon="chevron-up"
-                        >
-                          <svg
-                            data-icon="chevron-up"
-                            height="16"
-                            viewBox="0 0 16 16"
-                            width="16"
-                          >
-                            <desc>
-                              chevron-up
-                            </desc>
-                            <path
-                              d="M12.71 9.29l-4-4C8.53 5.11 8.28 5 8 5s-.53.11-.71.29l-4 4a1.003 1.003 0 001.42 1.42L8 7.41l3.29 3.29c.18.19.43.3.71.3a1.003 1.003 0 00.71-1.71z"
-                              fill-rule="evenodd"
-                            />
-                          </svg>
-                        </span>
-                      </button>
-                      <button
-                        class="bp3-button"
-                        type="button"
-                      >
-                        <span
-                          class="bp3-icon bp3-icon-chevron-down"
-                          icon="chevron-down"
-                        >
-                          <svg
-                            data-icon="chevron-down"
-                            height="16"
-                            viewBox="0 0 16 16"
-                            width="16"
-                          >
-                            <desc>
-                              chevron-down
-                            </desc>
-                            <path
-                              d="M12 5c-.28 0-.53.11-.71.29L8 8.59l-3.29-3.3a1.003 1.003 0 00-1.42 1.42l4 4c.18.18.43.29.71.29s.53-.11.71-.29l4-4A1.003 1.003 0 0012 5z"
-                              fill-rule="evenodd"
-                            />
-                          </svg>
-                        </span>
-                      </button>
-                    </div>
-                  </div>
-                </div>
-              </div>
-              <p
-                class="sc-kAzzGY eebgUX"
-              >
-                Add a new candidate/choice
-              </p>
-            </div>
-=======
-            <label
-              class="sc-kAzzGY kQOXij"
-            >
-              Name of Candidate/Choice 
-              2
-            </label>
-            <label
-              class="sc-kAzzGY sc-chPdSV gzFJUu"
-            >
-              Votes for Candidate/Choice 
-              2
-            </label>
->>>>>>> 3d063343
-          </div>
-          <div
-            class="sc-fjdhpX gYcVlS"
-          >
-            <div
-<<<<<<< HEAD
-              class="sc-htpNat fnydiw"
-            >
-              Total Ballots Cast
-            </div>
-            <div
-              class="sc-bwzfXH jQNUeE"
-            >
-              Enter the overall number of ballot cards cast in jurisdictions containing this contest.
-            </div>
-            <div
-              class="sc-EHOje bXavad"
+            <div
+              class="sc-jTzLTM sc-fjdhpX fBjAIn sc-EHOje bXavad"
             >
               <div
                 class="bp3-control-group bp3-numeric-input sc-gzVnrw lfdfns"
@@ -7541,8 +4603,8 @@
                   <input
                     autocomplete="off"
                     class="bp3-input"
-                    data-testid="contest-1-total-ballots"
-                    name="contests[0].totalBallotsCast"
+                    data-testid="contest-1-choice-1-votes"
+                    name="contests[0].choices[0].numVotes"
                     style="padding-right: 10px;"
                     type="number"
                     value=""
@@ -7603,920 +4665,903 @@
               </div>
             </div>
           </div>
-          <h2
-            class="bp3-heading sc-bxivhb dxnZc"
-          >
-            Audit Settings
-          </h2>
-          <div
-            class="sc-bdVaJa fdbLH"
-          >
-            <div
-              class="sc-htpNat fnydiw"
-            >
-              Desired Risk Limit
-            </div>
-            <div
-              class="sc-bwzfXH jQNUeE"
-            >
-              Set the risk for the audit as a percentage (e.g. "5" = 5%)
-            </div>
-            <div
-              class="bp3-html-select"
-            >
-              <select
-                data-testid="risk-limit"
-                field="[object Object]"
-                form="[object Object]"
-              >
-                <option>
-                  1
-                </option>
-                <option>
-                  2
-                </option>
-                <option>
-                  3
-                </option>
-                <option>
-                  4
-                </option>
-                <option>
-                  5
-                </option>
-                <option>
-                  6
-                </option>
-                <option>
-                  7
-                </option>
-                <option>
-                  8
-                </option>
-                <option>
-                  9
-                </option>
-                <option
-                  selected=""
-                >
-                  10
-                </option>
-                <option>
-                  11
-                </option>
-                <option>
-                  12
-                </option>
-                <option>
-                  13
-                </option>
-                <option>
-                  14
-                </option>
-                <option>
-                  15
-                </option>
-                <option>
-                  16
-                </option>
-                <option>
-                  17
-                </option>
-                <option>
-                  18
-                </option>
-                <option>
-                  19
-                </option>
-                <option>
-                  20
-                </option>
-              </select>
-              <span
-                class="bp3-icon bp3-icon-double-caret-vertical"
-                icon="double-caret-vertical"
-              >
-                <svg
-                  data-icon="double-caret-vertical"
-                  height="16"
-                  viewBox="0 0 16 16"
-                  width="16"
-                >
-                  <desc>
-                    double-caret-vertical
-                  </desc>
-                  <path
-                    d="M5 7h6a1.003 1.003 0 00.71-1.71l-3-3C8.53 2.11 8.28 2 8 2s-.53.11-.71.29l-3 3A1.003 1.003 0 005 7zm6 2H5a1.003 1.003 0 00-.71 1.71l3 3c.18.18.43.29.71.29s.53-.11.71-.29l3-3A1.003 1.003 0 0011 9z"
-                    fill-rule="evenodd"
-                  />
-                </svg>
-              </span>
-            </div>
-          </div>
-          <div
-            class="sc-bdVaJa fdbLH"
-          >
-            <div
-              class="sc-htpNat fnydiw"
-            >
-              Random Seed
-            </div>
-            <div
-              class="sc-bwzfXH jQNUeE"
-            >
-              Enter the random number to seed the pseudo-random number generator.
-            </div>
-            <div
-              class="sc-EHOje bXavad"
+          <div
+            class="sc-gqjmRU cRqxXY"
+          >
+            <label
+              class="bp3-label sc-jzJRlG kILPnr"
+            >
+              Name of Candidate/Choice 
+              2
+            </label>
+            <label
+              class="bp3-label sc-jzJRlG sc-cSHVUG bOKdYI"
+            >
+              Votes for Candidate/Choice 
+              2
+            </label>
+          </div>
+          <div
+            class="sc-VigVT grTkFz"
+          >
+            <div
+              class="sc-jTzLTM iSArEf sc-EHOje bXavad"
             >
               <div
                 class="bp3-input-group sc-bZQynM EvJhB"
               >
                 <input
                   class="bp3-input"
-                  data-testid="random-seed"
-                  name="randomSeed"
+                  data-testid="contest-1-choice-2-name"
+                  name="contests[0].choices[1].name"
                   style="padding-right: 10px;"
                   type="text"
                   value=""
                 />
               </div>
             </div>
-          </div>
-        </div>
-        <div
-          class="sc-dnqmqq itqjch"
-        >
-          <button
-            class="bp3-button bp3-intent-primary"
-            data-testid="submit-form-one"
-            type="submit"
-          >
-            <span
-              class="bp3-button-text"
-            >
-              Estimate Sample Size
-            </span>
-          </button>
-=======
-              class="sc-jzJRlG jxSbtE sc-htoDjs jjofgS"
+            <div
+              class="sc-jTzLTM sc-fjdhpX fBjAIn sc-EHOje bXavad"
+            >
+              <div
+                class="bp3-control-group bp3-numeric-input sc-gzVnrw lfdfns"
+              >
+                <div
+                  class="bp3-input-group"
+                >
+                  <input
+                    autocomplete="off"
+                    class="bp3-input"
+                    data-testid="contest-1-choice-2-votes"
+                    name="contests[0].choices[1].numVotes"
+                    style="padding-right: 10px;"
+                    type="number"
+                    value=""
+                  />
+                </div>
+                <div
+                  class="bp3-button-group bp3-vertical bp3-fixed"
+                >
+                  <button
+                    class="bp3-button"
+                    type="button"
+                  >
+                    <span
+                      class="bp3-icon bp3-icon-chevron-up"
+                      icon="chevron-up"
+                    >
+                      <svg
+                        data-icon="chevron-up"
+                        height="16"
+                        viewBox="0 0 16 16"
+                        width="16"
+                      >
+                        <desc>
+                          chevron-up
+                        </desc>
+                        <path
+                          d="M12.71 9.29l-4-4C8.53 5.11 8.28 5 8 5s-.53.11-.71.29l-4 4a1.003 1.003 0 001.42 1.42L8 7.41l3.29 3.29c.18.19.43.3.71.3a1.003 1.003 0 00.71-1.71z"
+                          fill-rule="evenodd"
+                        />
+                      </svg>
+                    </span>
+                  </button>
+                  <button
+                    class="bp3-button"
+                    type="button"
+                  >
+                    <span
+                      class="bp3-icon bp3-icon-chevron-down"
+                      icon="chevron-down"
+                    >
+                      <svg
+                        data-icon="chevron-down"
+                        height="16"
+                        viewBox="0 0 16 16"
+                        width="16"
+                      >
+                        <desc>
+                          chevron-down
+                        </desc>
+                        <path
+                          d="M12 5c-.28 0-.53.11-.71.29L8 8.59l-3.29-3.3a1.003 1.003 0 00-1.42 1.42l4 4c.18.18.43.29.71.29s.53-.11.71-.29l4-4A1.003 1.003 0 0012 5z"
+                          fill-rule="evenodd"
+                        />
+                      </svg>
+                    </span>
+                  </button>
+                </div>
+              </div>
+            </div>
+          </div>
+          <p
+            class="sc-kAzzGY eebgUX"
+          >
+            Add a new candidate/choice
+          </p>
+        </div>
+      </div>
+      <div
+        class="sc-bdVaJa fdbLH"
+      >
+        <div
+          class="sc-htpNat fnydiw"
+        >
+          Total Ballots Cast
+        </div>
+        <div
+          class="sc-bwzfXH izcbHX"
+        >
+          Enter the overall number of ballot cards cast in jurisdictions containing this contest.
+        </div>
+        <div
+          class="sc-EHOje bXavad"
+        >
+          <div
+            class="bp3-control-group bp3-numeric-input sc-gzVnrw lfdfns"
+          >
+            <div
+              class="bp3-input-group"
             >
               <input
-                class="sc-dnqmqq dvJRiU"
-                data-testid="contest-1-choice-2-name"
-                name="contests[0].choices[1].name"
-                value=""
-              />
-            </div>
-            <div
-              class="sc-jzJRlG sc-cSHVUG cDvPFF sc-htoDjs jjofgS"
-            >
-              <input
-                class="sc-dnqmqq dvJRiU"
-                data-testid="contest-1-choice-2-votes"
-                name="contests[0].choices[1].numVotes"
+                autocomplete="off"
+                class="bp3-input"
+                data-testid="contest-1-total-ballots"
+                name="contests[0].totalBallotsCast"
+                style="padding-right: 10px;"
                 type="number"
                 value=""
               />
             </div>
-          </div>
-          <p
-            class="sc-kgoBCf ehqtTc"
-          >
-            Add a new candidate/choice
-          </p>
->>>>>>> 3d063343
-        </div>
-      </div>
-      <div
-        class="sc-bdVaJa fdbLH"
-      >
-<<<<<<< HEAD
-        <h2
-          class="bp3-heading sc-bxivhb dxnZc"
-        >
-          Contest Information
-        </h2>
-=======
-        <div
-          class="sc-htpNat gYCOid"
-        >
-          Total Ballots Cast
-        </div>
->>>>>>> 3d063343
-        <div
-          class="sc-bwzfXH xctbO"
-        >
-<<<<<<< HEAD
-          <div
-            class="sc-htpNat fnydiw"
-          >
-            Election Name
-          </div>
-          <div
-            class="sc-EHOje bXavad"
-          >
-            <div
-              class="bp3-input-group sc-bZQynM EvJhB"
-            >
-              <input
-                class="bp3-input"
-                data-testid="audit-name"
-                name="name"
-                style="padding-right: 10px;"
-                type="text"
-                value=""
+            <div
+              class="bp3-button-group bp3-vertical bp3-fixed"
+            >
+              <button
+                class="bp3-button"
+                type="button"
+              >
+                <span
+                  class="bp3-icon bp3-icon-chevron-up"
+                  icon="chevron-up"
+                >
+                  <svg
+                    data-icon="chevron-up"
+                    height="16"
+                    viewBox="0 0 16 16"
+                    width="16"
+                  >
+                    <desc>
+                      chevron-up
+                    </desc>
+                    <path
+                      d="M12.71 9.29l-4-4C8.53 5.11 8.28 5 8 5s-.53.11-.71.29l-4 4a1.003 1.003 0 001.42 1.42L8 7.41l3.29 3.29c.18.19.43.3.71.3a1.003 1.003 0 00.71-1.71z"
+                      fill-rule="evenodd"
+                    />
+                  </svg>
+                </span>
+              </button>
+              <button
+                class="bp3-button"
+                type="button"
+              >
+                <span
+                  class="bp3-icon bp3-icon-chevron-down"
+                  icon="chevron-down"
+                >
+                  <svg
+                    data-icon="chevron-down"
+                    height="16"
+                    viewBox="0 0 16 16"
+                    width="16"
+                  >
+                    <desc>
+                      chevron-down
+                    </desc>
+                    <path
+                      d="M12 5c-.28 0-.53.11-.71.29L8 8.59l-3.29-3.3a1.003 1.003 0 00-1.42 1.42l4 4c.18.18.43.29.71.29s.53-.11.71-.29l4-4A1.003 1.003 0 0012 5z"
+                      fill-rule="evenodd"
+                    />
+                  </svg>
+                </span>
+              </button>
+            </div>
+          </div>
+        </div>
+      </div>
+      <h2
+        class="bp3-heading sc-bxivhb blucNT"
+      >
+        Audit Settings
+      </h2>
+      <div
+        class="sc-bdVaJa fdbLH"
+      >
+        <div
+          class="sc-htpNat fnydiw"
+        >
+          Desired Risk Limit
+        </div>
+        <div
+          class="sc-bwzfXH izcbHX"
+        >
+          Set the risk for the audit as a percentage (e.g. "5" = 5%)
+        </div>
+        <div
+          class="bp3-html-select"
+        >
+          <select
+            data-testid="risk-limit"
+            field="[object Object]"
+            form="[object Object]"
+          >
+            <option>
+              1
+            </option>
+            <option>
+              2
+            </option>
+            <option>
+              3
+            </option>
+            <option>
+              4
+            </option>
+            <option>
+              5
+            </option>
+            <option>
+              6
+            </option>
+            <option>
+              7
+            </option>
+            <option>
+              8
+            </option>
+            <option>
+              9
+            </option>
+            <option
+              selected=""
+            >
+              10
+            </option>
+            <option>
+              11
+            </option>
+            <option>
+              12
+            </option>
+            <option>
+              13
+            </option>
+            <option>
+              14
+            </option>
+            <option>
+              15
+            </option>
+            <option>
+              16
+            </option>
+            <option>
+              17
+            </option>
+            <option>
+              18
+            </option>
+            <option>
+              19
+            </option>
+            <option>
+              20
+            </option>
+          </select>
+          <span
+            class="bp3-icon bp3-icon-double-caret-vertical"
+            icon="double-caret-vertical"
+          >
+            <svg
+              data-icon="double-caret-vertical"
+              height="16"
+              viewBox="0 0 16 16"
+              width="16"
+            >
+              <desc>
+                double-caret-vertical
+              </desc>
+              <path
+                d="M5 7h6a1.003 1.003 0 00.71-1.71l-3-3C8.53 2.11 8.28 2 8 2s-.53.11-.71.29l-3 3A1.003 1.003 0 005 7zm6 2H5a1.003 1.003 0 00-.71 1.71l3 3c.18.18.43.29.71.29s.53-.11.71-.29l3-3A1.003 1.003 0 0011 9z"
+                fill-rule="evenodd"
               />
-            </div>
-          </div>
-=======
-          Enter the overall number of ballot cards cast in jurisdictions containing this contest.
->>>>>>> 3d063343
-        </div>
-        <div
-          class="sc-htoDjs jjofgS"
-        >
-<<<<<<< HEAD
-          <div
-            class="sc-htpNat fnydiw"
-          >
-            Contest  Name
-          </div>
-          <div
-            class="sc-bwzfXH jQNUeE"
-          >
-            Enter the name of the contest that will drive the audit.
-          </div>
-          <div
-            class="sc-EHOje bXavad"
-          >
-            <div
-              class="bp3-input-group sc-bZQynM EvJhB"
-            >
-              <input
-                class="bp3-input"
-                data-testid="contest-1-name"
-                name="contests[0].name"
-                style="padding-right: 10px;"
-                type="text"
-                value=""
-              />
-            </div>
-          </div>
-=======
-          <input
-            class="sc-dnqmqq dvJRiU"
-            data-testid="contest-1-total-ballots"
-            name="contests[0].totalBallotsCast"
-            type="number"
-            value=""
-          />
->>>>>>> 3d063343
-        </div>
-      </div>
-      <div
-        class="sc-bxivhb doxbWk"
-      >
-        Audit Settings
-      </div>
-      <div
-        class="sc-bdVaJa fdbLH"
-      >
-        <div
-          class="sc-htpNat gYCOid"
-        >
-<<<<<<< HEAD
-          <div
-            class="sc-htpNat fnydiw"
-          >
-            Candidates/Choices & Vote Totals
-          </div>
-          <div
-            class="sc-bwzfXH jQNUeE"
-          >
-            Enter the name of each candidate choice that appears on the ballot for this contest.
-          </div>
-          <div
-            class="sc-gZMcBi cQokFm"
-          >
-            <div
-              class="sc-gqjmRU cRqxXY"
-            >
-              <label
-                class="bp3-label sc-jzJRlG kILPnr"
-              >
-                Name of Candidate/Choice 
-                1
-              </label>
-              <label
-                class="bp3-label sc-jzJRlG sc-cSHVUG bOKdYI"
-              >
-                Votes for Candidate/Choice 
-                1
-              </label>
-            </div>
-            <div
-              class="sc-VigVT grTkFz"
+            </svg>
+          </span>
+        </div>
+      </div>
+      <div
+        class="sc-bdVaJa fdbLH"
+      >
+        <div
+          class="sc-htpNat fnydiw"
+        >
+          Random Seed
+        </div>
+        <div
+          class="sc-bwzfXH izcbHX"
+        >
+          Enter the random number to seed the pseudo-random number generator.
+        </div>
+        <div
+          class="sc-EHOje bXavad"
+        >
+          <div
+            class="bp3-input-group sc-bZQynM EvJhB"
+          >
+            <input
+              class="bp3-input"
+              data-testid="random-seed"
+              name="randomSeed"
+              style="padding-right: 10px;"
+              type="text"
+              value=""
+            />
+          </div>
+        </div>
+      </div>
+    </div>
+    <div
+      class="sc-dnqmqq itqjch"
+    >
+      <button
+        class="bp3-button bp3-intent-primary"
+        data-testid="submit-form-one"
+        type="submit"
+      >
+        <span
+          class="bp3-button-text"
+        >
+          Estimate Sample Size
+        </span>
+      </button>
+    </div>
+  </form>
+</div>
+`;
+
+exports[`EstimateSampleSize renders empty state correctly 2`] = `
+<div>
+  <form
+    data-testid="form-one"
+  >
+    <div
+      class="sc-ifAKCX dUfgxM"
+    >
+      <h2
+        class="bp3-heading sc-bxivhb blucNT"
+      >
+        Contest Information
+      </h2>
+      <div
+        class="sc-bdVaJa fdbLH"
+      >
+        <div
+          class="sc-htpNat fnydiw"
+        >
+          Election Name
+        </div>
+        <div
+          class="sc-EHOje bXavad"
+        >
+          <div
+            class="bp3-input-group sc-bZQynM EvJhB"
+          >
+            <input
+              class="bp3-input"
+              data-testid="audit-name"
+              name="name"
+              style="padding-right: 10px;"
+              type="text"
+              value=""
+            />
+          </div>
+        </div>
+      </div>
+      <div
+        class="sc-bdVaJa fdbLH"
+      >
+        <div
+          class="sc-htpNat fnydiw"
+        >
+          Contest  Name
+        </div>
+        <div
+          class="sc-bwzfXH izcbHX"
+        >
+          Enter the name of the contest that will drive the audit.
+        </div>
+        <div
+          class="sc-EHOje bXavad"
+        >
+          <div
+            class="bp3-input-group sc-bZQynM EvJhB"
+          >
+            <input
+              class="bp3-input"
+              data-testid="contest-1-name"
+              name="contests[0].name"
+              style="padding-right: 10px;"
+              type="text"
+              value=""
+            />
+          </div>
+        </div>
+      </div>
+      <div
+        class="sc-bdVaJa fdbLH"
+      >
+        <div
+          class="sc-htpNat fnydiw"
+        >
+          Candidates/Choices & Vote Totals
+        </div>
+        <div
+          class="sc-bwzfXH izcbHX"
+        >
+          Enter the name of each candidate choice that appears on the ballot for this contest.
+        </div>
+        <div
+          class="sc-gZMcBi cQokFm"
+        >
+          <div
+            class="sc-gqjmRU cRqxXY"
+          >
+            <label
+              class="bp3-label sc-jzJRlG kILPnr"
+            >
+              Name of Candidate/Choice 
+              1
+            </label>
+            <label
+              class="bp3-label sc-jzJRlG sc-cSHVUG bOKdYI"
+            >
+              Votes for Candidate/Choice 
+              1
+            </label>
+          </div>
+          <div
+            class="sc-VigVT grTkFz"
+          >
+            <div
+              class="sc-jTzLTM iSArEf sc-EHOje bXavad"
             >
               <div
-                class="sc-jTzLTM iSArEf sc-EHOje bXavad"
+                class="bp3-input-group sc-bZQynM EvJhB"
+              >
+                <input
+                  class="bp3-input"
+                  data-testid="contest-1-choice-1-name"
+                  name="contests[0].choices[0].name"
+                  style="padding-right: 10px;"
+                  type="text"
+                  value=""
+                />
+              </div>
+            </div>
+            <div
+              class="sc-jTzLTM sc-fjdhpX fBjAIn sc-EHOje bXavad"
+            >
+              <div
+                class="bp3-control-group bp3-numeric-input sc-gzVnrw lfdfns"
               >
                 <div
-                  class="bp3-input-group sc-bZQynM EvJhB"
+                  class="bp3-input-group"
                 >
                   <input
+                    autocomplete="off"
                     class="bp3-input"
-                    data-testid="contest-1-choice-1-name"
-                    name="contests[0].choices[0].name"
+                    data-testid="contest-1-choice-1-votes"
+                    name="contests[0].choices[0].numVotes"
                     style="padding-right: 10px;"
-                    type="text"
+                    type="number"
                     value=""
                   />
                 </div>
-              </div>
-              <div
-                class="sc-jTzLTM sc-fjdhpX fBjAIn sc-EHOje bXavad"
-              >
                 <div
-                  class="bp3-control-group bp3-numeric-input sc-gzVnrw lfdfns"
-                >
-                  <div
-                    class="bp3-input-group"
-                  >
-                    <input
-                      autocomplete="off"
-                      class="bp3-input"
-                      data-testid="contest-1-choice-1-votes"
-                      name="contests[0].choices[0].numVotes"
-                      style="padding-right: 10px;"
-                      type="number"
-                      value=""
-                    />
-                  </div>
-                  <div
-                    class="bp3-button-group bp3-vertical bp3-fixed"
-                  >
-                    <button
-                      class="bp3-button"
-                      type="button"
+                  class="bp3-button-group bp3-vertical bp3-fixed"
+                >
+                  <button
+                    class="bp3-button"
+                    type="button"
+                  >
+                    <span
+                      class="bp3-icon bp3-icon-chevron-up"
+                      icon="chevron-up"
                     >
-                      <span
-                        class="bp3-icon bp3-icon-chevron-up"
-                        icon="chevron-up"
+                      <svg
+                        data-icon="chevron-up"
+                        height="16"
+                        viewBox="0 0 16 16"
+                        width="16"
                       >
-                        <svg
-                          data-icon="chevron-up"
-                          height="16"
-                          viewBox="0 0 16 16"
-                          width="16"
-                        >
-                          <desc>
-                            chevron-up
-                          </desc>
-                          <path
-                            d="M12.71 9.29l-4-4C8.53 5.11 8.28 5 8 5s-.53.11-.71.29l-4 4a1.003 1.003 0 001.42 1.42L8 7.41l3.29 3.29c.18.19.43.3.71.3a1.003 1.003 0 00.71-1.71z"
-                            fill-rule="evenodd"
-                          />
-                        </svg>
-                      </span>
-                    </button>
-                    <button
-                      class="bp3-button"
-                      type="button"
+                        <desc>
+                          chevron-up
+                        </desc>
+                        <path
+                          d="M12.71 9.29l-4-4C8.53 5.11 8.28 5 8 5s-.53.11-.71.29l-4 4a1.003 1.003 0 001.42 1.42L8 7.41l3.29 3.29c.18.19.43.3.71.3a1.003 1.003 0 00.71-1.71z"
+                          fill-rule="evenodd"
+                        />
+                      </svg>
+                    </span>
+                  </button>
+                  <button
+                    class="bp3-button"
+                    type="button"
+                  >
+                    <span
+                      class="bp3-icon bp3-icon-chevron-down"
+                      icon="chevron-down"
                     >
-                      <span
-                        class="bp3-icon bp3-icon-chevron-down"
-                        icon="chevron-down"
+                      <svg
+                        data-icon="chevron-down"
+                        height="16"
+                        viewBox="0 0 16 16"
+                        width="16"
                       >
-                        <svg
-                          data-icon="chevron-down"
-                          height="16"
-                          viewBox="0 0 16 16"
-                          width="16"
-                        >
-                          <desc>
-                            chevron-down
-                          </desc>
-                          <path
-                            d="M12 5c-.28 0-.53.11-.71.29L8 8.59l-3.29-3.3a1.003 1.003 0 00-1.42 1.42l4 4c.18.18.43.29.71.29s.53-.11.71-.29l4-4A1.003 1.003 0 0012 5z"
-                            fill-rule="evenodd"
-                          />
-                        </svg>
-                      </span>
-                    </button>
-                  </div>
+                        <desc>
+                          chevron-down
+                        </desc>
+                        <path
+                          d="M12 5c-.28 0-.53.11-.71.29L8 8.59l-3.29-3.3a1.003 1.003 0 00-1.42 1.42l4 4c.18.18.43.29.71.29s.53-.11.71-.29l4-4A1.003 1.003 0 0012 5z"
+                          fill-rule="evenodd"
+                        />
+                      </svg>
+                    </span>
+                  </button>
                 </div>
               </div>
             </div>
-            <div
-              class="sc-gqjmRU cRqxXY"
-            >
-              <label
-                class="bp3-label sc-jzJRlG kILPnr"
-              >
-                Name of Candidate/Choice 
-                2
-              </label>
-              <label
-                class="bp3-label sc-jzJRlG sc-cSHVUG bOKdYI"
-              >
-                Votes for Candidate/Choice 
-                2
-              </label>
-            </div>
-            <div
-              class="sc-VigVT grTkFz"
+          </div>
+          <div
+            class="sc-gqjmRU cRqxXY"
+          >
+            <label
+              class="bp3-label sc-jzJRlG kILPnr"
+            >
+              Name of Candidate/Choice 
+              2
+            </label>
+            <label
+              class="bp3-label sc-jzJRlG sc-cSHVUG bOKdYI"
+            >
+              Votes for Candidate/Choice 
+              2
+            </label>
+          </div>
+          <div
+            class="sc-VigVT grTkFz"
+          >
+            <div
+              class="sc-jTzLTM iSArEf sc-EHOje bXavad"
             >
               <div
-                class="sc-jTzLTM iSArEf sc-EHOje bXavad"
+                class="bp3-input-group sc-bZQynM EvJhB"
+              >
+                <input
+                  class="bp3-input"
+                  data-testid="contest-1-choice-2-name"
+                  name="contests[0].choices[1].name"
+                  style="padding-right: 10px;"
+                  type="text"
+                  value=""
+                />
+              </div>
+            </div>
+            <div
+              class="sc-jTzLTM sc-fjdhpX fBjAIn sc-EHOje bXavad"
+            >
+              <div
+                class="bp3-control-group bp3-numeric-input sc-gzVnrw lfdfns"
               >
                 <div
-                  class="bp3-input-group sc-bZQynM EvJhB"
+                  class="bp3-input-group"
                 >
                   <input
+                    autocomplete="off"
                     class="bp3-input"
-                    data-testid="contest-1-choice-2-name"
-                    name="contests[0].choices[1].name"
+                    data-testid="contest-1-choice-2-votes"
+                    name="contests[0].choices[1].numVotes"
                     style="padding-right: 10px;"
-                    type="text"
+                    type="number"
                     value=""
                   />
                 </div>
-              </div>
-              <div
-                class="sc-jTzLTM sc-fjdhpX fBjAIn sc-EHOje bXavad"
-              >
                 <div
-                  class="bp3-control-group bp3-numeric-input sc-gzVnrw lfdfns"
-                >
-                  <div
-                    class="bp3-input-group"
-                  >
-                    <input
-                      autocomplete="off"
-                      class="bp3-input"
-                      data-testid="contest-1-choice-2-votes"
-                      name="contests[0].choices[1].numVotes"
-                      style="padding-right: 10px;"
-                      type="number"
-                      value=""
-                    />
-                  </div>
-                  <div
-                    class="bp3-button-group bp3-vertical bp3-fixed"
-                  >
-                    <button
-                      class="bp3-button"
-                      type="button"
+                  class="bp3-button-group bp3-vertical bp3-fixed"
+                >
+                  <button
+                    class="bp3-button"
+                    type="button"
+                  >
+                    <span
+                      class="bp3-icon bp3-icon-chevron-up"
+                      icon="chevron-up"
                     >
-                      <span
-                        class="bp3-icon bp3-icon-chevron-up"
-                        icon="chevron-up"
+                      <svg
+                        data-icon="chevron-up"
+                        height="16"
+                        viewBox="0 0 16 16"
+                        width="16"
                       >
-                        <svg
-                          data-icon="chevron-up"
-                          height="16"
-                          viewBox="0 0 16 16"
-                          width="16"
-                        >
-                          <desc>
-                            chevron-up
-                          </desc>
-                          <path
-                            d="M12.71 9.29l-4-4C8.53 5.11 8.28 5 8 5s-.53.11-.71.29l-4 4a1.003 1.003 0 001.42 1.42L8 7.41l3.29 3.29c.18.19.43.3.71.3a1.003 1.003 0 00.71-1.71z"
-                            fill-rule="evenodd"
-                          />
-                        </svg>
-                      </span>
-                    </button>
-                    <button
-                      class="bp3-button"
-                      type="button"
+                        <desc>
+                          chevron-up
+                        </desc>
+                        <path
+                          d="M12.71 9.29l-4-4C8.53 5.11 8.28 5 8 5s-.53.11-.71.29l-4 4a1.003 1.003 0 001.42 1.42L8 7.41l3.29 3.29c.18.19.43.3.71.3a1.003 1.003 0 00.71-1.71z"
+                          fill-rule="evenodd"
+                        />
+                      </svg>
+                    </span>
+                  </button>
+                  <button
+                    class="bp3-button"
+                    type="button"
+                  >
+                    <span
+                      class="bp3-icon bp3-icon-chevron-down"
+                      icon="chevron-down"
                     >
-                      <span
-                        class="bp3-icon bp3-icon-chevron-down"
-                        icon="chevron-down"
+                      <svg
+                        data-icon="chevron-down"
+                        height="16"
+                        viewBox="0 0 16 16"
+                        width="16"
                       >
-                        <svg
-                          data-icon="chevron-down"
-                          height="16"
-                          viewBox="0 0 16 16"
-                          width="16"
-                        >
-                          <desc>
-                            chevron-down
-                          </desc>
-                          <path
-                            d="M12 5c-.28 0-.53.11-.71.29L8 8.59l-3.29-3.3a1.003 1.003 0 00-1.42 1.42l4 4c.18.18.43.29.71.29s.53-.11.71-.29l4-4A1.003 1.003 0 0012 5z"
-                            fill-rule="evenodd"
-                          />
-                        </svg>
-                      </span>
-                    </button>
-                  </div>
+                        <desc>
+                          chevron-down
+                        </desc>
+                        <path
+                          d="M12 5c-.28 0-.53.11-.71.29L8 8.59l-3.29-3.3a1.003 1.003 0 00-1.42 1.42l4 4c.18.18.43.29.71.29s.53-.11.71-.29l4-4A1.003 1.003 0 0012 5z"
+                          fill-rule="evenodd"
+                        />
+                      </svg>
+                    </span>
+                  </button>
                 </div>
               </div>
             </div>
-            <p
-              class="sc-kAzzGY eebgUX"
-            >
-              Add a new candidate/choice
-            </p>
-          </div>
-=======
-          Desired Risk Limit
->>>>>>> 3d063343
-        </div>
-        <div
-          class="sc-bwzfXH xctbO"
-        >
-<<<<<<< HEAD
-          <div
-            class="sc-htpNat fnydiw"
-          >
-            Total Ballots Cast
-          </div>
-          <div
-            class="sc-bwzfXH jQNUeE"
-          >
-            Enter the overall number of ballot cards cast in jurisdictions containing this contest.
-          </div>
-          <div
-            class="sc-EHOje bXavad"
-          >
-            <div
-              class="bp3-control-group bp3-numeric-input sc-gzVnrw lfdfns"
-            >
-              <div
-                class="bp3-input-group"
-              >
-                <input
-                  autocomplete="off"
-                  class="bp3-input"
-                  data-testid="contest-1-total-ballots"
-                  name="contests[0].totalBallotsCast"
-                  style="padding-right: 10px;"
-                  type="number"
-                  value=""
-                />
-              </div>
-              <div
-                class="bp3-button-group bp3-vertical bp3-fixed"
-              >
-                <button
-                  class="bp3-button"
-                  type="button"
-                >
-                  <span
-                    class="bp3-icon bp3-icon-chevron-up"
-                    icon="chevron-up"
-                  >
-                    <svg
-                      data-icon="chevron-up"
-                      height="16"
-                      viewBox="0 0 16 16"
-                      width="16"
-                    >
-                      <desc>
-                        chevron-up
-                      </desc>
-                      <path
-                        d="M12.71 9.29l-4-4C8.53 5.11 8.28 5 8 5s-.53.11-.71.29l-4 4a1.003 1.003 0 001.42 1.42L8 7.41l3.29 3.29c.18.19.43.3.71.3a1.003 1.003 0 00.71-1.71z"
-                        fill-rule="evenodd"
-                      />
-                    </svg>
-                  </span>
-                </button>
-                <button
-                  class="bp3-button"
-                  type="button"
-                >
-                  <span
-                    class="bp3-icon bp3-icon-chevron-down"
-                    icon="chevron-down"
-                  >
-                    <svg
-                      data-icon="chevron-down"
-                      height="16"
-                      viewBox="0 0 16 16"
-                      width="16"
-                    >
-                      <desc>
-                        chevron-down
-                      </desc>
-                      <path
-                        d="M12 5c-.28 0-.53.11-.71.29L8 8.59l-3.29-3.3a1.003 1.003 0 00-1.42 1.42l4 4c.18.18.43.29.71.29s.53-.11.71-.29l4-4A1.003 1.003 0 0012 5z"
-                        fill-rule="evenodd"
-                      />
-                    </svg>
-                  </span>
-                </button>
-              </div>
-            </div>
-          </div>
-        </div>
-        <h2
-          class="bp3-heading sc-bxivhb dxnZc"
-        >
-          Audit Settings
-        </h2>
-=======
-          Set the risk for the audit as a percentage (e.g. "5" = 5%)
-        </div>
-        <select
-          data-testid="risk-limit"
-          name="riskLimit"
-        >
-          <option>
-            1
-          </option>
-          <option>
-            2
-          </option>
-          <option>
-            3
-          </option>
-          <option>
-            4
-          </option>
-          <option>
-            5
-          </option>
-          <option>
-            6
-          </option>
-          <option>
-            7
-          </option>
-          <option>
-            8
-          </option>
-          <option>
-            9
-          </option>
-          <option>
-            10
-          </option>
-          <option>
-            11
-          </option>
-          <option>
-            12
-          </option>
-          <option>
-            13
-          </option>
-          <option>
-            14
-          </option>
-          <option>
-            15
-          </option>
-          <option>
-            16
-          </option>
-          <option>
-            17
-          </option>
-          <option>
-            18
-          </option>
-          <option>
-            19
-          </option>
-          <option>
-            20
-          </option>
-        </select>
-      </div>
-      <div
-        class="sc-bdVaJa fdbLH"
-      >
-        <div
-          class="sc-htpNat gYCOid"
-        >
-          Random Seed
-        </div>
->>>>>>> 3d063343
-        <div
-          class="sc-bwzfXH xctbO"
-        >
-<<<<<<< HEAD
-          <div
-            class="sc-htpNat fnydiw"
-          >
-            Desired Risk Limit
-          </div>
-          <div
-            class="sc-bwzfXH jQNUeE"
-          >
-            Set the risk for the audit as a percentage (e.g. "5" = 5%)
-          </div>
-          <div
-            class="bp3-html-select"
-          >
-            <select
-              data-testid="risk-limit"
-              field="[object Object]"
-              form="[object Object]"
-            >
-              <option>
-                1
-              </option>
-              <option>
-                2
-              </option>
-              <option>
-                3
-              </option>
-              <option>
-                4
-              </option>
-              <option>
-                5
-              </option>
-              <option>
-                6
-              </option>
-              <option>
-                7
-              </option>
-              <option>
-                8
-              </option>
-              <option>
-                9
-              </option>
-              <option
-                selected=""
-              >
-                10
-              </option>
-              <option>
-                11
-              </option>
-              <option>
-                12
-              </option>
-              <option>
-                13
-              </option>
-              <option>
-                14
-              </option>
-              <option>
-                15
-              </option>
-              <option>
-                16
-              </option>
-              <option>
-                17
-              </option>
-              <option>
-                18
-              </option>
-              <option>
-                19
-              </option>
-              <option>
-                20
-              </option>
-            </select>
-            <span
-              class="bp3-icon bp3-icon-double-caret-vertical"
-              icon="double-caret-vertical"
-            >
-              <svg
-                data-icon="double-caret-vertical"
-                height="16"
-                viewBox="0 0 16 16"
-                width="16"
-              >
-                <desc>
-                  double-caret-vertical
-                </desc>
-                <path
-                  d="M5 7h6a1.003 1.003 0 00.71-1.71l-3-3C8.53 2.11 8.28 2 8 2s-.53.11-.71.29l-3 3A1.003 1.003 0 005 7zm6 2H5a1.003 1.003 0 00-.71 1.71l3 3c.18.18.43.29.71.29s.53-.11.71-.29l3-3A1.003 1.003 0 0011 9z"
-                  fill-rule="evenodd"
-                />
-              </svg>
-            </span>
-          </div>
-        </div>
-        <div
-          class="sc-bdVaJa fdbLH"
-        >
-          <div
-            class="sc-htpNat fnydiw"
-          >
-            Random Seed
-          </div>
-          <div
-            class="sc-bwzfXH jQNUeE"
-          >
-            Enter the random number to seed the pseudo-random number generator.
-          </div>
-          <div
-            class="sc-EHOje bXavad"
-          >
-            <div
-              class="bp3-input-group sc-bZQynM EvJhB"
+          </div>
+          <p
+            class="sc-kAzzGY eebgUX"
+          >
+            Add a new candidate/choice
+          </p>
+        </div>
+      </div>
+      <div
+        class="sc-bdVaJa fdbLH"
+      >
+        <div
+          class="sc-htpNat fnydiw"
+        >
+          Total Ballots Cast
+        </div>
+        <div
+          class="sc-bwzfXH izcbHX"
+        >
+          Enter the overall number of ballot cards cast in jurisdictions containing this contest.
+        </div>
+        <div
+          class="sc-EHOje bXavad"
+        >
+          <div
+            class="bp3-control-group bp3-numeric-input sc-gzVnrw lfdfns"
+          >
+            <div
+              class="bp3-input-group"
             >
               <input
+                autocomplete="off"
                 class="bp3-input"
-                data-testid="random-seed"
-                name="randomSeed"
+                data-testid="contest-1-total-ballots"
+                name="contests[0].totalBallotsCast"
                 style="padding-right: 10px;"
-                type="text"
+                type="number"
                 value=""
               />
             </div>
-          </div>
-        </div>
-      </div>
-      <div
-        class="sc-dnqmqq itqjch"
-      >
-        <button
-          class="bp3-button bp3-intent-primary"
-          data-testid="submit-form-one"
-          type="submit"
-        >
+            <div
+              class="bp3-button-group bp3-vertical bp3-fixed"
+            >
+              <button
+                class="bp3-button"
+                type="button"
+              >
+                <span
+                  class="bp3-icon bp3-icon-chevron-up"
+                  icon="chevron-up"
+                >
+                  <svg
+                    data-icon="chevron-up"
+                    height="16"
+                    viewBox="0 0 16 16"
+                    width="16"
+                  >
+                    <desc>
+                      chevron-up
+                    </desc>
+                    <path
+                      d="M12.71 9.29l-4-4C8.53 5.11 8.28 5 8 5s-.53.11-.71.29l-4 4a1.003 1.003 0 001.42 1.42L8 7.41l3.29 3.29c.18.19.43.3.71.3a1.003 1.003 0 00.71-1.71z"
+                      fill-rule="evenodd"
+                    />
+                  </svg>
+                </span>
+              </button>
+              <button
+                class="bp3-button"
+                type="button"
+              >
+                <span
+                  class="bp3-icon bp3-icon-chevron-down"
+                  icon="chevron-down"
+                >
+                  <svg
+                    data-icon="chevron-down"
+                    height="16"
+                    viewBox="0 0 16 16"
+                    width="16"
+                  >
+                    <desc>
+                      chevron-down
+                    </desc>
+                    <path
+                      d="M12 5c-.28 0-.53.11-.71.29L8 8.59l-3.29-3.3a1.003 1.003 0 00-1.42 1.42l4 4c.18.18.43.29.71.29s.53-.11.71-.29l4-4A1.003 1.003 0 0012 5z"
+                      fill-rule="evenodd"
+                    />
+                  </svg>
+                </span>
+              </button>
+            </div>
+          </div>
+        </div>
+      </div>
+      <h2
+        class="bp3-heading sc-bxivhb blucNT"
+      >
+        Audit Settings
+      </h2>
+      <div
+        class="sc-bdVaJa fdbLH"
+      >
+        <div
+          class="sc-htpNat fnydiw"
+        >
+          Desired Risk Limit
+        </div>
+        <div
+          class="sc-bwzfXH izcbHX"
+        >
+          Set the risk for the audit as a percentage (e.g. "5" = 5%)
+        </div>
+        <div
+          class="bp3-html-select"
+        >
+          <select
+            data-testid="risk-limit"
+            field="[object Object]"
+            form="[object Object]"
+          >
+            <option>
+              1
+            </option>
+            <option>
+              2
+            </option>
+            <option>
+              3
+            </option>
+            <option>
+              4
+            </option>
+            <option>
+              5
+            </option>
+            <option>
+              6
+            </option>
+            <option>
+              7
+            </option>
+            <option>
+              8
+            </option>
+            <option>
+              9
+            </option>
+            <option
+              selected=""
+            >
+              10
+            </option>
+            <option>
+              11
+            </option>
+            <option>
+              12
+            </option>
+            <option>
+              13
+            </option>
+            <option>
+              14
+            </option>
+            <option>
+              15
+            </option>
+            <option>
+              16
+            </option>
+            <option>
+              17
+            </option>
+            <option>
+              18
+            </option>
+            <option>
+              19
+            </option>
+            <option>
+              20
+            </option>
+          </select>
           <span
-            class="bp3-button-text"
-          >
-            Estimate Sample Size
+            class="bp3-icon bp3-icon-double-caret-vertical"
+            icon="double-caret-vertical"
+          >
+            <svg
+              data-icon="double-caret-vertical"
+              height="16"
+              viewBox="0 0 16 16"
+              width="16"
+            >
+              <desc>
+                double-caret-vertical
+              </desc>
+              <path
+                d="M5 7h6a1.003 1.003 0 00.71-1.71l-3-3C8.53 2.11 8.28 2 8 2s-.53.11-.71.29l-3 3A1.003 1.003 0 005 7zm6 2H5a1.003 1.003 0 00-.71 1.71l3 3c.18.18.43.29.71.29s.53-.11.71-.29l3-3A1.003 1.003 0 0011 9z"
+                fill-rule="evenodd"
+              />
+            </svg>
           </span>
-        </button>
-      </div>
-    </form>
-  </div>,
-  "debug": [Function],
-  "findAllByAltText": [Function],
-  "findAllByDisplayValue": [Function],
-  "findAllByLabelText": [Function],
-  "findAllByPlaceholderText": [Function],
-  "findAllByRole": [Function],
-  "findAllByTestId": [Function],
-  "findAllByText": [Function],
-  "findAllByTitle": [Function],
-  "findByAltText": [Function],
-  "findByDisplayValue": [Function],
-  "findByLabelText": [Function],
-  "findByPlaceholderText": [Function],
-  "findByRole": [Function],
-  "findByTestId": [Function],
-  "findByText": [Function],
-  "findByTitle": [Function],
-  "getAllByAltText": [Function],
-  "getAllByDisplayValue": [Function],
-  "getAllByLabelText": [Function],
-  "getAllByPlaceholderText": [Function],
-  "getAllByRole": [Function],
-  "getAllByTestId": [Function],
-  "getAllByText": [Function],
-  "getAllByTitle": [Function],
-  "getByAltText": [Function],
-  "getByDisplayValue": [Function],
-  "getByLabelText": [Function],
-  "getByPlaceholderText": [Function],
-  "getByRole": [Function],
-  "getByTestId": [Function],
-  "getByText": [Function],
-  "getByTitle": [Function],
-  "queryAllByAltText": [Function],
-  "queryAllByDisplayValue": [Function],
-  "queryAllByLabelText": [Function],
-  "queryAllByPlaceholderText": [Function],
-  "queryAllByRole": [Function],
-  "queryAllByTestId": [Function],
-  "queryAllByText": [Function],
-  "queryAllByTitle": [Function],
-  "queryByAltText": [Function],
-  "queryByDisplayValue": [Function],
-  "queryByLabelText": [Function],
-  "queryByPlaceholderText": [Function],
-  "queryByRole": [Function],
-  "queryByTestId": [Function],
-  "queryByText": [Function],
-  "queryByTitle": [Function],
-  "rerender": [Function],
-  "unmount": [Function],
-}
-=======
+        </div>
+      </div>
+      <div
+        class="sc-bdVaJa fdbLH"
+      >
+        <div
+          class="sc-htpNat fnydiw"
+        >
+          Random Seed
+        </div>
+        <div
+          class="sc-bwzfXH izcbHX"
+        >
           Enter the random number to seed the pseudo-random number generator.
         </div>
         <div
-          class="sc-htoDjs jjofgS"
-        >
-          <input
-            class="sc-dnqmqq dvJRiU"
-            data-testid="random-seed"
-            name="randomSeed"
-            type="text"
-            value=""
-          />
+          class="sc-EHOje bXavad"
+        >
+          <div
+            class="bp3-input-group sc-bZQynM EvJhB"
+          >
+            <input
+              class="bp3-input"
+              data-testid="random-seed"
+              name="randomSeed"
+              style="padding-right: 10px;"
+              type="text"
+              value=""
+            />
+          </div>
         </div>
       </div>
     </div>
@@ -8525,7 +5570,6 @@
     </p>
   </form>
 </div>
->>>>>>> 3d063343
 `;
 
 exports[`EstimateSampleSize renders styled.div correctly 1`] = `
