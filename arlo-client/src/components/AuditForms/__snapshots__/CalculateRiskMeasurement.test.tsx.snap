// Jest Snapshot v1, https://goo.gl/fbAQLP

exports[`renders corretly 1`] = `
Object {
  "asFragment": [Function],
  "baseElement": <body>
    <div>
<<<<<<< HEAD
      <div
        class="sc-ifAKCX jXnARC"
      >
        <div
          class="sc-bxivhb doxbWk"
        >
          Round 1
        </div>
=======
      <form>
>>>>>>> 786ac0fb
        <div
          class="sc-ifAKCX gVocmv"
        >
          <div
            class="sc-bxivhb doxbWk"
          >
            Round 1
          </div>
          <div
            class="sc-htpNat gYCOid"
          >
            Ballot Retrieval List: 
            25
             Total Ballots
          </div>
          <div
            class="sc-bwzfXH xctbO"
          >
            <p>
              Contest 
              1
              : 
              25
               ballots
            </p>
          </div>
          <button
            class="sc-bZQynM cjVqOQ"
          >
            Download Aggregated Ballot Retrieval List for Round 
            1
          </button>
          <div
            class="sc-bdVaJa fdbLH"
          >
            <div
              class="sc-htpNat gYCOid"
            >
              Contest 1: Contest 1
            </div>
            <div
              class="sc-htpNat gYCOid"
            >
              Audited Results: Round 
              1
              , Contest
               
              1
               INCOMPLETE
            </div>
            <div
              class="sc-bwzfXH xctbO"
            >
              Enter the number of votes recorded for each candidate/choice in the audited ballots for Round 
              1
              , Contest 
              1
            </div>
            <div
              class="sc-gqjmRU bqmubQ"
            >
              <div
                class="sc-jTzLTM hJXymL"
              >
                <label
                  class="sc-VigVT hLPYRt"
                >
                  Candidate 1
                </label>
                <div
                  class="sc-htoDjs jjofgS"
                >
                  <input
                    class="sc-dnqmqq dvJRiU"
                    name="contests[0][candidate-1]"
                    type="number"
                    value="55"
                  />
                </div>
              </div>
              <div
                class="sc-jTzLTM hJXymL"
              >
                <label
                  class="sc-VigVT hLPYRt"
                >
                  Candidate 2
                </label>
                <div
                  class="sc-htoDjs jjofgS"
                >
                  <input
                    class="sc-dnqmqq dvJRiU"
                    name="contests[0][candidate-2]"
                    type="number"
                    value="35"
                  />
                </div>
              </div>
            </div>
          </div>
          <div
            class="sc-bdVaJa fdbLH"
          >
            <div
              class="sc-htpNat gYCOid"
            >
              Audit Progress: 
              0
               of 
              1
               
              complete
            </div>
          </div>
          <div
            class="sc-gZMcBi DmELe"
          >
            <button
              class="sc-EHOje iYzqVS"
              type="button"
            >
              Calculate Risk Measurement
            </button>
          </div>
          <div
            class="sc-bdVaJa fdbLH"
          />
        </div>
      </form>
    </div>
  </body>,
  "container": <div>
<<<<<<< HEAD
    <div
      class="sc-ifAKCX jXnARC"
    >
=======
    <form>
>>>>>>> 786ac0fb
      <div
        class="sc-ifAKCX gVocmv"
      >
        <div
          class="sc-bxivhb doxbWk"
        >
          Round 1
        </div>
        <div
          class="sc-htpNat gYCOid"
        >
          Ballot Retrieval List: 
          25
           Total Ballots
        </div>
        <div
          class="sc-bwzfXH xctbO"
        >
          <p>
            Contest 
            1
            : 
            25
             ballots
          </p>
        </div>
        <button
          class="sc-bZQynM cjVqOQ"
        >
          Download Aggregated Ballot Retrieval List for Round 
          1
        </button>
        <div
          class="sc-bdVaJa fdbLH"
        >
          <div
            class="sc-htpNat gYCOid"
          >
            Contest 1: Contest 1
          </div>
          <div
            class="sc-htpNat gYCOid"
          >
            Audited Results: Round 
            1
            , Contest
             
            1
             INCOMPLETE
          </div>
          <div
            class="sc-bwzfXH xctbO"
          >
            Enter the number of votes recorded for each candidate/choice in the audited ballots for Round 
            1
            , Contest 
            1
          </div>
          <div
            class="sc-gqjmRU bqmubQ"
          >
            <div
              class="sc-jTzLTM hJXymL"
            >
              <label
                class="sc-VigVT hLPYRt"
              >
                Candidate 1
              </label>
              <div
                class="sc-htoDjs jjofgS"
              >
                <input
                  class="sc-dnqmqq dvJRiU"
                  name="contests[0][candidate-1]"
                  type="number"
                  value="55"
                />
              </div>
            </div>
            <div
              class="sc-jTzLTM hJXymL"
            >
              <label
                class="sc-VigVT hLPYRt"
              >
                Candidate 2
              </label>
              <div
                class="sc-htoDjs jjofgS"
              >
                <input
                  class="sc-dnqmqq dvJRiU"
                  name="contests[0][candidate-2]"
                  type="number"
                  value="35"
                />
              </div>
            </div>
          </div>
        </div>
        <div
          class="sc-bdVaJa fdbLH"
        >
          <div
            class="sc-htpNat gYCOid"
          >
            Audit Progress: 
            0
             of 
            1
             
            complete
          </div>
        </div>
        <div
          class="sc-gZMcBi DmELe"
        >
          <button
            class="sc-EHOje iYzqVS"
            type="button"
          >
            Calculate Risk Measurement
          </button>
        </div>
        <div
          class="sc-bdVaJa fdbLH"
        />
      </div>
    </form>
  </div>,
  "debug": [Function],
  "findAllByAltText": [Function],
  "findAllByDisplayValue": [Function],
  "findAllByLabelText": [Function],
  "findAllByPlaceholderText": [Function],
  "findAllByRole": [Function],
  "findAllByTestId": [Function],
  "findAllByText": [Function],
  "findAllByTitle": [Function],
  "findByAltText": [Function],
  "findByDisplayValue": [Function],
  "findByLabelText": [Function],
  "findByPlaceholderText": [Function],
  "findByRole": [Function],
  "findByTestId": [Function],
  "findByText": [Function],
  "findByTitle": [Function],
  "getAllByAltText": [Function],
  "getAllByDisplayValue": [Function],
  "getAllByLabelText": [Function],
  "getAllByPlaceholderText": [Function],
  "getAllByRole": [Function],
  "getAllByTestId": [Function],
  "getAllByText": [Function],
  "getAllByTitle": [Function],
  "getByAltText": [Function],
  "getByDisplayValue": [Function],
  "getByLabelText": [Function],
  "getByPlaceholderText": [Function],
  "getByRole": [Function],
  "getByTestId": [Function],
  "getByText": [Function],
  "getByTitle": [Function],
  "queryAllByAltText": [Function],
  "queryAllByDisplayValue": [Function],
  "queryAllByLabelText": [Function],
  "queryAllByPlaceholderText": [Function],
  "queryAllByRole": [Function],
  "queryAllByTestId": [Function],
  "queryAllByText": [Function],
  "queryAllByTitle": [Function],
  "queryByAltText": [Function],
  "queryByDisplayValue": [Function],
  "queryByLabelText": [Function],
  "queryByPlaceholderText": [Function],
  "queryByRole": [Function],
  "queryByTestId": [Function],
  "queryByText": [Function],
  "queryByTitle": [Function],
  "rerender": [Function],
  "unmount": [Function],
}
`;<|MERGE_RESOLUTION|>--- conflicted
+++ resolved
@@ -5,20 +5,9 @@
   "asFragment": [Function],
   "baseElement": <body>
     <div>
-<<<<<<< HEAD
-      <div
-        class="sc-ifAKCX jXnARC"
-      >
-        <div
-          class="sc-bxivhb doxbWk"
-        >
-          Round 1
-        </div>
-=======
       <form>
->>>>>>> 786ac0fb
-        <div
-          class="sc-ifAKCX gVocmv"
+        <div
+          class="sc-ifAKCX jXnARC"
         >
           <div
             class="sc-bxivhb doxbWk"
@@ -150,15 +139,9 @@
     </div>
   </body>,
   "container": <div>
-<<<<<<< HEAD
-    <div
-      class="sc-ifAKCX jXnARC"
-    >
-=======
     <form>
->>>>>>> 786ac0fb
       <div
-        class="sc-ifAKCX gVocmv"
+        class="sc-ifAKCX jXnARC"
       >
         <div
           class="sc-bxivhb doxbWk"
