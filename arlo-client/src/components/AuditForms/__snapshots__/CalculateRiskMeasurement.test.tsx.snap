--- conflicted
+++ resolved
@@ -1,8 +1,6 @@
 // Jest Snapshot v1, https://goo.gl/fbAQLP
 
 exports[`CalculateRiskMeasurement handles background process timeout 1`] = `
-<<<<<<< HEAD
-=======
 <div>
   <form
     data-testid="form-three-1"
@@ -87,73 +85,16 @@
               class="sc-EHOje bXavad"
             >
               <div
-                class="bp3-control-group bp3-numeric-input sc-gzVnrw fWIqyW"
-              >
-                <div
-                  class="bp3-input-group"
-                >
-                  <input
-                    autocomplete="off"
-                    class="bp3-input"
-                    id="round-0-contest-0-choice-choice-1"
-                    name="contests[0][choice-1]"
-                    style="padding-right: 10px;"
-                    type="number"
-                    value="0"
-                  />
-                </div>
-                <div
-                  class="bp3-button-group bp3-vertical bp3-fixed"
-                >
-                  <button
-                    class="bp3-button"
-                    type="button"
-                  >
-                    <span
-                      class="bp3-icon bp3-icon-chevron-up"
-                      icon="chevron-up"
-                    >
-                      <svg
-                        data-icon="chevron-up"
-                        height="16"
-                        viewBox="0 0 16 16"
-                        width="16"
-                      >
-                        <desc>
-                          chevron-up
-                        </desc>
-                        <path
-                          d="M12.71 9.29l-4-4C8.53 5.11 8.28 5 8 5s-.53.11-.71.29l-4 4a1.003 1.003 0 001.42 1.42L8 7.41l3.29 3.29c.18.19.43.3.71.3a1.003 1.003 0 00.71-1.71z"
-                          fill-rule="evenodd"
-                        />
-                      </svg>
-                    </span>
-                  </button>
-                  <button
-                    class="bp3-button"
-                    type="button"
-                  >
-                    <span
-                      class="bp3-icon bp3-icon-chevron-down"
-                      icon="chevron-down"
-                    >
-                      <svg
-                        data-icon="chevron-down"
-                        height="16"
-                        viewBox="0 0 16 16"
-                        width="16"
-                      >
-                        <desc>
-                          chevron-down
-                        </desc>
-                        <path
-                          d="M12 5c-.28 0-.53.11-.71.29L8 8.59l-3.29-3.3a1.003 1.003 0 00-1.42 1.42l4 4c.18.18.43.29.71.29s.53-.11.71-.29l4-4A1.003 1.003 0 0012 5z"
-                          fill-rule="evenodd"
-                        />
-                      </svg>
-                    </span>
-                  </button>
-                </div>
+                class="bp3-input-group sc-bZQynM fFGKEg"
+              >
+                <input
+                  class="bp3-input"
+                  id="round-0-contest-0-choice-choice-1"
+                  name="contests[0][choice-1]"
+                  style="padding-right: 10px;"
+                  type="text"
+                  value="0"
+                />
               </div>
             </div>
           </div>
@@ -170,350 +111,16 @@
               class="sc-EHOje bXavad"
             >
               <div
-                class="bp3-control-group bp3-numeric-input sc-gzVnrw fWIqyW"
-              >
-                <div
-                  class="bp3-input-group"
-                >
-                  <input
-                    autocomplete="off"
-                    class="bp3-input"
-                    id="round-0-contest-0-choice-choice-2"
-                    name="contests[0][choice-2]"
-                    style="padding-right: 10px;"
-                    type="number"
-                    value="0"
-                  />
-                </div>
-                <div
-                  class="bp3-button-group bp3-vertical bp3-fixed"
-                >
-                  <button
-                    class="bp3-button"
-                    type="button"
-                  >
-                    <span
-                      class="bp3-icon bp3-icon-chevron-up"
-                      icon="chevron-up"
-                    >
-                      <svg
-                        data-icon="chevron-up"
-                        height="16"
-                        viewBox="0 0 16 16"
-                        width="16"
-                      >
-                        <desc>
-                          chevron-up
-                        </desc>
-                        <path
-                          d="M12.71 9.29l-4-4C8.53 5.11 8.28 5 8 5s-.53.11-.71.29l-4 4a1.003 1.003 0 001.42 1.42L8 7.41l3.29 3.29c.18.19.43.3.71.3a1.003 1.003 0 00.71-1.71z"
-                          fill-rule="evenodd"
-                        />
-                      </svg>
-                    </span>
-                  </button>
-                  <button
-                    class="bp3-button"
-                    type="button"
-                  >
-                    <span
-                      class="bp3-icon bp3-icon-chevron-down"
-                      icon="chevron-down"
-                    >
-                      <svg
-                        data-icon="chevron-down"
-                        height="16"
-                        viewBox="0 0 16 16"
-                        width="16"
-                      >
-                        <desc>
-                          chevron-down
-                        </desc>
-                        <path
-                          d="M12 5c-.28 0-.53.11-.71.29L8 8.59l-3.29-3.3a1.003 1.003 0 00-1.42 1.42l4 4c.18.18.43.29.71.29s.53-.11.71-.29l4-4A1.003 1.003 0 0012 5z"
-                          fill-rule="evenodd"
-                        />
-                      </svg>
-                    </span>
-                  </button>
-                </div>
-              </div>
-            </div>
-          </div>
-        </div>
-      </div>
-      <div
-        class="sc-bdVaJa fdbLH"
-      >
-        <h3
-          class="bp3-heading sc-htpNat cNFUHJ"
-        >
-          Audit Progress: 
-          0
-           of 
-          1
-           
-          complete
-        </h3>
-      </div>
-      <div
-        class="sc-dnqmqq itqjch"
-      >
-        <button
-          class="bp3-button bp3-intent-primary"
-          type="button"
-        >
-          <span
-            class="bp3-button-text"
-          >
-            Calculate Risk Measurement
-          </span>
-        </button>
-      </div>
-      <div
-        class="sc-bdVaJa fdbLH"
-      />
-    </div>
-  </form>
-</div>
-`;
-
-exports[`CalculateRiskMeasurement handles inputs 1`] = `
->>>>>>> 346f26d9
-<div>
-  <form
-    data-testid="form-three-1"
-  >
-    <hr />
-    <div
-      class="sc-ifAKCX dUfgxM"
-    >
-      <h2
-        class="bp3-heading sc-bxivhb jFEWwS"
-      >
-        Round 1
-      </h2>
-      <h3
-        class="bp3-heading sc-htpNat cNFUHJ"
-      >
-        Ballot Retrieval List: 
-        379
-         Total Ballots
-      </h3>
-      <div
-        class="sc-bwzfXH izcbHX"
-      >
-        <p>
-          Contest 
-          1
-          : 
-          379
-           ballots
-        </p>
-      </div>
-      <button
-        class="bp3-button"
-        type="button"
-      >
-        <span
-          class="bp3-button-text"
-        >
-          Download Aggregated Ballot Retrieval List for Round 
-          1
-        </span>
-      </button>
-      <div
-        class="sc-bdVaJa fdbLH"
-      >
-        <h3
-          class="bp3-heading sc-htpNat cNFUHJ"
-        >
-          Contest 1: contest name
-        </h3>
-        <h3
-          class="bp3-heading sc-htpNat cNFUHJ"
-        >
-          Audited Results: Round 
-          1
-          , Contest 
-          1
-           
-          INCOMPLETE
-        </h3>
-        <div
-          class="sc-bwzfXH izcbHX"
-        >
-          Enter the number of votes recorded for each candidate/choice in the audited ballots for Round 
-          1
-          , Contest 
-          1
-        </div>
-        <div
-          class="sc-iwsKbI hmbaiI"
-        >
-          <div
-            class="sc-gqjmRU glEOTJ"
-          >
-            <label
-              class="sc-gZMcBi gnyAIo"
-              for="round-0-contest-0-choice-choice-1"
-            >
-              choice one
-            </label>
-            <div
-              class="sc-EHOje bXavad"
-            >
-              <div
-                class="bp3-control-group bp3-numeric-input sc-gzVnrw fWIqyW"
-              >
-                <div
-                  class="bp3-input-group"
-                >
-                  <input
-                    autocomplete="off"
-                    class="bp3-input"
-                    id="round-0-contest-0-choice-choice-1"
-                    name="contests[0][choice-1]"
-                    style="padding-right: 10px;"
-                    type="number"
-                    value="0"
-                  />
-                </div>
-                <div
-                  class="bp3-button-group bp3-vertical bp3-fixed"
-                >
-                  <button
-                    class="bp3-button"
-                    type="button"
-                  >
-                    <span
-                      class="bp3-icon bp3-icon-chevron-up"
-                      icon="chevron-up"
-                    >
-                      <svg
-                        data-icon="chevron-up"
-                        height="16"
-                        viewBox="0 0 16 16"
-                        width="16"
-                      >
-                        <desc>
-                          chevron-up
-                        </desc>
-                        <path
-                          d="M12.71 9.29l-4-4C8.53 5.11 8.28 5 8 5s-.53.11-.71.29l-4 4a1.003 1.003 0 001.42 1.42L8 7.41l3.29 3.29c.18.19.43.3.71.3a1.003 1.003 0 00.71-1.71z"
-                          fill-rule="evenodd"
-                        />
-                      </svg>
-                    </span>
-                  </button>
-                  <button
-                    class="bp3-button"
-                    type="button"
-                  >
-                    <span
-                      class="bp3-icon bp3-icon-chevron-down"
-                      icon="chevron-down"
-                    >
-                      <svg
-                        data-icon="chevron-down"
-                        height="16"
-                        viewBox="0 0 16 16"
-                        width="16"
-                      >
-                        <desc>
-                          chevron-down
-                        </desc>
-                        <path
-                          d="M12 5c-.28 0-.53.11-.71.29L8 8.59l-3.29-3.3a1.003 1.003 0 00-1.42 1.42l4 4c.18.18.43.29.71.29s.53-.11.71-.29l4-4A1.003 1.003 0 0012 5z"
-                          fill-rule="evenodd"
-                        />
-                      </svg>
-                    </span>
-                  </button>
-                </div>
-              </div>
-            </div>
-          </div>
-          <div
-            class="sc-gqjmRU glEOTJ"
-          >
-            <label
-              class="sc-gZMcBi gnyAIo"
-              for="round-0-contest-0-choice-choice-2"
-            >
-              choice two
-            </label>
-            <div
-              class="sc-EHOje bXavad"
-            >
-              <div
-                class="bp3-control-group bp3-numeric-input sc-gzVnrw fWIqyW"
-              >
-                <div
-                  class="bp3-input-group"
-                >
-                  <input
-                    autocomplete="off"
-                    class="bp3-input"
-                    id="round-0-contest-0-choice-choice-2"
-                    name="contests[0][choice-2]"
-                    style="padding-right: 10px;"
-                    type="number"
-                    value="0"
-                  />
-                </div>
-                <div
-                  class="bp3-button-group bp3-vertical bp3-fixed"
-                >
-                  <button
-                    class="bp3-button"
-                    type="button"
-                  >
-                    <span
-                      class="bp3-icon bp3-icon-chevron-up"
-                      icon="chevron-up"
-                    >
-                      <svg
-                        data-icon="chevron-up"
-                        height="16"
-                        viewBox="0 0 16 16"
-                        width="16"
-                      >
-                        <desc>
-                          chevron-up
-                        </desc>
-                        <path
-                          d="M12.71 9.29l-4-4C8.53 5.11 8.28 5 8 5s-.53.11-.71.29l-4 4a1.003 1.003 0 001.42 1.42L8 7.41l3.29 3.29c.18.19.43.3.71.3a1.003 1.003 0 00.71-1.71z"
-                          fill-rule="evenodd"
-                        />
-                      </svg>
-                    </span>
-                  </button>
-                  <button
-                    class="bp3-button"
-                    type="button"
-                  >
-                    <span
-                      class="bp3-icon bp3-icon-chevron-down"
-                      icon="chevron-down"
-                    >
-                      <svg
-                        data-icon="chevron-down"
-                        height="16"
-                        viewBox="0 0 16 16"
-                        width="16"
-                      >
-                        <desc>
-                          chevron-down
-                        </desc>
-                        <path
-                          d="M12 5c-.28 0-.53.11-.71.29L8 8.59l-3.29-3.3a1.003 1.003 0 00-1.42 1.42l4 4c.18.18.43.29.71.29s.53-.11.71-.29l4-4A1.003 1.003 0 0012 5z"
-                          fill-rule="evenodd"
-                        />
-                      </svg>
-                    </span>
-                  </button>
-                </div>
+                class="bp3-input-group sc-bZQynM fFGKEg"
+              >
+                <input
+                  class="bp3-input"
+                  id="round-0-contest-0-choice-choice-2"
+                  name="contests[0][choice-2]"
+                  style="padding-right: 10px;"
+                  type="text"
+                  value="0"
+                />
               </div>
             </div>
           </div>
@@ -1281,23 +888,6 @@
           </div>
           <div
             class="sc-bdVaJa fdbLH"
-<<<<<<< HEAD
-=======
-          >
-            <h3
-              class="bp3-heading sc-htpNat cNFUHJ"
-            >
-              Audit Progress: 
-              1
-               of 
-              1
-               
-              complete
-            </h3>
-          </div>
-          <div
-            class="bp3-spinner"
->>>>>>> 346f26d9
           >
             <h3
               class="bp3-heading sc-htpNat cNFUHJ"
