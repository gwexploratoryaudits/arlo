--- conflicted
+++ resolved
@@ -71,20 +71,14 @@
 
 type AggregateContest = Contest & RoundContest
 
-<<<<<<< HEAD
-const CalculateRiskMeasurmeent = (props: Props) => {
-  const { audit, isLoading, setIsLoading, updateAudit, electionId } = props
-
-  const downloadBallotRetrievalList = (id: number, e: any) => {
-=======
 const CalculateRiskMeasurement: React.FC<Props> = ({
   audit,
   isLoading,
   setIsLoading,
   updateAudit,
+  electionId,
 }: Props) => {
   const downloadBallotRetrievalList = (id: number, e: React.FormEvent) => {
->>>>>>> e0b25101
     e.preventDefault()
     const jurisdictionID: string = audit.jurisdictions[0].id
     window.open(
@@ -94,17 +88,8 @@
 
   const downloadAuditReport = async (e: React.FormEvent) => {
     e.preventDefault()
-<<<<<<< HEAD
-    try {
-      window.open(`/election/${electionId}/audit/report`)
-      updateAudit()
-    } catch (err) {
-      toast.error(err.message)
-    }
-=======
-    window.open(`/audit/report`)
+    window.open(`/election/${electionId}/audit/report`)
     updateAudit()
->>>>>>> e0b25101
   }
 
   const calculateRiskMeasurement = async (
