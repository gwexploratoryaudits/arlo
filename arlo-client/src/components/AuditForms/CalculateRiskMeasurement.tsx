import React from 'react'
import styled from 'styled-components'
import { toast } from 'react-toastify'
import { Formik, FormikProps, FieldArray, Form, Field } from 'formik'
// import * as Yup from 'yup'
import FormSection, {
  FormSectionLabel,
  FormSectionDescription,
} from '../Form/FormSection'
import FormWrapper from '../Form/FormWrapper'
import FormButton from '../Form/FormButton'
import FormField from '../Form/FormField'
import FormButtonBar from '../Form/FormButtonBar'
import { api } from '../utilities'
import { Contest, Round, Candidate, RoundContest } from '../../types'

const InputSection = styled.div`
  display: block;
  margin-top: 25px;
  width: 100%;
  font-size: 0.4em;
`

const InputLabel = styled.label`
  display: inline-block;
`

const InlineInput = styled.div`
  display: flex;
  flex-direction: row;
  justify-content: space-between;
  margin-bottom: 10px;
  width: 50%;
`

interface Props {
  audit: any
  isLoading: boolean
  setIsLoading: (isLoading: boolean) => void
  updateAudit: () => void
}

interface CalculateRiskMeasurementValues {
  round: number
  contests: {
    [key: string]: number | ''
  }[]
}

type AggregateContest = Contest & RoundContest

const CalculateRiskMeasurmeent = (props: Props) => {
  const { audit, isLoading, setIsLoading, updateAudit } = props

  //const sumOfAuditedVotes: { current: number } = useRef(0)

  const downloadBallotRetrievalList = (id: number, e: any) => {
    e.preventDefault()
    const jurisdictionID: string = audit.jurisdictions[0].id
    window.open(`/jurisdiction/${jurisdictionID}/${id}/retrieval-list`)
  }

  const downloadAuditReport = async (e: React.MouseEvent) => {
    e.preventDefault()
    try {
      window.open(`/audit/report`)
      updateAudit()
    } catch (err) {
      toast.error(err.message)
    }
  }

  const calculateRiskMeasurement = async (
    values: CalculateRiskMeasurementValues
  ) => {
    try {
      const jurisdictionID: string = audit.jurisdictions[0].id
      const body: any = {
        contests: audit.contests.map((contest: Contest, i: number) => ({
          // map values.contests
          id: contest.id,
          results: {
            ...values.contests[i],
          },
        })),
      }

      setIsLoading(true)
      await api(`/jurisdiction/${jurisdictionID}/${values.round}/results`, {
        method: 'POST',
        headers: {
          'Content-Type': 'application/json',
        },
        body: JSON.stringify(body),
      })
      //sumOfAuditedVotes.current +=
      //  Number(values['candidate-1']) + Number(values['candidate-2'])
      updateAudit()
    } catch (err) {
      toast.error(err.message)
    }
  }

  const rounds: CalculateRiskMeasurementValues[] = audit.rounds.map(
    (r: Round, i: number) => ({
      contests: audit.contests.map((contest: Contest, j: number) => ({
        ...contest.choices.reduce((acc, choice: Candidate) => {
          return { ...acc, [choice.id]: r.contests[j].results[choice.id] || '' }
        }, {}),
      })),
      round: i + 1,
    })
  )

<<<<<<< HEAD
  return audit.rounds.map((round: Round, i: number) => {
    const aggregateContests: AggregateContest[] = audit.contests.reduce(
      (acc: any[], contest: Contest) => {
        const roundContest = round.contests.find(v => v.id === contest.id)
        acc.push({ ...contest, ...roundContest })
        return acc
      },
      []
    )
    const completeContests = aggregateContests.reduce((acc, c) => {
      if (c.endMeasurements.isComplete) {
        acc += 1
      }
      return acc
    }, 0)
    /*
      const overCount = function(this: {
      parent: { [key: string]: number }
    }): boolean {
      const count = Object.values(this.parent).reduce(
        (c: number, v: number) => {
          c += v || 0
          return c
        },
        0
      )
      const maxVotes = this.parent.parent.id
      return count + sumOfAuditedVotes.current <= max
    }
=======
  return audit.rounds.map((v: Round, i: number) => {
    const round: number = i + 1
    const contest: RoundContest = v.contests[0]
    const isSubmitted =
      contest.endMeasurements.isComplete || round < audit.rounds.length
    const maxVotes: number = audit.contests.find(
      (c: Contest) => c.id === contest.id
    ).totalBallotsCast
    const showCalculateButton =
      i + 1 === audit.rounds.length &&
      contest &&
      contest.endMeasurements &&
      !contest.endMeasurements.isComplete
>>>>>>> e9953fbe
    const schema = Yup.object().shape({
      contests: Yup.lazy(() => {
        return Object.keys(v.contests).reduce((acc: any, result: string) => {
          acc[result] = Yup.number().test(
            'overCount',
            'Cannot exceed the number of total ballots cast',
            overCount
          )
          return acc
        }, {})
      })
    }) */
    /* eslint-disable react/no-array-index-key */
    const aggregatedBallots = aggregateContests.reduce(
      (acc: number, contest: AggregateContest) => {
        acc += contest.sampleSize
        return acc
      },
      0
    )
    return (
      <Formik
        key={i}
        onSubmit={calculateRiskMeasurement}
        initialValues={rounds[i]}
        //validationSchema={schema}
        enableReinitialize
        render={({
          values,
          handleSubmit,
        }: FormikProps<CalculateRiskMeasurementValues>) => (
          <Form>
            <FormWrapper title={`Round ${i + 1}`}>
              <FormSectionLabel>
                Ballot Retrieval List: {aggregatedBallots} Total Ballots
              </FormSectionLabel>
              <FormSectionDescription>
                {aggregateContests.map(
                  (contest: AggregateContest, i: number) => (
                    <p key={contest.id}>
                      Contest {i + 1}: {contest.sampleSize} ballots
                    </p>
                  )
                )}
              </FormSectionDescription>
              {/*<SectionLabel>
                Ballot Retrieval List \n
                {contest ? `${contest.sampleSize} Ballots` : ''}
              </SectionLabel>*/}
              <FormButton
                onClick={(e: React.MouseEvent) =>
                  downloadBallotRetrievalList(i + 1, e)
                }
                inline
              >
                Download Aggregated Ballot Retrieval List for Round {i + 1}
              </FormButton>
              {/** contest iteration */}
              <FieldArray
                name="contests"
                render={() => {
                  return (
                    <>
                      {values.contests.map((contest, j) => {
                        return (
                          <FormSection
                            key={aggregateContests[j].id}
                            label={`Contest ${j + 1}: ${
                              aggregateContests[j].name
                            }`}
                          >
                            {aggregateContests[j].endMeasurements.isComplete ? (
                              <>
                                <FormSectionLabel>
                                  Contest Status: COMPLETE
                                </FormSectionLabel>
                                <InputSection>
                                  <InlineInput>
                                    <InputLabel>Risk Limit: </InputLabel>
                                    {audit.riskLimit}%
                                  </InlineInput>
                                  <InlineInput>
                                    <InputLabel>P-value: </InputLabel>{' '}
                                    {
                                      aggregateContests[j].endMeasurements
                                        .pvalue
                                    }
                                  </InlineInput>
                                </InputSection>
                              </>
                            ) : (
                              <>
                                <FormSectionLabel>
                                  Audited Results: Round {i + 1}, Contest{' '}
                                  {j + 1} INCOMPLETE
                                </FormSectionLabel>
                                <FormSectionDescription>
                                  Enter the number of votes recorded for each
                                  candidate/choice in the audited ballots for
                                  Round {i + 1}, Contest {j + 1}
                                </FormSectionDescription>
                                <InputSection>
                                  {Object.keys(contest).map(choiceId => {
                                    const name = aggregateContests[
                                      j
                                    ].choices.find(
                                      (candidate: Candidate) =>
                                        candidate.id === choiceId
                                    )!.name
                                    return (
                                      <React.Fragment key={choiceId}>
                                        <InlineInput>
                                          <InputLabel>{name}</InputLabel>
                                          <Field
                                            name={`contests[${j}][${choiceId}]`}
                                            type="number"
                                            component={FormField}
                                          />
                                        </InlineInput>
                                      </React.Fragment>
                                    )
                                  })}
                                </InputSection>
                              </>
                            )}
                          </FormSection>
                        )
                      })}
                    </>
                  )
                }}
              />
              {isLoading && <p>Loading...</p>}
              <FormSection>
                <FormSectionLabel>
                  Audit Progress: {completeContests} of {audit.contests.length}{' '}
                  complete
                </FormSectionLabel>
              </FormSection>
              {i + 1 === audit.rounds.length &&
                aggregateContests.some(
                  (contest: AggregateContest) =>
                    !contest.endMeasurements.isComplete
                ) &&
                !isLoading && (
                  <FormButtonBar>
                    <FormButton type="button" onClick={handleSubmit}>
                      Calculate Risk Measurement
                    </FormButton>
                  </FormButtonBar>
                )}
              <FormSection>
                {/*<FormSectionLabel>
                  Audit Status:{' '}
                  {contest.endMeasurements.isComplete
                    ? 'COMPLETE'
                    : 'INCOMPLETE'}
                </FormSectionLabel>
                <InputSection>
                  <InlineInput>
<<<<<<< HEAD
                    <InputLabel>Risk Limit: </InputLabel>
                    {audit.riskLimit}%
                  </InlineInput>
                  <InlineInput>
                    <InputLabel>P-value: </InputLabel>{' '}
                    {contest.endMeasurements.pvalue}
=======
                    <InputLabel>{audit.contests[0].choices[0].name}</InputLabel>
                    <FormField
                      name="candidate-1"
                      onChange={handleChange}
                      onBlur={handleBlur}
                      value={values['candidate-1']}
                      type="number"
                      error={errors['candidate-1']}
                      touched={touched['candidate-1']}
                      disabled={isSubmitted}
                    />
                  </InlineInput>
                  <InlineInput>
                    <InputLabel>{audit.contests[0].choices[1].name}</InputLabel>
                    <FormField
                      name="candidate-2"
                      onChange={handleChange}
                      onBlur={handleBlur}
                      value={values['candidate-2']}
                      type="number"
                      error={errors['candidate-2']}
                      touched={touched['candidate-2']}
                      disabled={isSubmitted}
                    />
>>>>>>> e9953fbe
                  </InlineInput>
                </InputSection>*/}
                {/* {Form 3} */}
                {completeContests === audit.contests.length && (
                  <FormButton
                    onClick={(e: React.MouseEvent) => downloadAuditReport(e)}
                    size="sm"
                    inline
                  >
                    Download Audit Report
                  </FormButton>
                )}
              </FormSection>
            </FormWrapper>
          </Form>
        )}
      />
    )
  })
}

export default React.memo(CalculateRiskMeasurmeent)<|MERGE_RESOLUTION|>--- conflicted
+++ resolved
@@ -112,7 +112,6 @@
     })
   )
 
-<<<<<<< HEAD
   return audit.rounds.map((round: Round, i: number) => {
     const aggregateContests: AggregateContest[] = audit.contests.reduce(
       (acc: any[], contest: Contest) => {
@@ -122,6 +121,11 @@
       },
       []
     )
+    const isSubmitted =
+      round < audit.rounds.length ||
+      aggregateContests.every(
+        (contest: AggregateContest) => !!contest.endMeasurements.isComplete
+      )
     const completeContests = aggregateContests.reduce((acc, c) => {
       if (c.endMeasurements.isComplete) {
         acc += 1
@@ -142,21 +146,6 @@
       const maxVotes = this.parent.parent.id
       return count + sumOfAuditedVotes.current <= max
     }
-=======
-  return audit.rounds.map((v: Round, i: number) => {
-    const round: number = i + 1
-    const contest: RoundContest = v.contests[0]
-    const isSubmitted =
-      contest.endMeasurements.isComplete || round < audit.rounds.length
-    const maxVotes: number = audit.contests.find(
-      (c: Contest) => c.id === contest.id
-    ).totalBallotsCast
-    const showCalculateButton =
-      i + 1 === audit.rounds.length &&
-      contest &&
-      contest.endMeasurements &&
-      !contest.endMeasurements.isComplete
->>>>>>> e9953fbe
     const schema = Yup.object().shape({
       contests: Yup.lazy(() => {
         return Object.keys(v.contests).reduce((acc: any, result: string) => {
@@ -202,10 +191,6 @@
                   )
                 )}
               </FormSectionDescription>
-              {/*<SectionLabel>
-                Ballot Retrieval List \n
-                {contest ? `${contest.sampleSize} Ballots` : ''}
-              </SectionLabel>*/}
               <FormButton
                 onClick={(e: React.MouseEvent) =>
                   downloadBallotRetrievalList(i + 1, e)
@@ -274,6 +259,7 @@
                                             name={`contests[${j}][${choiceId}]`}
                                             type="number"
                                             component={FormField}
+                                            disabled={isSubmitted}
                                           />
                                         </InlineInput>
                                       </React.Fragment>
@@ -309,50 +295,6 @@
                   </FormButtonBar>
                 )}
               <FormSection>
-                {/*<FormSectionLabel>
-                  Audit Status:{' '}
-                  {contest.endMeasurements.isComplete
-                    ? 'COMPLETE'
-                    : 'INCOMPLETE'}
-                </FormSectionLabel>
-                <InputSection>
-                  <InlineInput>
-<<<<<<< HEAD
-                    <InputLabel>Risk Limit: </InputLabel>
-                    {audit.riskLimit}%
-                  </InlineInput>
-                  <InlineInput>
-                    <InputLabel>P-value: </InputLabel>{' '}
-                    {contest.endMeasurements.pvalue}
-=======
-                    <InputLabel>{audit.contests[0].choices[0].name}</InputLabel>
-                    <FormField
-                      name="candidate-1"
-                      onChange={handleChange}
-                      onBlur={handleBlur}
-                      value={values['candidate-1']}
-                      type="number"
-                      error={errors['candidate-1']}
-                      touched={touched['candidate-1']}
-                      disabled={isSubmitted}
-                    />
-                  </InlineInput>
-                  <InlineInput>
-                    <InputLabel>{audit.contests[0].choices[1].name}</InputLabel>
-                    <FormField
-                      name="candidate-2"
-                      onChange={handleChange}
-                      onBlur={handleBlur}
-                      value={values['candidate-2']}
-                      type="number"
-                      error={errors['candidate-2']}
-                      touched={touched['candidate-2']}
-                      disabled={isSubmitted}
-                    />
->>>>>>> e9953fbe
-                  </InlineInput>
-                </InputSection>*/}
-                {/* {Form 3} */}
                 {completeContests === audit.contests.length && (
                   <FormButton
                     onClick={(e: React.MouseEvent) => downloadAuditReport(e)}
