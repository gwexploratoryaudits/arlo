--- conflicted
+++ resolved
@@ -1,6 +1,6 @@
 // Jest Snapshot v1, https://goo.gl/fbAQLP
 
-exports[`renders correctly at /election 1`] = `
+exports[`renders correctly 1`] = `
 <div>
   <div
     class="sc-bdVaJa cdOnQX"
@@ -12,60 +12,7 @@
     />
     <div
       class="sc-bwzfXH iHMWje"
-<<<<<<< HEAD
-    >
-      <button
-        class="sc-htpNat fQFApV"
-      >
-        Clear & Restart
-      </button>
-    </div>
-  </div>
-</div>
-`;
-
-exports[`renders correctly at /election 2`] = `
-<div>
-  <div
-    class="sc-bdVaJa cdOnQX"
-  >
-    <img
-      alt="Arlo, by VotingWorks"
-      height="60px"
-      src="/arlo.png"
-=======
       id="reset-button-wrapper"
->>>>>>> e0b25101
-    />
-  </div>
-</div>
-`;
-
-exports[`renders correctly at /home 1`] = `
-<div>
-  <div
-    class="sc-bdVaJa cdOnQX"
-  >
-    <img
-      alt="Arlo, by VotingWorks"
-      class="sc-bxivhb fJGUgW"
-      height="60px"
-      src="/arlo.png"
-    />
-  </div>
-</div>
-`;
-
-exports[`renders correctly at /home 2`] = `
-<div>
-  <div
-    class="sc-bdVaJa cdOnQX"
-  >
-    <img
-      alt="Arlo, by VotingWorks"
-      class="sc-bxivhb fJGUgW"
-      height="60px"
-      src="/arlo.png"
     />
   </div>
 </div>
