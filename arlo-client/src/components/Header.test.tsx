import React from 'react'
import { render } from '@testing-library/react'
import Header from './Header'

<<<<<<< HEAD
it('renders correctly at /home', () => {
  const { container, queryByText } = render(<Header match={null} isHome />)
  expect(container).toMatchSnapshot()
  expect(queryByText('Clear & Restart')).toBeFalsy()
  expect(container).toMatchSnapshot()
})

it('renders correctly at /election', () => {
  const { container, getByText } = render(<Header match={null} />)
  expect(container).toMatchSnapshot()
  fireEvent.click(getByText('Clear & Restart'))
=======
it('renders correctly', () => {
  const { container } = render(<Header />)
>>>>>>> e0b25101
  expect(container).toMatchSnapshot()
})<|MERGE_RESOLUTION|>--- conflicted
+++ resolved
@@ -2,21 +2,7 @@
 import { render } from '@testing-library/react'
 import Header from './Header'
 
-<<<<<<< HEAD
-it('renders correctly at /home', () => {
-  const { container, queryByText } = render(<Header match={null} isHome />)
-  expect(container).toMatchSnapshot()
-  expect(queryByText('Clear & Restart')).toBeFalsy()
-  expect(container).toMatchSnapshot()
-})
-
-it('renders correctly at /election', () => {
-  const { container, getByText } = render(<Header match={null} />)
-  expect(container).toMatchSnapshot()
-  fireEvent.click(getByText('Clear & Restart'))
-=======
 it('renders correctly', () => {
   const { container } = render(<Header />)
->>>>>>> e0b25101
   expect(container).toMatchSnapshot()
 })