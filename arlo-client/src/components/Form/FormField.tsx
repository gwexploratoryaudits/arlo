import React from 'react'
import styled from 'styled-components'
<<<<<<< HEAD
import { InputGroup, NumericInput } from '@blueprintjs/core'
import { getIn } from 'formik'
=======
import { getIn, FieldProps } from 'formik'
>>>>>>> 0f9321b2

const Wrapper = styled.div`
  width: 45%;
`

const Field = styled(InputGroup)`
  width: 100%;
`

const NumberField = styled(NumericInput)`
  width: 100%;
`

const ErrorLabel = styled.p`
  width: 100%;
  color: #ff0000;
`

interface Props {
  field: FieldProps['field']
  form: FieldProps['form']
  disabled?: boolean
  value?: string | number
  onChange?: (e: React.ChangeEvent) => void
  onBlur?: (e: React.FocusEvent) => void
  name?: string
  type?: string
  error?: string
  touched?: boolean
  className?: string
}

const FormField: React.FC<Props> = ({
  field,
  form: { touched, errors, setFieldTouched, setFieldValue },
  disabled,
  className,
  ...rest
}: Props) => (
  <Wrapper className={className}>
    {rest.type === 'number' ? (
      <NumberField
        disabled={disabled}
        onValueChange={(n, s) => {
          setFieldValue(field.name, n)
          setFieldTouched(field.name)
        }}
        {...field}
        {...rest}
      />
    ) : (
      <Field disabled={disabled} {...field} {...rest} />
    )}
    {getIn(errors, field.name) && getIn(touched, field.name) && (
      <ErrorLabel data-testid={`${field.name}-error`}>
        {getIn(errors, field.name)}
      </ErrorLabel>
    )}
  </Wrapper>
)

export default FormField<|MERGE_RESOLUTION|>--- conflicted
+++ resolved
@@ -1,11 +1,7 @@
 import React from 'react'
 import styled from 'styled-components'
-<<<<<<< HEAD
 import { InputGroup, NumericInput } from '@blueprintjs/core'
-import { getIn } from 'formik'
-=======
 import { getIn, FieldProps } from 'formik'
->>>>>>> 0f9321b2
 
 const Wrapper = styled.div`
   width: 45%;
@@ -57,7 +53,12 @@
         {...rest}
       />
     ) : (
-      <Field disabled={disabled} {...field} {...rest} />
+      <Field
+        disabled={disabled}
+        {...field}
+        {...rest}
+        onChange={field.onChange}
+      />
     )}
     {getIn(errors, field.name) && getIn(touched, field.name) && (
       <ErrorLabel data-testid={`${field.name}-error`}>
