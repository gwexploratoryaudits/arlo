import React, { useState } from 'react'
import styled from 'styled-components'
import { RouteComponentProps } from 'react-router-dom'
import FormButton from './Form/FormButton'
import api from './utilities'
import { Params } from '../types'

const Button = styled(FormButton)`
  margin: 65px 0;
`

const Wrapper = styled.div`
  position: absolute;
  top: 50%;
  left: 50%;
  transform: translate(-50%, -50%);
  width: 400px;
  text-align: center;
`

const CreateAudit = ({ history }: RouteComponentProps<Params>) => {
  const [loading, setLoading] = useState(false)
  const onClick = async () => {
    setLoading(true)
    const { electionId } = await api('/election/new', {
      electionId: '',
      method: 'POST',
    })
    history.push(`/election/${electionId}`)
  }
  return (
<<<<<<< HEAD
    <Wrapper>
      <img height="50px" src="/arlo.png" alt="Arlo, by VotingWorks" />
      <Button
        type="button"
        intent="primary"
        fill
        large
        onClick={onClick}
        loading={loading}
      >
        Create a New Audit
      </Button>
    </Wrapper>
=======
    <Button type="button" onClick={onClick} disabled={loading}>
      {loading ? 'Wait a moment...' : 'Create a New Audit'}
    </Button>
>>>>>>> cda4a8c1
  )
}

export default CreateAudit<|MERGE_RESOLUTION|>--- conflicted
+++ resolved
@@ -29,7 +29,6 @@
     history.push(`/election/${electionId}`)
   }
   return (
-<<<<<<< HEAD
     <Wrapper>
       <img height="50px" src="/arlo.png" alt="Arlo, by VotingWorks" />
       <Button
@@ -39,15 +38,11 @@
         large
         onClick={onClick}
         loading={loading}
+        disabled={loading}
       >
         Create a New Audit
       </Button>
     </Wrapper>
-=======
-    <Button type="button" onClick={onClick} disabled={loading}>
-      {loading ? 'Wait a moment...' : 'Create a New Audit'}
-    </Button>
->>>>>>> cda4a8c1
   )
 }
 
