'''
Library for performing a BRAVO-style ballot polling risk-limiting audit.
'''

import math
from scipy import stats


<<<<<<< HEAD
def get_expected_sample_sizes(risk_limit, contests, margins, sample_results):
=======
def get_expected_sample_sizes(risk_limit, margins, contests, sample_results):
>>>>>>> 4f025161
    """
    Returns the expected sample size for a BRAVO audit of each contest in contests.

    Input:
        margins - a dict of the margins for each contest passed from Sampler
        contests - a dict of the contests passed in from Sampler
        sample_results - a dict of the sample results from the Sampler

    Output:
        expected sample sizes - dict of computed expected sample size for each contest:
            {
                contest1: asn1,
                contest3: asn2,
                ...
            }
    """
    asns = {}
    for contest in contests:
        margin = margins[contest]
        p_w = 10**7
        s_w = 0
        p_l = 0
        # Get smallest p_w - p_l
        for winner in margin['winners']:
            if margin['winners'][winner]['p_w'] < p_w:
                p_w = margin['winners'][winner]['p_w']

        if not margin['losers']:
            asns[contest] = -1
            continue

        for loser in margin['losers']:
            if margin['losers'][loser]['p_l'] > p_l:
                p_l = margin['losers'][loser]['p_l']

        s_w = p_w / (p_w + p_l)

        if p_w == 1:
            # Handle single-candidate or crazy landslides
            asns[contest] = -1
        elif p_w == p_l:
            asns[contest] = contests[contest]['ballots']
        else:
            z_w = math.log(2 * s_w)
            z_l = math.log(2 - 2 * s_w)

            T = min(get_test_statistics(margins[contest], sample_results[contest]).values())

            weighted_alpha = math.log((1.0 / risk_limit) / T)
            asns[contest] = math.ceil((weighted_alpha + (z_w / 2.0)) / (p_w * z_w + p_l * z_l))
<<<<<<< HEAD

    return asns


def get_test_statistics(margins, sample_results):
    """
    Computes T*, the test statistic from an existing sample.

    Inputs:
        margins        - the margins for the contest being audited
        sample_results - mapping of candidates to votes in the (cumulative)
                         sample:

=======

    return asns


def get_test_statistics(margins, sample_results):
    """
    Computes T*, the test statistic from an existing sample.

    Inputs:
        margins        - the margins for the contest being audited
        sample_results - mapping of candidates to votes in the (cumulative)
                         sample:

>>>>>>> 4f025161
                {
                    candidate1: sampled_votes,
                    candidate2: sampled_votes,
                    ...
                }

    Outputs:
        T - Mapping of (winner, loser) pairs to their test statistic based
            on sample_results
    """
    winners = margins['winners']
    losers = margins['losers']

    T = {}

    # Setup pair-wise Ts:
    for winner in winners:
        for loser in losers:
            T[(winner, loser)] = 1

    # Handle the no-losers case
    if not losers:
        for winner in winners:
            T[(winner, )] = 1

    for cand, votes in sample_results.items():
        if cand in winners:
            for loser in losers:
                T[(cand, loser)] *= (winners[cand]['swl'][loser] / 0.5)**votes
        elif cand in losers:
            for winner in winners:
                T[(winner, cand)] *= ((1 - winners[winner]['swl'][cand]) / 0.5)**votes

    return T


def bravo_sample_sizes(risk_limit, p_w, p_r, sample_w, sample_r, p_completion):
    """
    Analytic calculation for BRAVO round completion assuming the election
    outcome is correct. Written by Mark Lindeman.

    Inputs:
        p_w             - the fraction of vote share for the winner
        p_r             - the fraction of vote share for the loser
        sample_w        - the number of votes for the winner that have already
                          been sampled
        sample_r        - the number of votes for the runner-up that have
                          already been sampled
        p_completion    - the desired chance of completion in one round,
                          if the outcome is correct

    Outputs:
        sample_size     - the expected sample size for the given chance
                          of completion in one round
    """

    # calculate the "two-way" share of p_w
    p_wr = p_w + p_r
    p_w2 = p_w / p_wr
    p_r2 = 1 - p_w2

    # set up the basic BRAVO math
    plus = math.log(p_w2 / 0.5)
    minus = math.log(p_r2 / 0.5)
    threshold = math.log(1 / risk_limit) - (sample_w * plus + sample_r * minus)

    # crude condition trapping:
    if threshold <= 0:
        return 0

    z = -stats.norm.ppf(p_completion)

    # The basic equation is E_x = R_x where
    # E_x: expected # of successes at the 1-p_completion quantile
    # R_x: smallest x (given n) that attains the risk limit

    # E_x = n * p_w2 + z * sqrt(n * p_w2 * p_r2)
    # R_x = (threshold - minus * n) / (plus - minus)

    # (Both sides are continuous approximations to discrete functions.)
    # We set these equal, rewrite as a quadratic in n, and take the
    # larger of the two zeros (roots).

    # These parameters are useful in simplifying the quadratic.
    d = p_w2 * p_r2
    f = threshold / (plus - minus)
    g = minus / (plus - minus) + p_w2

    # The three coefficients of the quadratic:
    q_a = g**2
    q_b = -(z**2 * d + 2 * f * g)
    q_c = f**2

    # Apply the quadratic formula.
    # We want the larger root for p_completion > 0.5, the
    # smaller root for p_completion < 0.5; they are equal
    # when p_completion = 0.
    # max here handles cases where, due to rounding error,
    # the base (content) of the radical is trivially
    # negative for p_completion very close to 0.5.
    radical = math.sqrt(max(0, q_b**2 - 4 * q_a * q_c))

    if p_completion > 0.5:
        size = math.floor((-q_b + radical) / (2 * q_a))
    else:
        size = math.floor((-q_b - radical) / (2 * q_a))

    # This is a reasonable estimate, but is not guaranteed.
    # Get a guarantee. (Perhaps contrary to intuition, using
    # math.ceil instead of math.floor can lead to a
    # larger sample.)
    searching = True
    while searching:
        x_c = stats.binom.ppf(1.0 - p_completion, size, p_w2)
        test_stat = x_c * plus + (size - x_c) * minus
        if test_stat > threshold:
            searching = False
        else:
            size += 1

    # The preceding fussiness notwithstanding, we use a simple
    # adjustment to account for "other" votes beyond p_w and p_r.

    size_adj = math.ceil(size / p_wr)

    return size_adj


def expected_prob(risk_limit, p_w, p_r, sample_w, sample_r, asn):
    """
    Analytic calculation for BRAVO round completion of the expected value, assuming
    the election outcome is correct. Adapted from Mark Lindeman.

    Inputs:
        asn             - the expected value
        p_w             - the fraction of vote share for the winner
        p_r             - the fraction of vote share for the loser
        sample_w        - the number of votes for the winner that have already
                          been sampled
        sample_r        - the number of votes for the runner-up that have
                          already been sampled

    Outputs:
        sample_size     - the expected sample size for the given chance
                          of completion in one round

    """

    # calculate the "two-way" share of p_w
    p_wr = p_w + p_r
    p_w2 = p_w / p_wr
    p_r2 = 1 - p_w2

    # set up the basic BRAVO math
    plus = math.log(p_w2 / 0.5)
    minus = math.log(p_r2 / 0.5)
    threshold = math.log(1 / risk_limit) - (sample_w * plus + sample_r * minus)

    # crude condition trapping:
    if threshold <= 0:
        return 0

    n = asn
    # The basic equation is E_x = R_x where
    # E_x: expected # of successes at the 1-p_completion quantile
    # R_x: smallest x (given n) that attains the risk limit

    # E_x = n * p_w2 + z * sqrt(n * p_w2 * p_r2)
    # R_x = (threshold - minus * n) / (plus - minus)

    # (Both sides are continuous approximations to discrete functions.)
    # We set these equal, and solve for z

    R_x = (threshold - minus * n) / (plus - minus)

    z = (R_x - n * p_w2) / math.sqrt(n * p_w2 * p_r2)

    # Invert the PPF used to compute z from the sample prob
    return stats.norm.cdf(-z)


def get_sample_sizes(risk_limit, contests, margins, sample_results):
    """
    Computes initial sample sizes parameterized by likelihood that the
    initial sample will confirm the election result, assuming no
    discrepancies.

    Inputs:
        sample_results - if a sample has already been drawn, this will
                         contain its results.

    Outputs:
        samples - dictionary mapping confirmation likelihood to sample size:
                {
                   contest1:  {
                        likelihood1: sample_size,
                        likelihood2: sample_size,
                        ...
                    },
                    ...
                }
    """
    quants = [.7, .8, .9]

<<<<<<< HEAD
    print('getting bravo sample sizes')

    samples = {}

    asns = get_expected_sample_sizes(risk_limit, contests, margins, sample_results)

=======
    samples = {}

    asns = get_expected_sample_sizes(risk_limit, margins, contests, sample_results)
>>>>>>> 4f025161
    for contest in contests:
        samples[contest] = {}

        p_w = 10**7
        p_l = 0
        best_loser = ''
        worse_winner = ''
<<<<<<< HEAD

        # For multi-winner, do nothing
        if 'numWinners' not in contests[contest] or contests[contest]['numWinners'] != 1:
            samples[contest] = {'asn': {'size': asns[contest], 'prob': None}}
            return samples

        margin = margins[contest]
        # Get smallest p_w - p_l
        for winner in margin['winners']:
            if margin['winners'][winner]['p_w'] < p_w:
                p_w = margin['winners'][winner]['p_w']
                worse_winner = winner

        for loser in margin['losers']:
            if margin['losers'][loser]['p_l'] > p_l:
                p_l = margin['losers'][loser]['p_l']
                best_loser = loser

        # If we're in a single-candidate race, set sample to 0
        if not margin['losers']:
            samples[contest]['asn'] = {'size': -1, 'prob': -1}
            for quant in quants:
                samples[contest][quant] = -1

            continue

        num_ballots = contests[contest]['ballots']

=======

        # For multi-winner, do nothing
        if 'numWinners' not in contests[contest] or contests[contest]['numWinners'] != 1:
            samples[contest] = {'asn': {'size': asns[contest], 'prob': None}}
            return samples

        margin = margins[contest]
        # Get smallest p_w - p_l
        for winner in margin['winners']:
            if margin['winners'][winner]['p_w'] < p_w:
                p_w = margin['winners'][winner]['p_w']
                worse_winner = winner

        for loser in margin['losers']:
            if margin['losers'][loser]['p_l'] > p_l:
                p_l = margin['losers'][loser]['p_l']
                best_loser = loser

        # If we're in a single-candidate race, set sample to 0
        if not margin['losers']:
            samples[contest]['asn'] = {'size': -1, 'prob': -1}
            for quant in quants:
                samples[contest][quant] = -1

            continue

        num_ballots = contests[contest]['ballots']

>>>>>>> 4f025161
        # Handles ties
        if p_w == p_l:
            samples[contest]['asn'] = {
                'size': num_ballots,
                'prob': 1,
            }

            for quant in quants:
                samples[contest][quant] = num_ballots
            continue

        sample_w = sample_results[contest][worse_winner]
        sample_l = sample_results[contest][best_loser]

        samples[contest]['asn'] = {
            'size': asns[contest],
            'prob': expected_prob(risk_limit, p_w, p_l, sample_w, sample_l, asns[contest])
        }

        for quant in quants:
            samples[contest][quant] = bravo_sample_sizes(risk_limit, p_w, p_l, sample_w, sample_l,
                                                         quant)

    return samples


def compute_risk(risk_limit, margins, sample_results):
    """
    Computes the risk-value of <sample_results> based on results in <contest>.

    Inputs:
        margins        - the margins for the contest being audited
        sample_results - mapping of candidates to votes in the (cumulative)
                         sample:

                {
                    candidate1: sampled_votes,
                    candidate2: sampled_votes,
                    ...
                }

    Outputs:
        measurements    - the p-value of the hypotheses that the election
                          result is correct based on the sample, for each winner-loser pair.
        confirmed       - a boolean indicating whether the audit can stop
    """

    T = get_test_statistics(margins, sample_results)

    measurements = {}
    finished = True
    for pair in T:
        measurements[pair] = 1 / T[pair]
        if measurements[pair] > risk_limit:
            finished = False
    return measurements, finished<|MERGE_RESOLUTION|>--- conflicted
+++ resolved
@@ -6,11 +6,7 @@
 from scipy import stats
 
 
-<<<<<<< HEAD
 def get_expected_sample_sizes(risk_limit, contests, margins, sample_results):
-=======
-def get_expected_sample_sizes(risk_limit, margins, contests, sample_results):
->>>>>>> 4f025161
     """
     Returns the expected sample size for a BRAVO audit of each contest in contests.
 
@@ -61,7 +57,6 @@
 
             weighted_alpha = math.log((1.0 / risk_limit) / T)
             asns[contest] = math.ceil((weighted_alpha + (z_w / 2.0)) / (p_w * z_w + p_l * z_l))
-<<<<<<< HEAD
 
     return asns
 
@@ -74,22 +69,6 @@
         margins        - the margins for the contest being audited
         sample_results - mapping of candidates to votes in the (cumulative)
                          sample:
-
-=======
-
-    return asns
-
-
-def get_test_statistics(margins, sample_results):
-    """
-    Computes T*, the test statistic from an existing sample.
-
-    Inputs:
-        margins        - the margins for the contest being audited
-        sample_results - mapping of candidates to votes in the (cumulative)
-                         sample:
-
->>>>>>> 4f025161
                 {
                     candidate1: sampled_votes,
                     candidate2: sampled_votes,
@@ -294,18 +273,9 @@
     """
     quants = [.7, .8, .9]
 
-<<<<<<< HEAD
-    print('getting bravo sample sizes')
-
     samples = {}
 
     asns = get_expected_sample_sizes(risk_limit, contests, margins, sample_results)
-
-=======
-    samples = {}
-
-    asns = get_expected_sample_sizes(risk_limit, margins, contests, sample_results)
->>>>>>> 4f025161
     for contest in contests:
         samples[contest] = {}
 
@@ -313,7 +283,6 @@
         p_l = 0
         best_loser = ''
         worse_winner = ''
-<<<<<<< HEAD
 
         # For multi-winner, do nothing
         if 'numWinners' not in contests[contest] or contests[contest]['numWinners'] != 1:
@@ -342,36 +311,6 @@
 
         num_ballots = contests[contest]['ballots']
 
-=======
-
-        # For multi-winner, do nothing
-        if 'numWinners' not in contests[contest] or contests[contest]['numWinners'] != 1:
-            samples[contest] = {'asn': {'size': asns[contest], 'prob': None}}
-            return samples
-
-        margin = margins[contest]
-        # Get smallest p_w - p_l
-        for winner in margin['winners']:
-            if margin['winners'][winner]['p_w'] < p_w:
-                p_w = margin['winners'][winner]['p_w']
-                worse_winner = winner
-
-        for loser in margin['losers']:
-            if margin['losers'][loser]['p_l'] > p_l:
-                p_l = margin['losers'][loser]['p_l']
-                best_loser = loser
-
-        # If we're in a single-candidate race, set sample to 0
-        if not margin['losers']:
-            samples[contest]['asn'] = {'size': -1, 'prob': -1}
-            for quant in quants:
-                samples[contest][quant] = -1
-
-            continue
-
-        num_ballots = contests[contest]['ballots']
-
->>>>>>> 4f025161
         # Handles ties
         if p_w == p_l:
             samples[contest]['asn'] = {
