# Handles generating sample sizes and taking samples
from cryptorandom.cryptorandom import SHA256
import math
import numpy as np
from scipy import stats
import consistent_sampler

class Sampler:
    def __init__(self, seed, risk_limit, contests):
        """
        Initializes PRNG, computes margins, and returns initial sample
        sizes parameterized by likelihood that the initial sample will confirm the
        election result, assuming no discrpancies.

        Inputs:
            seed - seed used to initialized random functions
            risk_limit - the risk-limit to compute sample sizes from
            contests - dictionary of targeted contests. Maps:
                        {
                            contest: {
                                candidate1: votes,
                                candidate2: votes,
                                ...
                                'ballots': ballots # total ballots cast
                            }
                            ...
                        }

        Outputs:
        """
        self.seed = seed
        self.prng = SHA256(seed)
        self.risk_limit = risk_limit
        self.contests = contests
        self.margins = self.compute_margins()

    def compute_margins(self):
        """
        Method that computes all margins for the contests in <contests>, and 
        returns a mapping of contest name to margin info. 

        Input:
            contests - dictionary of targeted contests. Maps:
                        {
                            contest: {
                                candidate1: votes,
                                candidate2: votes,
                                ...
                                'ballots': ballots
                            }
                            ...
                        }
        Output:
            margins - dictionary of diluted margin info:
                        {
                            contest: {
                                'p_w': p_w # The proportion of votes for winner
                                'p_r': p_r # proportion of votes for runner up
                                's_w': s_w # the proportion of total ballots for the winner
                                'winner': winner # the name of the winner
                                'runner_up': runner_up # name of the runner up
                                
                            }
                        }

        """

        margins = {}
        for contest in self.contests:
            winner = ''
            win_votes = 0
            runner_up = ''
            rup_votes = 0

            ballots = self.contests[contest]['ballots']

            # Find the winner and runner up
            for cand in self.contests[contest]:
                if cand == 'ballots':
                    continue
                
                votes = self.contests[contest][cand]
                if votes > win_votes:
                    runner_up = winner
                    rup_votes = win_votes

                    winner = cand
                    win_votes = votes
                elif votes > rup_votes:
                    runner_up = cand
                    rup_votes = votes

            # Find the diluted margins and margin of valid votes for winner
            v_wl = win_votes + rup_votes
            margins[contest] = {
                'p_w': win_votes/ballots,
                'p_r': rup_votes/ballots,
                's_w': win_votes/v_wl,
                'winner': winner,
                'runner_up': runner_up
            }

        return margins


    def get_asns(self):
        """
        Returns the ASN for a BRAVO audit of each contest in  self.contests.

        Input:
            None

        Output:
            ASNs - dict of computed ASN for each contest:
                {
                    contest1: asn1,
                    contest2: asn2,
                    ...
                }
        """
        asns = {}
        margins = self.margins
        for contest in self.contests:
            p_w = margins[contest]['p_w']
            p_r = margins[contest]['p_r']
            s_w = margins[contest]['s_w']

            if p_w == 1:
                # Handle single-candidate or crazy landslides
                asns[contest] = 0
            elif p_w == p_r:
                asns[contest] = self.contests[contest]['ballots']
            else: 
                z_w = math.log(2 * s_w)
                z_l = math.log(2 - 2 * s_w)
                asns[contest] = math.ceil((math.log(1/self.risk_limit) + (z_w / 2)) / ((p_w * z_w) + (p_r * z_l)))

        return asns

    def bravo_sample_size(self, p_w, p_r, sample_w, sample_r, p_completion):
        """
        Analytic calculation for BRAVO round completion assuming the election
        outcome is correct. Written by Mark Lindeman. 

        Inputs:
            p_w             - the fraction of vote share for the winner 
            p_r             - the fraction of vote share for the loser 
            sample_w        - the number of votes for the winner that have already 
                              been sampled
            sample_r        - the number of votes for the runner-up that have 
                              already been sampled
            p_completion    - the desired chance of completion in one round,
                              if the outcome is correct

        Outputs:
            sample_size     - the expected sample size for the given chance
                              of completion in one round

<<<<<<< HEAD
=======
    def simulate_bravo(self, num_ballots, s_w, sample_w, sample_r, iterations=10000):
>>>>>>> fe585b96
        """

        # calculate the "two-way" share of p_w
        p_wr = p_w + p_r
        p_w2 = p_w / p_wr
        p_r2 = 1 - p_w2
        
        # set up the basic BRAVO math
        plus = math.log(p_w2 / 0.5)
        minus = math.log(p_r2 / 0.5)
        threshold = math.log(1 / self.risk_limit) - (sample_w * plus + sample_r * minus)
    
        # crude condition trapping:
        if threshold <= 0:
            return 0 
        
        z = -stats.norm.ppf(p_completion)
        
        # The basic equation is E_x = R_x where 
        # E_x: expected # of successes at the 1-p_completion quantile
        # R_x: smallest x (given n) that attains the risk limit
        
        # E_x = n * p_w2 + z * sqrt(n * p_w2 * p_r2)
        # R_x = (threshold - minus * n) / (plus - minus)
        
        # (Both sides are continuous approximations to discrete functions.)
        # We set these equal, rewrite as a quadratic in n, and take the
        # larger of the two zeros (roots).
        
        # These parameters are useful in simplifying the quadratic.
        d = p_w2 * p_r2
        f = threshold / (plus - minus)
        g = minus / (plus - minus) + p_w2
        
        # The three coefficients of the quadratic:
        q_a = g**2
        q_b = -(z**2 * d + 2 * f * g)
        q_c = f**2
        
        # Apply the quadratic formula.
        radical = math.sqrt(q_b**2 - 4 * q_a * q_c)
        size = math.floor((-q_b + radical) / (2 * q_a))
        
        # This is a reasonable estimate, but is not guaranteed.
        # Get a guarantee. (Perhaps contrary to intuition, using 
        # math.ceil instead of math.floor can lead to a 
        # larger sample.)
        searching = True
        while searching:
            x_c = stats.binom.ppf(1.0 - p_completion, size, p_w2)
            test_stat = x_c * plus + (size - x_c) * minus
            if test_stat > threshold:
                searching = False
            else:
                size += 1
                
        # The preceding fussiness notwithstanding, we use a simple
        # adjustment to account for "other" votes beyond p_w and p_r.

        size_adj = math.ceil(size / p_wr)
                
        return(size_adj)

    def bravo_asn_prob(self, p_w, p_r, sample_w, sample_r, asn):
        """ 
        Analytic calculation for BRAVO round completion of ASN, assuming
        the election outcome is correct. Adapted Mark Lindeman. 

        Inputs:
            asn             - the ASN
            p_w             - the fraction of vote share for the winner 
            p_r             - the fraction of vote share for the loser 
            sample_w        - the number of votes for the winner that have already 
                              been sampled
            sample_r        - the number of votes for the runner-up that have 
                              already been sampled

        Outputs:
            sample_size     - the expected sample size for the given chance
                              of completion in one round

        """

<<<<<<< HEAD
        # calculate the "two-way" share of p_w
        p_wr = p_w + p_r
        p_w2 = p_w / p_wr
        p_r2 = 1 - p_w2
        
        # set up the basic BRAVO math
        plus = math.log(p_w2 / 0.5)
        minus = math.log(p_r2 / 0.5)
        threshold = math.log(1 / self.risk_limit) - (sample_w * plus + sample_r * minus)
    
        # crude condition trapping:
        if threshold <= 0:
            return 0 
        
        n = asn 
        # The basic equation is E_x = R_x where 
        # E_x: expected # of successes at the 1-p_completion quantile
        # R_x: smallest x (given n) that attains the risk limit
        
        # E_x = n * p_w2 + z * sqrt(n * p_w2 * p_r2)
        # R_x = (threshold - minus * n) / (plus - minus)
        
        # (Both sides are continuous approximations to discrete functions.)
        # We set these equal, and solve for z

        R_x = (threshold - minus * n) / (plus - minus)

        print('R_x: {}, n*p_w2: {}'.format(R_x, n*p_w2))

        z =  (R_x - n*p_w2)/math.sqrt(n*p_w2*p_r2)

        # Invert the PPF used to compute z from the sample prob
        return stats.norm.cdf(-z)        
=======
        return Parallel(n_jobs=self.num_cores)(delayed(run_bravo_trial)(self.prng.randint(0, 2**32, 1)[0], s_w, num_ballots, sample_w, sample_r, self.risk_limit) \
                    for i in range(iterations))
>>>>>>> fe585b96
    
    def get_sample_sizes(self, sample_results):
        """
        Computes initial sample sizes parameterized by likelihood that the
        initial sample will confirm the election result, assuming no
        discrpancies.

        Inputs:
            sample_results - if a sample has already been drawn, this will
                             contain its results. 

            TODO: could take in likelihood parameters instead of hardcoding

        Outputs:
            samples - dictionary mapping confirmation likelihood to sample size:
                    {
                       contest1:  { 
                            likelihood1: sample_size,
                            likelihood2: sample_size,
                            ...
                        },
                        ...
                    }
        """
        # TODO Note this treats each contest separately instead of together

        # TODO Do we want these hard-coded or parameterized?
        quants = [.7, .8, .9]

        samples = {}

        asns = self.get_asns()
        for contest in self.contests:
            samples[contest] = {}

            winner = self.margins[contest]['winner']
            runner_up = self.margins[contest]['runner_up']

            # If we're in a single-candidate race, set sample to 0
            if not runner_up:
                samples[contest]['asn'] = {
                    'size': 0,
                    'prob': 0
                }
                for quant in quants:
                    samples[contest][quant] = 0 

                continue

            p_w = self.margins[contest]['p_w']
            p_r = self.margins[contest]['p_r']
            s_w = self.margins[contest]['s_w']
            num_ballots = self.contests[contest]['ballots']
            
            # Handles ties
            if p_w == p_r:
                samples[contest]['asn'] = {
                    'size': num_ballots,
                    'prob': 1,
                }

                for quant in quants:
                    samples[contest][quant] = num_ballots
                continue


            sample_w = sample_results[contest][winner]
            sample_r = sample_results[contest][runner_up]
           
<<<<<<< HEAD
            samples[contest]['asn'] = {
                'size': asns[contest],
                'prob': self.bravo_asn_prob(p_w, p_r, sample_w, sample_r, asns[contest])
                }
=======
            # TODO is there a way to do this that isn't simulation?
            trials = sorted(self.simulate_bravo(num_ballots, s_w, sample_w, sample_r))
            
            for i, n in enumerate(trials):
                if n > asns[contest]:
                    samples[contest]['asn'] = {
                        'size': asns[contest],
                        'prob': float(i)/len(trials)
                    }
                    break
>>>>>>> fe585b96

            for quant in quants:
                samples[contest][quant] = self.bravo_sample_size(p_w, p_r, sample_w, sample_r, quant)

        return samples


    def draw_sample(self, manifest, sample_size, num_sampled=0):
        """
        Draws uniform random sample with replacement of size <sample_size> from the
        provided ballot manifest.

        Inputs:
            sample_size - number of ballots to randomly draw
            num_sampled - number of ballots that have already been sampled
            manifest - mapping of batches to the ballots they contain:
                        { 
                            batch1: num_balots,
                            batch2: num_ballots,
                            ...
                        }
                    
        Outputs:
            sample - list of (<batch>, <ballot number>) tuples to sample, with duplicates, ballot position is 0-indexed
                    [   
                        (batch1, 1),
                        (batch2, 49),
                        ...
                    ]

        """
        ballots = []
        # First build a faux list of ballots
        for batch in manifest:
            for i in range(manifest[batch]):
                ballots.append((batch, i))

        sample =  list(consistent_sampler.sampler(ballots, 
                                                  seed=self.seed, 
                                                  take=sample_size + num_sampled, 
                                                  with_replacement=True,
                                                  output='id'))[num_sampled:]
        
        # TODO this is sort of a hack to get the list sorted right. Maybe it's okay?
        return sorted(sample)

    def compute_risk(self, contest, sample_results):
        """
        Computes the risk-value of <sample_results> based on results in <contest>.

        Inputs: 
            contest        - the name of the contest that is targeted
            sample_results - mapping of candidates to votes in the (cumulative)
                             sample:

                    {
                        candidate1: sampled_votes,
                        candidate2: sampled_votes,
                        ...
                    }

        Outputs:
            risk            - the p-value of the hypotheses that the election
                              result is correct based on the sample. 
            confirmed       - a boolean indicating whether the audit can stop
        """
        
        # TODO: also a risk-calculation that isn't a p-value?

        # TODO Do we assume sample_results is cumulative? 
        margins = self.margins[contest]
        T = 1
        for cand, votes in sample_results.items():
            if cand == margins['winner']:
                T *= (2*margins['s_w'])**(votes)
            elif cand == margins['runner_up']:
                T *= (2 - 2*margins['s_w'])**(votes)

        return 1/T, 1/T < self.risk_limit
<<<<<<< HEAD
=======



def run_bravo_trial(seed, s_w, num_ballots, sample_w, sample_r, risk_limit):
    """
    A paralellizable trial function for bravo simulations
    """
    # This is a hack for efficient sample generation w/ repeatability 
    np.random.seed(seed)

    # Start our test-statistic based on previously audited stuff
    test = ((2*s_w)**sample_w)*((2 - 2*s_w)**sample_r)
    c_samp = 0
    votes = stats.binom.rvs(1, s_w, size=num_ballots)

    for vote in votes:
        if test >= 1/risk_limit:
            break
        if vote:
            test = test*s_w/.5
        else:
            test = test*(1 - s_w)/.5

        c_samp += 1

    return c_samp
>>>>>>> fe585b96
<|MERGE_RESOLUTION|>--- conflicted
+++ resolved
@@ -155,11 +155,6 @@
         Outputs:
             sample_size     - the expected sample size for the given chance
                               of completion in one round
-
-<<<<<<< HEAD
-=======
-    def simulate_bravo(self, num_ballots, s_w, sample_w, sample_r, iterations=10000):
->>>>>>> fe585b96
         """
 
         # calculate the "two-way" share of p_w
@@ -243,7 +238,6 @@
 
         """
 
-<<<<<<< HEAD
         # calculate the "two-way" share of p_w
         p_wr = p_w + p_r
         p_w2 = p_w / p_wr
@@ -277,10 +271,6 @@
 
         # Invert the PPF used to compute z from the sample prob
         return stats.norm.cdf(-z)        
-=======
-        return Parallel(n_jobs=self.num_cores)(delayed(run_bravo_trial)(self.prng.randint(0, 2**32, 1)[0], s_w, num_ballots, sample_w, sample_r, self.risk_limit) \
-                    for i in range(iterations))
->>>>>>> fe585b96
     
     def get_sample_sizes(self, sample_results):
         """
@@ -350,23 +340,10 @@
             sample_w = sample_results[contest][winner]
             sample_r = sample_results[contest][runner_up]
            
-<<<<<<< HEAD
             samples[contest]['asn'] = {
                 'size': asns[contest],
                 'prob': self.bravo_asn_prob(p_w, p_r, sample_w, sample_r, asns[contest])
                 }
-=======
-            # TODO is there a way to do this that isn't simulation?
-            trials = sorted(self.simulate_bravo(num_ballots, s_w, sample_w, sample_r))
-            
-            for i, n in enumerate(trials):
-                if n > asns[contest]:
-                    samples[contest]['asn'] = {
-                        'size': asns[contest],
-                        'prob': float(i)/len(trials)
-                    }
-                    break
->>>>>>> fe585b96
 
             for quant in quants:
                 samples[contest][quant] = self.bravo_sample_size(p_w, p_r, sample_w, sample_r, quant)
@@ -446,32 +423,3 @@
                 T *= (2 - 2*margins['s_w'])**(votes)
 
         return 1/T, 1/T < self.risk_limit
-<<<<<<< HEAD
-=======
-
-
-
-def run_bravo_trial(seed, s_w, num_ballots, sample_w, sample_r, risk_limit):
-    """
-    A paralellizable trial function for bravo simulations
-    """
-    # This is a hack for efficient sample generation w/ repeatability 
-    np.random.seed(seed)
-
-    # Start our test-statistic based on previously audited stuff
-    test = ((2*s_w)**sample_w)*((2 - 2*s_w)**sample_r)
-    c_samp = 0
-    votes = stats.binom.rvs(1, s_w, size=num_ballots)
-
-    for vote in votes:
-        if test >= 1/risk_limit:
-            break
-        if vote:
-            test = test*s_w/.5
-        else:
-            test = test*(1 - s_w)/.5
-
-        c_samp += 1
-
-    return c_samp
->>>>>>> fe585b96
