# Handles generating sample sizes and taking samples
import math
import numpy as np
from scipy import stats
import consistent_sampler
import operator

import audits.macro as macro


def compute_margins(contests):
    """
    Method that computes all margins for the contests in <contests>, and
    returns a mapping of contest name to margin info.

    Input:
        contests - dictionary of targeted contests. Maps:
                    {
                        contest: {
                            candidate1: votes,
                            candidate2: votes,
                            ...
                            'ballots': ballots,
                            'winners': winners
                        }
                        ...
                    }
    Output:
        margins - dictionary of diluted margin info:
                    {
                        contest: {
                            'winners': {
                                winner1: {
                                          'p_w': p_w,     # Proportion of ballots for this winner
                                          's_w': 's_w'    # proportion of votes for this winner
                                          'swl': {      # fraction of votes for w among (w, l)
                                                'loser1':  s_w/(s_w + s_l1),
                                                ...,
                                                'losern':  s_w/(s_w + s_ln)
                                            }
                                          },
                                ...,
                                winnern: {...} ]
                            'losers': {
                                loser1: {
                                          'p_l': p_l,     # Proportion of votes for this loser
                                          's_l': s_l,     # Proportion of ballots for this loser
                                          },
                                ...,
                                losern: {...} ]

                        }
                    }

    """

    margins = {}
    for contest in contests:
        margins[contest] = {'winners': {}, 'losers': {}}

<<<<<<< HEAD
        print(contests)
=======
>>>>>>> 4f025161
        cand_vec = sorted([(cand, contests[contest][cand])
                           for cand in contests[contest] if cand not in ['numWinners', 'ballots']],
                          key=operator.itemgetter(1),
                          reverse=True)

        if 'numWinners' not in contests[contest]:
            num_winners = 1
        else:
            num_winners = contests[contest]['numWinners']
        winners = cand_vec[:num_winners]
        losers = cand_vec[num_winners:]

        ballots = contests[contest]['ballots']

        v_wl = sum([c[1] for c in winners + losers])

        margins[contest]['winners']: {}
        margins[contest]['losers']: {}

        for loser in losers:
            margins[contest]['losers'][loser[0]] = {
                'p_l': loser[1] / ballots,
                's_l': loser[1] / v_wl
            }

        for winner in winners:
            s_w = winner[1] / v_wl

            swl = {}
            for loser in margins[contest]['losers']:
                s_l = margins[contest]['losers'][loser]['s_l']
                swl[loser] = s_w / (s_w + s_l)

            margins[contest]['winners'][winner[0]] = {
                'p_w': winner[1] / ballots,
                's_w': s_w,
                'swl': swl
            }

    return margins


def draw_sample(seed,
                audit_type,
                targeted_contests,
                manifest,
                sample_size,
                num_sampled=0,
                batch_results=None):
    """
    Draws uniform random sample with replacement of size <sample_size> from the
    provided ballot manifest.

    Inputs:
        sample_size - number of ballots to randomly draw
        num_sampled - number of ballots that have already been sampled
        manifest - mapping of batches to the ballots they contain:
                    {
                        batch1: num_balots,
                        batch2: num_ballots,
                        ...
                    }

    Outputs:
        sample - list of 'tickets', consisting of:
                [
                    (
                        '0.235789114', # ticket number
                        (<batch>, <ballot number>), # id, here a tuple (batch, ballot)
                        1                           # number of times this item has been picked
                    ),
                    ...
                ]
    """

    margins = compute_margins(targeted_contests)
    if audit_type == 'MACRO':
        # Here we do PPEB.

        assert batch_results, 'Must have batch-level results to use MACRO'

        U = macro.compute_U(batch_results, targeted_contests, margins)

        # Map each batch to its weighted probability of being picked
        batch_to_prob = {}
        min_prob = 1
        # Get u_ps
        for batch in batch_results:
            error = macro.compute_max_error(batch_results[batch], targeted_contests, margins)

            # Probability of being picked is directly related to how much this
            # batch contributes to the overall possible error
            batch_to_prob[batch] = error / U

            if error / U < min_prob:
                min_prob = error / U

        sample_from = []
        # Now build faux list of batches, where each batch appears a number of
        # times proportional to its prob
        for batch in batch_to_prob:
            times = int(batch_to_prob[batch] / min_prob)

            for i in range(times):
                # We have to create "unique" records for the sampler, so we add
                # a '.n' to the batch name so we know which duplicate it is.
                sample_from.append('{}.{}'.format(batch, i))

        # Now draw the sample
        faux_sample = list(
            consistent_sampler.sampler(sample_from,
                                       seed=seed,
                                       take=sample_size + num_sampled,
                                       with_replacement=True,
                                       output='tuple'))[num_sampled:]

        # here we take off the decimals.
        sample = []
        for i in faux_sample:
            sample.append((i[0], i[1].split('.')[0], i[2]))
    else:
        ballots = []
        # First build a faux list of ballots
        for batch in manifest:
            for i in range(manifest[batch]):
                ballots.append((batch, i))

        sample = list(
            consistent_sampler.sampler(ballots,
                                       seed=seed,
                                       take=sample_size + num_sampled,
                                       with_replacement=True,
                                       output='tuple'))[num_sampled:]

    return sample<|MERGE_RESOLUTION|>--- conflicted
+++ resolved
@@ -58,10 +58,6 @@
     for contest in contests:
         margins[contest] = {'winners': {}, 'losers': {}}
 
-<<<<<<< HEAD
-        print(contests)
-=======
->>>>>>> 4f025161
         cand_vec = sorted([(cand, contests[contest][cand])
                            for cand in contests[contest] if cand not in ['numWinners', 'ballots']],
                           key=operator.itemgetter(1),
